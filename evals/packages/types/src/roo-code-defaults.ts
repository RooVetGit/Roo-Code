--- conflicted
+++ resolved
@@ -56,11 +56,6 @@
 	diffEnabled: true,
 	fuzzyMatchThreshold: 1.0,
 	experiments: {
-<<<<<<< HEAD
-		search_and_replace: false,
-=======
-		insert_content: false,
->>>>>>> 80b29849
 		powerSteering: false,
 	},
 
