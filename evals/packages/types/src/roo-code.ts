import { z } from "zod"

import { Equals, Keys, AssertEqual } from "./utils.js"

/**
 * ProviderName
 */

export const providerNames = [
	"anthropic",
	"glama",
	"openrouter",
	"bedrock",
	"vertex",
	"openai",
	"ollama",
	"vscode-lm",
	"lmstudio",
	"gemini",
	"openai-native",
	"mistral",
	"deepseek",
	"unbound",
	"requesty",
	"human-relay",
	"fake-ai",
	"xai",
] as const

export const providerNamesSchema = z.enum(providerNames)

export type ProviderName = z.infer<typeof providerNamesSchema>

/**
 * ToolGroup
 */

export const toolGroups = ["read", "edit", "browser", "command", "mcp", "modes"] as const

export const toolGroupsSchema = z.enum(toolGroups)

export type ToolGroup = z.infer<typeof toolGroupsSchema>

/**
 * Language
 */

export const languages = [
	"ca",
	"de",
	"en",
	"es",
	"fr",
	"hi",
	"it",
	"ja",
	"ko",
	"pl",
	"pt-BR",
	"ru",
	"tr",
	"vi",
	"zh-CN",
	"zh-TW",
] as const

export const languagesSchema = z.enum(languages)

export type Language = z.infer<typeof languagesSchema>

export const isLanguage = (value: string): value is Language => languages.includes(value as Language)

/**
 * TelemetrySetting
 */

export const telemetrySettings = ["unset", "enabled", "disabled"] as const

export const telemetrySettingsSchema = z.enum(telemetrySettings)

export type TelemetrySetting = z.infer<typeof telemetrySettingsSchema>

/**
 * ReasoningEffort
 */

export const reasoningEfforts = ["low", "medium", "high"] as const

export const reasoningEffortsSchema = z.enum(reasoningEfforts)

export type ReasoningEffort = z.infer<typeof reasoningEffortsSchema>

/**
 * ModelInfo
 */

export const modelInfoSchema = z.object({
	maxTokens: z.number().nullish(),
	maxThinkingTokens: z.number().nullish(),
	contextWindow: z.number(),
	supportsImages: z.boolean().optional(),
	supportsComputerUse: z.boolean().optional(),
	supportsPromptCache: z.boolean(),
	isPromptCacheOptional: z.boolean().optional(),
	inputPrice: z.number().optional(),
	outputPrice: z.number().optional(),
	cacheWritesPrice: z.number().optional(),
	cacheReadsPrice: z.number().optional(),
	description: z.string().optional(),
	reasoningEffort: reasoningEffortsSchema.optional(),
	thinking: z.boolean().optional(),
	minTokensPerCachePoint: z.number().optional(),
	maxCachePoints: z.number().optional(),
	cachableFields: z.array(z.string()).optional(),
	tiers: z
		.array(
			z.object({
				contextWindow: z.number(),
				inputPrice: z.number().optional(),
				outputPrice: z.number().optional(),
				cacheWritesPrice: z.number().optional(),
				cacheReadsPrice: z.number().optional(),
			}),
		)
		.optional(),
})

export type ModelInfo = z.infer<typeof modelInfoSchema>

/**
 * ApiConfigMeta
 */

export const apiConfigMetaSchema = z.object({
	id: z.string(),
	name: z.string(),
	apiProvider: providerNamesSchema.optional(),
})

export type ApiConfigMeta = z.infer<typeof apiConfigMetaSchema>

/**
 * HistoryItem
 */

export const historyItemSchema = z.object({
	id: z.string(),
	number: z.number(),
	ts: z.number(),
	task: z.string(),
	tokensIn: z.number(),
	tokensOut: z.number(),
	cacheWrites: z.number().optional(),
	cacheReads: z.number().optional(),
	totalCost: z.number(),
	size: z.number().optional(),
	workspace: z.string().optional(),
})

export type HistoryItem = z.infer<typeof historyItemSchema>

/**
 * GroupOptions
 */

export const groupOptionsSchema = z.object({
	fileRegex: z
		.string()
		.optional()
		.refine(
			(pattern) => {
				if (!pattern) {
					return true // Optional, so empty is valid.
				}

				try {
					new RegExp(pattern)
					return true
				} catch {
					return false
				}
			},
			{ message: "Invalid regular expression pattern" },
		),
	description: z.string().optional(),
})

export type GroupOptions = z.infer<typeof groupOptionsSchema>

/**
 * GroupEntry
 */

export const groupEntrySchema = z.union([toolGroupsSchema, z.tuple([toolGroupsSchema, groupOptionsSchema])])

export type GroupEntry = z.infer<typeof groupEntrySchema>

/**
 * ModeConfig
 */

const groupEntryArraySchema = z.array(groupEntrySchema).refine(
	(groups) => {
		const seen = new Set()

		return groups.every((group) => {
			// For tuples, check the group name (first element).
			const groupName = Array.isArray(group) ? group[0] : group

			if (seen.has(groupName)) {
				return false
			}

			seen.add(groupName)
			return true
		})
	},
	{ message: "Duplicate groups are not allowed" },
)

export const modeConfigSchema = z.object({
	slug: z.string().regex(/^[a-zA-Z0-9-]+$/, "Slug must contain only letters numbers and dashes"),
	name: z.string().min(1, "Name is required"),
	roleDefinition: z.string().min(1, "Role definition is required"),
	customInstructions: z.string().optional(),
	groups: groupEntryArraySchema,
	source: z.enum(["global", "project"]).optional(),
})

export type ModeConfig = z.infer<typeof modeConfigSchema>

/**
 * CustomModesSettings
 */

export const customModesSettingsSchema = z.object({
	customModes: z.array(modeConfigSchema).refine(
		(modes) => {
			const slugs = new Set()

			return modes.every((mode) => {
				if (slugs.has(mode.slug)) {
					return false
				}

				slugs.add(mode.slug)
				return true
			})
		},
		{
			message: "Duplicate mode slugs are not allowed",
		},
	),
})

export type CustomModesSettings = z.infer<typeof customModesSettingsSchema>

/**
 * PromptComponent
 */

export const promptComponentSchema = z.object({
	roleDefinition: z.string().optional(),
	customInstructions: z.string().optional(),
})

export type PromptComponent = z.infer<typeof promptComponentSchema>

/**
 * CustomModePrompts
 */

export const customModePromptsSchema = z.record(z.string(), promptComponentSchema.optional())

export type CustomModePrompts = z.infer<typeof customModePromptsSchema>

/**
 * CustomSupportPrompts
 */

export const customSupportPromptsSchema = z.record(z.string(), z.string().optional())

export type CustomSupportPrompts = z.infer<typeof customSupportPromptsSchema>

/**
 * CommandExecutionStatus
 */

export const commandExecutionStatusSchema = z.discriminatedUnion("status", [
	z.object({
		executionId: z.string(),
		status: z.literal("running"),
		pid: z.number().optional(),
	}),
	z.object({
		executionId: z.string(),
		status: z.literal("exited"),
		exitCode: z.number().optional(),
	}),
	z.object({
		executionId: z.string(),
		status: z.literal("fallback"),
	}),
])

export type CommandExecutionStatus = z.infer<typeof commandExecutionStatusSchema>

/**
 * ExperimentId
 */

export const experimentIds = ["powerSteering"] as const

export const experimentIdsSchema = z.enum(experimentIds)

export type ExperimentId = z.infer<typeof experimentIdsSchema>

/**
 * Experiments
 */

const experimentsSchema = z.object({
	powerSteering: z.boolean(),
})

export type Experiments = z.infer<typeof experimentsSchema>

// eslint-disable-next-line @typescript-eslint/no-unused-vars
type _AssertExperiments = AssertEqual<Equals<ExperimentId, Keys<Experiments>>>

/**
 * ProviderSettings
 */

export const providerSettingsSchema = z.object({
	apiProvider: providerNamesSchema.optional(),
	// Anthropic
	apiModelId: z.string().optional(),
	apiKey: z.string().optional(),
	anthropicBaseUrl: z.string().optional(),
	anthropicUseAuthToken: z.boolean().optional(),
	// Glama
	glamaModelId: z.string().optional(),
	glamaApiKey: z.string().optional(),
	// OpenRouter
	openRouterApiKey: z.string().optional(),
	openRouterModelId: z.string().optional(),
	openRouterBaseUrl: z.string().optional(),
	openRouterSpecificProvider: z.string().optional(),
	openRouterUseMiddleOutTransform: z.boolean().optional(),
	// Amazon Bedrock
	awsAccessKey: z.string().optional(),
	awsSecretKey: z.string().optional(),
	awsSessionToken: z.string().optional(),
	awsRegion: z.string().optional(),
	awsUseCrossRegionInference: z.boolean().optional(),
	awsUsePromptCache: z.boolean().optional(),
	awspromptCacheId: z.string().optional(),
	awsProfile: z.string().optional(),
	awsUseProfile: z.boolean().optional(),
	awsCustomArn: z.string().optional(),
	// Google Vertex
	vertexKeyFile: z.string().optional(),
	vertexJsonCredentials: z.string().optional(),
	vertexProjectId: z.string().optional(),
	vertexRegion: z.string().optional(),
	// OpenAI
	openAiBaseUrl: z.string().optional(),
	openAiApiKey: z.string().optional(),
	openAiHostHeader: z.string().optional(),
	openAiLegacyFormat: z.boolean().optional(),
	openAiR1FormatEnabled: z.boolean().optional(),
	openAiModelId: z.string().optional(),
	openAiCustomModelInfo: modelInfoSchema.nullish(),
	openAiUseAzure: z.boolean().optional(),
	azureApiVersion: z.string().optional(),
	openAiStreamingEnabled: z.boolean().optional(),
	enableReasoningEffort: z.boolean().optional(),
	// Ollama
	ollamaModelId: z.string().optional(),
	ollamaBaseUrl: z.string().optional(),
	// VS Code LM
	vsCodeLmModelSelector: z
		.object({
			vendor: z.string().optional(),
			family: z.string().optional(),
			version: z.string().optional(),
			id: z.string().optional(),
		})
		.optional(),
	// LM Studio
	lmStudioModelId: z.string().optional(),
	lmStudioBaseUrl: z.string().optional(),
	lmStudioDraftModelId: z.string().optional(),
	lmStudioSpeculativeDecodingEnabled: z.boolean().optional(),
	// Gemini
	geminiApiKey: z.string().optional(),
	googleGeminiBaseUrl: z.string().optional(),
	// OpenAI Native
	openAiNativeApiKey: z.string().optional(),
	openAiNativeBaseUrl: z.string().optional(),
	// Mistral
	mistralApiKey: z.string().optional(),
	mistralCodestralUrl: z.string().optional(),
	// DeepSeek
	deepSeekBaseUrl: z.string().optional(),
	deepSeekApiKey: z.string().optional(),
	// Unbound
	unboundApiKey: z.string().optional(),
	unboundModelId: z.string().optional(),
	// Requesty
	requestyApiKey: z.string().optional(),
	requestyModelId: z.string().optional(),
	// X.AI (Grok)
	xaiApiKey: z.string().optional(),
	// Claude 3.7 Sonnet Thinking
	modelMaxTokens: z.number().optional(),
	modelMaxThinkingTokens: z.number().optional(),
	// Generic
	includeMaxTokens: z.boolean().optional(),
	reasoningEffort: reasoningEffortsSchema.optional(),
	promptCachingEnabled: z.boolean().optional(),
	diffEnabled: z.boolean().optional(),
	fuzzyMatchThreshold: z.number().optional(),
	modelTemperature: z.number().nullish(),
	rateLimitSeconds: z.number().optional(),
	// Fake AI
	fakeAi: z.unknown().optional(),
	shengSuanyunApiKey: z.string().optional(),
	ssyModelId: z.string().optional(),
})

export type ProviderSettings = z.infer<typeof providerSettingsSchema>

type ProviderSettingsRecord = Record<Keys<ProviderSettings>, undefined>

const providerSettingsRecord: ProviderSettingsRecord = {
	apiProvider: undefined,
	// Anthropic
	apiModelId: undefined,
	apiKey: undefined,
	anthropicBaseUrl: undefined,
	anthropicUseAuthToken: undefined,
	// Glama
	glamaModelId: undefined,
	glamaApiKey: undefined,
	// OpenRouter
	openRouterApiKey: undefined,
	openRouterModelId: undefined,
	openRouterBaseUrl: undefined,
	openRouterSpecificProvider: undefined,
	openRouterUseMiddleOutTransform: undefined,
	// Amazon Bedrock
	awsAccessKey: undefined,
	awsSecretKey: undefined,
	awsSessionToken: undefined,
	awsRegion: undefined,
	awsUseCrossRegionInference: undefined,
	awsUsePromptCache: undefined,
	awspromptCacheId: undefined,
	awsProfile: undefined,
	awsUseProfile: undefined,
	awsCustomArn: undefined,
	// Google Vertex
	vertexKeyFile: undefined,
	vertexJsonCredentials: undefined,
	vertexProjectId: undefined,
	vertexRegion: undefined,
	// OpenAI
	openAiBaseUrl: undefined,
	openAiApiKey: undefined,
	openAiHostHeader: undefined,
	openAiLegacyFormat: undefined,
	openAiR1FormatEnabled: undefined,
	openAiModelId: undefined,
	openAiCustomModelInfo: undefined,
	openAiUseAzure: undefined,
	azureApiVersion: undefined,
	openAiStreamingEnabled: undefined,
	enableReasoningEffort: undefined,
	// Ollama
	ollamaModelId: undefined,
	ollamaBaseUrl: undefined,
	// VS Code LM
	vsCodeLmModelSelector: undefined,
	lmStudioModelId: undefined,
	lmStudioBaseUrl: undefined,
	lmStudioDraftModelId: undefined,
	lmStudioSpeculativeDecodingEnabled: undefined,
	// Gemini
	geminiApiKey: undefined,
	googleGeminiBaseUrl: undefined,
	// OpenAI Native
	openAiNativeApiKey: undefined,
	openAiNativeBaseUrl: undefined,
	// Mistral
	mistralApiKey: undefined,
	mistralCodestralUrl: undefined,
	// DeepSeek
	deepSeekBaseUrl: undefined,
	deepSeekApiKey: undefined,
	// Unbound
	unboundApiKey: undefined,
	unboundModelId: undefined,
	// Requesty
	requestyApiKey: undefined,
	requestyModelId: undefined,
	// Claude 3.7 Sonnet Thinking
	modelMaxTokens: undefined,
	modelMaxThinkingTokens: undefined,
	// Generic
	includeMaxTokens: undefined,
	reasoningEffort: undefined,
	promptCachingEnabled: undefined,
	diffEnabled: undefined,
	fuzzyMatchThreshold: undefined,
	modelTemperature: undefined,
	rateLimitSeconds: undefined,
	// Fake AI
	fakeAi: undefined,
<<<<<<< HEAD
	// ShengSuanyun
	shengSuanyunApiKey: undefined,
	ssyModelId: undefined,
=======
	// X.AI (Grok)
	xaiApiKey: undefined,
>>>>>>> ce8fbbda
}

export const PROVIDER_SETTINGS_KEYS = Object.keys(providerSettingsRecord) as Keys<ProviderSettings>[]

/**
 * GlobalSettings
 */

export const globalSettingsSchema = z.object({
	currentApiConfigName: z.string().optional(),
	listApiConfigMeta: z.array(apiConfigMetaSchema).optional(),
	pinnedApiConfigs: z.record(z.string(), z.boolean()).optional(),

	lastShownAnnouncementId: z.string().optional(),
	customInstructions: z.string().optional(),
	taskHistory: z.array(historyItemSchema).optional(),

	autoApprovalEnabled: z.boolean().optional(),
	alwaysAllowReadOnly: z.boolean().optional(),
	alwaysAllowReadOnlyOutsideWorkspace: z.boolean().optional(),
	alwaysAllowWrite: z.boolean().optional(),
	alwaysAllowWriteOutsideWorkspace: z.boolean().optional(),
	writeDelayMs: z.number().optional(),
	alwaysAllowBrowser: z.boolean().optional(),
	alwaysApproveResubmit: z.boolean().optional(),
	requestDelaySeconds: z.number().optional(),
	alwaysAllowMcp: z.boolean().optional(),
	alwaysAllowModeSwitch: z.boolean().optional(),
	alwaysAllowSubtasks: z.boolean().optional(),
	alwaysAllowExecute: z.boolean().optional(),
	allowedCommands: z.array(z.string()).optional(),

	browserToolEnabled: z.boolean().optional(),
	browserViewportSize: z.string().optional(),
	screenshotQuality: z.number().optional(),
	remoteBrowserEnabled: z.boolean().optional(),
	remoteBrowserHost: z.string().optional(),
	cachedChromeHostUrl: z.string().optional(),

	enableCheckpoints: z.boolean().optional(),

	ttsEnabled: z.boolean().optional(),
	ttsSpeed: z.number().optional(),
	soundEnabled: z.boolean().optional(),
	soundVolume: z.number().optional(),

	maxOpenTabsContext: z.number().optional(),
	maxWorkspaceFiles: z.number().optional(),
	showRooIgnoredFiles: z.boolean().optional(),
	maxReadFileLine: z.number().optional(),

	terminalOutputLineLimit: z.number().optional(),
	terminalShellIntegrationTimeout: z.number().optional(),
	terminalShellIntegrationDisabled: z.boolean().optional(),
	terminalCommandDelay: z.number().optional(),
	terminalPowershellCounter: z.boolean().optional(),
	terminalZshClearEolMark: z.boolean().optional(),
	terminalZshOhMy: z.boolean().optional(),
	terminalZshP10k: z.boolean().optional(),
	terminalZdotdir: z.boolean().optional(),
	terminalCompressProgressBar: z.boolean().optional(),

	rateLimitSeconds: z.number().optional(),
	diffEnabled: z.boolean().optional(),
	fuzzyMatchThreshold: z.number().optional(),
	experiments: experimentsSchema.optional(),

	language: languagesSchema.optional(),

	telemetrySetting: telemetrySettingsSchema.optional(),

	mcpEnabled: z.boolean().optional(),
	enableMcpServerCreation: z.boolean().optional(),

	mode: z.string().optional(),
	modeApiConfigs: z.record(z.string(), z.string()).optional(),
	customModes: z.array(modeConfigSchema).optional(),
	customModePrompts: customModePromptsSchema.optional(),
	customSupportPrompts: customSupportPromptsSchema.optional(),
	enhancementApiConfigId: z.string().optional(),
	historyPreviewCollapsed: z.boolean().optional(),
})

export type GlobalSettings = z.infer<typeof globalSettingsSchema>

type GlobalSettingsRecord = Record<Keys<GlobalSettings>, undefined>

const globalSettingsRecord: GlobalSettingsRecord = {
	currentApiConfigName: undefined,
	listApiConfigMeta: undefined,
	pinnedApiConfigs: undefined,

	lastShownAnnouncementId: undefined,
	customInstructions: undefined,
	taskHistory: undefined,

	autoApprovalEnabled: undefined,
	alwaysAllowReadOnly: undefined,
	alwaysAllowReadOnlyOutsideWorkspace: undefined,
	alwaysAllowWrite: undefined,
	alwaysAllowWriteOutsideWorkspace: undefined,
	writeDelayMs: undefined,
	alwaysAllowBrowser: undefined,
	alwaysApproveResubmit: undefined,
	requestDelaySeconds: undefined,
	alwaysAllowMcp: undefined,
	alwaysAllowModeSwitch: undefined,
	alwaysAllowSubtasks: undefined,
	alwaysAllowExecute: undefined,
	allowedCommands: undefined,

	browserToolEnabled: undefined,
	browserViewportSize: undefined,
	screenshotQuality: undefined,
	remoteBrowserEnabled: undefined,
	remoteBrowserHost: undefined,

	enableCheckpoints: undefined,

	ttsEnabled: undefined,
	ttsSpeed: undefined,
	soundEnabled: undefined,
	soundVolume: undefined,

	maxOpenTabsContext: undefined,
	maxWorkspaceFiles: undefined,
	showRooIgnoredFiles: undefined,
	maxReadFileLine: undefined,

	terminalOutputLineLimit: undefined,
	terminalShellIntegrationTimeout: undefined,
	terminalShellIntegrationDisabled: undefined,
	terminalCommandDelay: undefined,
	terminalPowershellCounter: undefined,
	terminalZshClearEolMark: undefined,
	terminalZshOhMy: undefined,
	terminalZshP10k: undefined,
	terminalZdotdir: undefined,
	terminalCompressProgressBar: undefined,

	rateLimitSeconds: undefined,
	diffEnabled: undefined,
	fuzzyMatchThreshold: undefined,
	experiments: undefined,

	language: undefined,

	telemetrySetting: undefined,

	mcpEnabled: undefined,
	enableMcpServerCreation: undefined,

	mode: undefined,
	modeApiConfigs: undefined,
	customModes: undefined,
	customModePrompts: undefined,
	customSupportPrompts: undefined,
	enhancementApiConfigId: undefined,
	cachedChromeHostUrl: undefined,
	historyPreviewCollapsed: undefined,
}

export const GLOBAL_SETTINGS_KEYS = Object.keys(globalSettingsRecord) as Keys<GlobalSettings>[]

/**
 * RooCodeSettings
 */

export const rooCodeSettingsSchema = providerSettingsSchema.merge(globalSettingsSchema)

export type RooCodeSettings = GlobalSettings & ProviderSettings

export const ROO_CODE_SETTINGS_KEYS = [...GLOBAL_SETTINGS_KEYS, ...PROVIDER_SETTINGS_KEYS] as Keys<RooCodeSettings>[]

/**
 * SecretState
 */

export type SecretState = Pick<
	ProviderSettings,
	| "apiKey"
	| "glamaApiKey"
	| "openRouterApiKey"
	| "awsAccessKey"
	| "awsSecretKey"
	| "awsSessionToken"
	| "openAiApiKey"
	| "geminiApiKey"
	| "openAiNativeApiKey"
	| "deepSeekApiKey"
	| "mistralApiKey"
	| "unboundApiKey"
	| "requestyApiKey"
<<<<<<< HEAD
	| "shengSuanyunApiKey"
=======
	| "xaiApiKey"
>>>>>>> ce8fbbda
>

type SecretStateRecord = Record<Keys<SecretState>, undefined>

const secretStateRecord: SecretStateRecord = {
	apiKey: undefined,
	glamaApiKey: undefined,
	openRouterApiKey: undefined,
	awsAccessKey: undefined,
	awsSecretKey: undefined,
	awsSessionToken: undefined,
	openAiApiKey: undefined,
	geminiApiKey: undefined,
	openAiNativeApiKey: undefined,
	deepSeekApiKey: undefined,
	mistralApiKey: undefined,
	unboundApiKey: undefined,
	requestyApiKey: undefined,
<<<<<<< HEAD
	shengSuanyunApiKey: undefined,
=======
	xaiApiKey: undefined,
>>>>>>> ce8fbbda
}

export const SECRET_STATE_KEYS = Object.keys(secretStateRecord) as Keys<SecretState>[]

export const isSecretStateKey = (key: string): key is Keys<SecretState> =>
	SECRET_STATE_KEYS.includes(key as Keys<SecretState>)

/**
 * GlobalState
 */

export type GlobalState = Omit<RooCodeSettings, Keys<SecretState>>

export const GLOBAL_STATE_KEYS = [...GLOBAL_SETTINGS_KEYS, ...PROVIDER_SETTINGS_KEYS].filter(
	(key: Keys<RooCodeSettings>) => !SECRET_STATE_KEYS.includes(key as Keys<SecretState>),
) as Keys<GlobalState>[]

export const isGlobalStateKey = (key: string): key is Keys<GlobalState> =>
	GLOBAL_STATE_KEYS.includes(key as Keys<GlobalState>)

/**
 * ClineAsk
 */

export const clineAsks = [
	"followup",
	"command",
	"command_output",
	"completion_result",
	"tool",
	"api_req_failed",
	"resume_task",
	"resume_completed_task",
	"mistake_limit_reached",
	"browser_action_launch",
	"use_mcp_server",
] as const

export const clineAskSchema = z.enum(clineAsks)

export type ClineAsk = z.infer<typeof clineAskSchema>

// ClineSay

export const clineSays = [
	"error",
	"api_req_started",
	"api_req_finished",
	"api_req_retried",
	"api_req_retry_delayed",
	"api_req_deleted",
	"text",
	"reasoning",
	"completion_result",
	"user_feedback",
	"user_feedback_diff",
	"command_output",
	"shell_integration_warning",
	"browser_action",
	"browser_action_result",
	"mcp_server_request_started",
	"mcp_server_response",
	"subtask_result",
	"checkpoint_saved",
	"rooignore_error",
	"diff_error",
] as const

export const clineSaySchema = z.enum(clineSays)

export type ClineSay = z.infer<typeof clineSaySchema>

/**
 * ToolProgressStatus
 */

export const toolProgressStatusSchema = z.object({
	id: z.string().optional(),
	icon: z.string().optional(),
	text: z.string().optional(),
})

export type ToolProgressStatus = z.infer<typeof toolProgressStatusSchema>

/**
 * ClineMessage
 */

export const clineMessageSchema = z.object({
	ts: z.number(),
	type: z.union([z.literal("ask"), z.literal("say")]),
	ask: clineAskSchema.optional(),
	say: clineSaySchema.optional(),
	text: z.string().optional(),
	images: z.array(z.string()).optional(),
	partial: z.boolean().optional(),
	reasoning: z.string().optional(),
	conversationHistoryIndex: z.number().optional(),
	checkpoint: z.record(z.string(), z.unknown()).optional(),
	progressStatus: toolProgressStatusSchema.optional(),
})

export type ClineMessage = z.infer<typeof clineMessageSchema>

/**
 * TokenUsage
 */

export const tokenUsageSchema = z.object({
	totalTokensIn: z.number(),
	totalTokensOut: z.number(),
	totalCacheWrites: z.number().optional(),
	totalCacheReads: z.number().optional(),
	totalCost: z.number(),
	contextTokens: z.number(),
})

export type TokenUsage = z.infer<typeof tokenUsageSchema>

/**
 * ToolName
 */

export const toolNames = [
	"execute_command",
	"read_file",
	"write_to_file",
	"apply_diff",
	"insert_content",
	"search_and_replace",
	"search_files",
	"list_files",
	"list_code_definition_names",
	"browser_action",
	"use_mcp_tool",
	"access_mcp_resource",
	"ask_followup_question",
	"attempt_completion",
	"switch_mode",
	"new_task",
	"fetch_instructions",
] as const

export const toolNamesSchema = z.enum(toolNames)

export type ToolName = z.infer<typeof toolNamesSchema>

/**
 * ToolUsage
 */

export const toolUsageSchema = z.record(
	toolNamesSchema,
	z.object({
		attempts: z.number(),
		failures: z.number(),
	}),
)

export type ToolUsage = z.infer<typeof toolUsageSchema>

/**
 * RooCodeEvent
 */

export enum RooCodeEventName {
	Connect = "connect",
	Message = "message",
	TaskCreated = "taskCreated",
	TaskStarted = "taskStarted",
	TaskModeSwitched = "taskModeSwitched",
	TaskPaused = "taskPaused",
	TaskUnpaused = "taskUnpaused",
	TaskAskResponded = "taskAskResponded",
	TaskAborted = "taskAborted",
	TaskSpawned = "taskSpawned",
	TaskCompleted = "taskCompleted",
	TaskTokenUsageUpdated = "taskTokenUsageUpdated",
	TaskToolFailed = "taskToolFailed",
}

export const rooCodeEventsSchema = z.object({
	[RooCodeEventName.Message]: z.tuple([
		z.object({
			taskId: z.string(),
			action: z.union([z.literal("created"), z.literal("updated")]),
			message: clineMessageSchema,
		}),
	]),
	[RooCodeEventName.TaskCreated]: z.tuple([z.string()]),
	[RooCodeEventName.TaskStarted]: z.tuple([z.string()]),
	[RooCodeEventName.TaskModeSwitched]: z.tuple([z.string(), z.string()]),
	[RooCodeEventName.TaskPaused]: z.tuple([z.string()]),
	[RooCodeEventName.TaskUnpaused]: z.tuple([z.string()]),
	[RooCodeEventName.TaskAskResponded]: z.tuple([z.string()]),
	[RooCodeEventName.TaskAborted]: z.tuple([z.string()]),
	[RooCodeEventName.TaskSpawned]: z.tuple([z.string(), z.string()]),
	[RooCodeEventName.TaskCompleted]: z.tuple([z.string(), tokenUsageSchema, toolUsageSchema]),
	[RooCodeEventName.TaskTokenUsageUpdated]: z.tuple([z.string(), tokenUsageSchema]),
	[RooCodeEventName.TaskToolFailed]: z.tuple([z.string(), toolNamesSchema, z.string()]),
})

export type RooCodeEvents = z.infer<typeof rooCodeEventsSchema><|MERGE_RESOLUTION|>--- conflicted
+++ resolved
@@ -518,14 +518,10 @@
 	rateLimitSeconds: undefined,
 	// Fake AI
 	fakeAi: undefined,
-<<<<<<< HEAD
 	// ShengSuanyun
 	shengSuanyunApiKey: undefined,
 	ssyModelId: undefined,
-=======
-	// X.AI (Grok)
 	xaiApiKey: undefined,
->>>>>>> ce8fbbda
 }
 
 export const PROVIDER_SETTINGS_KEYS = Object.keys(providerSettingsRecord) as Keys<ProviderSettings>[]
@@ -719,11 +715,8 @@
 	| "mistralApiKey"
 	| "unboundApiKey"
 	| "requestyApiKey"
-<<<<<<< HEAD
 	| "shengSuanyunApiKey"
-=======
 	| "xaiApiKey"
->>>>>>> ce8fbbda
 >
 
 type SecretStateRecord = Record<Keys<SecretState>, undefined>
@@ -742,11 +735,8 @@
 	mistralApiKey: undefined,
 	unboundApiKey: undefined,
 	requestyApiKey: undefined,
-<<<<<<< HEAD
 	shengSuanyunApiKey: undefined,
-=======
 	xaiApiKey: undefined,
->>>>>>> ce8fbbda
 }
 
 export const SECRET_STATE_KEYS = Object.keys(secretStateRecord) as Keys<SecretState>[]
