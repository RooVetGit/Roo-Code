import { z } from "zod"

import { rooCodeSettingsSchema } from "@evals/types"

/**
 * CreateRun
 */

export const createRunSchema = z
	.object({
		model: z.string().min(1, { message: "Model is required." }),
		description: z.string().optional(),
		suite: z.enum(["full", "partial"]),
		exercises: z.array(z.string()).optional(),
<<<<<<< HEAD
		settings: globalSettingsSchema.optional(),
		concurrency: z.number().int().min(1).max(10).default(2),
=======
		settings: rooCodeSettingsSchema.optional(),
>>>>>>> 2eba534d
	})
	.refine((data) => data.suite === "full" || (data.exercises || []).length > 0, {
		message: "Exercises are required when running a partial suite.",
		path: ["exercises"],
	})

export type CreateRun = z.infer<typeof createRunSchema><|MERGE_RESOLUTION|>--- conflicted
+++ resolved
@@ -12,12 +12,8 @@
 		description: z.string().optional(),
 		suite: z.enum(["full", "partial"]),
 		exercises: z.array(z.string()).optional(),
-<<<<<<< HEAD
-		settings: globalSettingsSchema.optional(),
+		settings: rooCodeSettingsSchema.optional(),
 		concurrency: z.number().int().min(1).max(10).default(2),
-=======
-		settings: rooCodeSettingsSchema.optional(),
->>>>>>> 2eba534d
 	})
 	.refine((data) => data.suite === "full" || (data.exercises || []).length > 0, {
 		message: "Exercises are required when running a partial suite.",
