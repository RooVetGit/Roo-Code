--- conflicted
+++ resolved
@@ -17,11 +17,7 @@
 		"benchmark/**",
 		"src/activate/**",
 		"src/exports/**",
-<<<<<<< HEAD
-		"src/schemas/**",
-=======
 		"src/schemas/ipc.ts",
->>>>>>> a73fce90
 		"src/extension.ts",
 		"scripts/**"
 	],
