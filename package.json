--- conflicted
+++ resolved
@@ -458,11 +458,7 @@
 		"get-folder-size": "^5.0.0",
 		"i18next": "^24.2.2",
 		"isbinaryfile": "^5.0.2",
-<<<<<<< HEAD
-		"js-tiktoken": "^1.0.19",
 		"js-yaml": "^4.1.0",
-=======
->>>>>>> 1924e10e
 		"mammoth": "^1.8.0",
 		"monaco-vscode-textmate-theme-converter": "^0.1.7",
 		"node-cache": "^5.1.2",
