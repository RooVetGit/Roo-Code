{
	"name": "roo-cline",
	"displayName": "%extension.displayName%",
	"description": "%extension.description%",
	"publisher": "RooVeterinaryInc",
	"version": "3.16.2",
	"icon": "assets/icons/icon.png",
	"galleryBanner": {
		"color": "#617A91",
		"theme": "dark"
	},
	"engines": {
		"vscode": "^1.84.0",
		"node": "20.18.1"
	},
	"author": {
		"name": "Roo Code"
	},
	"repository": {
		"type": "git",
		"url": "https://github.com/RooVetGit/Roo-Code"
	},
	"homepage": "https://github.com/RooVetGit/Roo-Code",
	"categories": [
		"AI",
		"Chat",
		"Programming Languages",
		"Education",
		"Snippets",
		"Testing"
	],
	"keywords": [
		"cline",
		"claude",
		"dev",
		"mcp",
		"openrouter",
		"coding",
		"agent",
		"autonomous",
		"chatgpt",
		"sonnet",
		"ai",
		"llama",
		"roo code",
		"roocode"
	],
	"activationEvents": [
		"onLanguage",
		"onStartupFinished"
	],
	"main": "./dist/extension.js",
	"contributes": {
		"submenus": [
			{
				"id": "roo-code.contextMenu",
				"label": "%views.contextMenu.label%"
			},
			{
				"id": "roo-code.terminalMenu",
				"label": "%views.terminalMenu.label%"
			}
		],
		"viewsContainers": {
			"activitybar": [
				{
					"id": "roo-cline-ActivityBar",
					"title": "%views.activitybar.title%",
					"icon": "assets/icons/icon.svg"
				}
			]
		},
		"views": {
			"roo-cline-ActivityBar": [
				{
					"type": "webview",
					"id": "roo-cline.SidebarProvider",
					"name": ""
				}
			]
		},
		"commands": [
			{
				"command": "roo-cline.plusButtonClicked",
				"title": "%command.newTask.title%",
				"icon": "$(add)"
			},
			{
				"command": "roo-cline.mcpButtonClicked",
				"title": "%command.mcpServers.title%",
				"icon": "$(server)"
			},
			{
				"command": "roo-cline.promptsButtonClicked",
				"title": "%command.prompts.title%",
				"icon": "$(notebook)"
			},
			{
				"command": "roo-cline.historyButtonClicked",
				"title": "%command.history.title%",
				"icon": "$(history)"
			},
			{
				"command": "roo-cline.popoutButtonClicked",
				"title": "%command.openInEditor.title%",
				"icon": "$(link-external)"
			},
			{
				"command": "roo-cline.settingsButtonClicked",
				"title": "%command.settings.title%",
				"icon": "$(settings-gear)"
			},
			{
				"command": "roo-cline.openInNewTab",
				"title": "%command.openInNewTab.title%",
				"category": "%configuration.title%"
			},
			{
				"command": "roo-cline.explainCode",
				"title": "%command.explainCode.title%",
				"category": "%configuration.title%"
			},
			{
				"command": "roo-cline.fixCode",
				"title": "%command.fixCode.title%",
				"category": "%configuration.title%"
			},
			{
				"command": "roo-cline.improveCode",
				"title": "%command.improveCode.title%",
				"category": "%configuration.title%"
			},
			{
				"command": "roo-cline.addToContext",
				"title": "%command.addToContext.title%",
				"category": "%configuration.title%"
			},
			{
				"command": "roo-cline.newTask",
				"title": "%command.newTask.title%",
				"category": "%configuration.title%"
			},
			{
				"command": "roo-cline.terminalAddToContext",
				"title": "%command.terminal.addToContext.title%",
				"category": "Terminal"
			},
			{
				"command": "roo-cline.terminalFixCommand",
				"title": "%command.terminal.fixCommand.title%",
				"category": "Terminal"
			},
			{
				"command": "roo-cline.terminalExplainCommand",
				"title": "%command.terminal.explainCommand.title%",
				"category": "Terminal"
			},
			{
				"command": "roo-cline.setCustomStoragePath",
				"title": "%command.setCustomStoragePath.title%",
				"category": "%configuration.title%"
			},
			{
				"command": "roo-cline.focusInput",
				"title": "%command.focusInput.title%",
				"category": "%configuration.title%"
			},
			{
				"command": "roo.acceptInput",
				"title": "%command.acceptInput.title%",
				"category": "%configuration.title%"
			}
		],
		"menus": {
			"editor/context": [
				{
					"submenu": "roo-code.contextMenu",
					"group": "navigation"
				}
			],
			"roo-code.contextMenu": [
				{
					"command": "roo-cline.addToContext",
					"group": "1_actions@1"
				},
				{
					"command": "roo-cline.explainCode",
					"group": "1_actions@2"
				},
				{
					"command": "roo-cline.improveCode",
					"group": "1_actions@3"
				}
			],
			"terminal/context": [
				{
					"submenu": "roo-code.terminalMenu",
					"group": "navigation"
				}
			],
			"roo-code.terminalMenu": [
				{
					"command": "roo-cline.terminalAddToContext",
					"group": "1_actions@1"
				},
				{
					"command": "roo-cline.terminalFixCommand",
					"group": "1_actions@2"
				},
				{
					"command": "roo-cline.terminalExplainCommand",
					"group": "1_actions@3"
				}
			],
			"view/title": [
				{
					"command": "roo-cline.plusButtonClicked",
					"group": "navigation@1",
					"when": "view == roo-cline.SidebarProvider"
				},
				{
					"command": "roo-cline.promptsButtonClicked",
					"group": "navigation@2",
					"when": "view == roo-cline.SidebarProvider"
				},
				{
					"command": "roo-cline.mcpButtonClicked",
					"group": "navigation@3",
					"when": "view == roo-cline.SidebarProvider"
				},
				{
					"command": "roo-cline.historyButtonClicked",
					"group": "navigation@4",
					"when": "view == roo-cline.SidebarProvider"
				},
				{
					"command": "roo-cline.popoutButtonClicked",
					"group": "navigation@5",
					"when": "view == roo-cline.SidebarProvider"
				},
				{
					"command": "roo-cline.settingsButtonClicked",
					"group": "navigation@6",
					"when": "view == roo-cline.SidebarProvider"
				}
			],
			"editor/title": [
				{
					"command": "roo-cline.plusButtonClicked",
					"group": "navigation@1",
					"when": "activeWebviewPanelId == roo-cline.TabPanelProvider"
				},
				{
					"command": "roo-cline.promptsButtonClicked",
					"group": "navigation@2",
					"when": "activeWebviewPanelId == roo-cline.TabPanelProvider"
				},
				{
					"command": "roo-cline.mcpButtonClicked",
					"group": "navigation@3",
					"when": "activeWebviewPanelId == roo-cline.TabPanelProvider"
				},
				{
					"command": "roo-cline.historyButtonClicked",
					"group": "navigation@4",
					"when": "activeWebviewPanelId == roo-cline.TabPanelProvider"
				},
				{
					"command": "roo-cline.popoutButtonClicked",
					"group": "navigation@5",
					"when": "activeWebviewPanelId == roo-cline.TabPanelProvider"
				},
				{
					"command": "roo-cline.settingsButtonClicked",
					"group": "navigation@6",
					"when": "activeWebviewPanelId == roo-cline.TabPanelProvider"
				}
			]
		},
		"configuration": {
			"title": "%configuration.title%",
			"properties": {
				"roo-cline.allowedCommands": {
					"type": "array",
					"items": {
						"type": "string"
					},
					"default": [
						"npm test",
						"npm install",
						"tsc",
						"git log",
						"git diff",
						"git show"
					],
					"description": "%commands.allowedCommands.description%"
				},
				"roo-cline.vsCodeLmModelSelector": {
					"type": "object",
					"properties": {
						"vendor": {
							"type": "string",
							"description": "%settings.vsCodeLmModelSelector.vendor.description%"
						},
						"family": {
							"type": "string",
							"description": "%settings.vsCodeLmModelSelector.family.description%"
						}
					},
					"description": "%settings.vsCodeLmModelSelector.description%"
				},
				"roo-cline.customStoragePath": {
					"type": "string",
					"default": "",
					"description": "%settings.customStoragePath.description%"
				}
			}
		}
	},
	"scripts": {
		"build": "npm run vsix",
		"build:webview": "cd webview-ui && npm run build",
		"build:esbuild": "node esbuild.js --production",
		"compile": "tsc -p . --outDir out && node esbuild.js",
		"install:all": "npm install -D npm-run-all2@8.0.1 && npm-run-all -l -p install-*",
		"install-extension": "npm install",
		"install-webview": "cd webview-ui && npm install",
		"install-e2e": "cd e2e && npm install",
		"lint": "npm-run-all -l -p lint:*",
		"lint:extension": "eslint src --ext .ts",
		"lint:webview": "cd webview-ui && npm run lint",
		"lint:e2e": "cd e2e && npm run lint",
		"check-types": "npm-run-all -l -p check-types:*",
		"check-types:extension": "tsc --noEmit",
		"check-types:webview": "cd webview-ui && npm run check-types",
		"check-types:e2e": "cd e2e && npm run check-types",
		"package": "npm-run-all -l -p build:webview build:esbuild check-types lint",
		"pretest": "npm run compile",
		"dev": "cd webview-ui && npm run dev",
		"test": "npm-run-all test:*",
		"test:extension": "jest -w=40%",
		"test:extension-esm": "vitest run",
		"test:webview": "cd webview-ui && npm run test",
		"prepare": "husky",
		"publish:marketplace": "vsce publish && ovsx publish",
		"publish": "npm run build && changeset publish && npm install --package-lock-only",
		"version-packages": "changeset version && npm install --package-lock-only",
		"vscode:prepublish": "npm run package",
		"vsix": "rimraf bin && mkdirp bin && npx vsce package --out bin",
		"watch": "npm-run-all -l -p watch:*",
		"watch:esbuild": "node esbuild.js --watch",
		"watch:tsc": "tsc --noEmit --watch --project tsconfig.json",
		"watch-tests": "tsc -p . -w --outDir out",
		"changeset": "changeset",
		"knip": "knip --include files",
		"clean": "npm-run-all -l -p clean:*",
		"clean:extension": "rimraf bin dist out",
		"clean:webview": "cd webview-ui && npm run clean",
		"clean:e2e": "cd e2e && npm run clean",
		"vscode-test": "npm-run-all -l -p vscode-test:*",
		"vscode-test:extension": "tsc -p . --outDir out && node esbuild.js",
		"vscode-test:webview": "cd webview-ui && npm run build",
		"update-contributors": "node scripts/update-contributors.js",
		"generate-types": "tsx scripts/generate-types.mts"
	},
	"dependencies": {
		"@anthropic-ai/bedrock-sdk": "^0.10.2",
		"@anthropic-ai/sdk": "^0.37.0",
		"@anthropic-ai/vertex-sdk": "^0.7.0",
		"@aws-sdk/client-bedrock-runtime": "^3.779.0",
		"@google/genai": "^0.12.0",
		"@mistralai/mistralai": "^1.3.6",
<<<<<<< HEAD
		"@modelcontextprotocol/sdk": "^1.7.0",
		"@tailwindcss/vite": "^4.1.5",
=======
		"@modelcontextprotocol/sdk": "^1.9.0",
>>>>>>> ba465b83
		"@types/clone-deep": "^4.0.4",
		"@types/pdf-parse": "^1.1.4",
		"@types/tmp": "^0.2.6",
		"@types/turndown": "^5.0.5",
		"@types/vscode": "^1.95.0",
		"@vitejs/plugin-react": "^4.4.1",
		"@vscode/codicons": "^0.0.36",
		"axios": "^1.7.4",
		"cheerio": "^1.0.0",
		"chokidar": "^4.0.1",
		"clone-deep": "^4.0.1",
		"default-shell": "^2.2.0",
		"delay": "^6.0.0",
		"diff": "^5.2.0",
		"diff-match-patch": "^1.0.5",
		"fast-deep-equal": "^3.1.3",
		"fast-xml-parser": "^4.5.1",
		"fastest-levenshtein": "^1.0.16",
		"fzf": "^0.5.2",
		"get-folder-size": "^5.0.0",
		"i18next": "^24.2.2",
		"isbinaryfile": "^5.0.2",
		"mammoth": "^1.8.0",
		"monaco-vscode-textmate-theme-converter": "^0.1.7",
		"node-cache": "^5.1.2",
		"node-ipc": "^12.0.0",
		"openai": "^4.78.1",
		"os-name": "^6.0.0",
		"p-wait-for": "^5.0.2",
		"pdf-parse": "^1.1.1",
		"pkce-challenge": "^4.1.0",
		"posthog-node": "^4.7.0",
		"pretty-bytes": "^6.1.1",
		"ps-tree": "^1.2.0",
		"puppeteer-chromium-resolver": "^23.0.0",
		"puppeteer-core": "^23.4.0",
		"reconnecting-eventsource": "^1.6.4",
		"say": "^0.16.0",
		"serialize-error": "^11.0.3",
		"simple-git": "^3.27.0",
		"sound-play": "^1.1.0",
		"string-similarity": "^4.0.4",
		"strip-ansi": "^7.1.0",
		"strip-bom": "^5.0.0",
		"tiktoken": "^1.0.21",
		"tmp": "^0.2.3",
		"tree-sitter-wasms": "^0.1.11",
		"turndown": "^7.2.0",
		"vscode-material-icons": "^0.1.1",
		"web-tree-sitter": "^0.22.6",
		"workerpool": "^9.2.0",
		"zod": "^3.23.8"
	},
	"devDependencies": {
		"@changesets/cli": "^2.27.10",
		"@changesets/types": "^6.0.0",
		"@dotenvx/dotenvx": "^1.34.0",
		"@types/debug": "^4.1.12",
		"@types/diff": "^5.2.1",
		"@types/diff-match-patch": "^1.0.36",
		"@types/glob": "^8.1.0",
		"@types/jest": "^29.5.14",
		"@types/mocha": "^10.0.10",
		"@types/node": "20.x",
		"@types/node-cache": "^4.1.3",
		"@types/node-ipc": "^9.2.3",
		"@types/ps-tree": "^1.1.6",
		"@types/string-similarity": "^4.0.2",
		"@typescript-eslint/eslint-plugin": "^7.14.1",
		"@typescript-eslint/parser": "^7.11.0",
		"@vscode/test-electron": "^2.5.2",
		"@vscode/vsce": "^3.3.2",
		"esbuild": "^0.24.0",
		"eslint": "^8.57.0",
		"execa": "^9.5.2",
		"glob": "^11.0.1",
		"husky": "^9.1.7",
		"jest": "^29.7.0",
		"jest-simple-dot-reporter": "^1.0.5",
		"knip": "^5.44.4",
		"lint-staged": "^15.2.11",
		"mkdirp": "^3.0.1",
		"nock": "^14.0.4",
		"npm-run-all2": "^8.0.1",
		"prettier": "^3.4.2",
		"rimraf": "^6.0.1",
		"ts-jest": "^29.2.5",
		"tsup": "^8.4.0",
		"tsx": "^4.19.3",
		"typescript": "^5.4.5",
		"vitest": "^3.1.3",
		"zod-to-ts": "^1.2.0"
	},
	"lint-staged": {
		"*.{js,jsx,ts,tsx,json,css,md}": [
			"prettier --write"
		],
		"src/**/*.{ts,tsx}": [
			"npx eslint -c .eslintrc.json --max-warnings=0 --fix"
		],
		"webview-ui/**/*.{ts,tsx}": [
			"npx eslint -c webview-ui/.eslintrc.json --max-warnings=0 --fix"
		]
	}
}<|MERGE_RESOLUTION|>--- conflicted
+++ resolved
@@ -370,12 +370,8 @@
 		"@aws-sdk/client-bedrock-runtime": "^3.779.0",
 		"@google/genai": "^0.12.0",
 		"@mistralai/mistralai": "^1.3.6",
-<<<<<<< HEAD
-		"@modelcontextprotocol/sdk": "^1.7.0",
+		"@modelcontextprotocol/sdk": "^1.9.0",
 		"@tailwindcss/vite": "^4.1.5",
-=======
-		"@modelcontextprotocol/sdk": "^1.9.0",
->>>>>>> ba465b83
 		"@types/clone-deep": "^4.0.4",
 		"@types/pdf-parse": "^1.1.4",
 		"@types/tmp": "^0.2.6",
