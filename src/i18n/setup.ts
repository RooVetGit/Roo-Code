--- conflicted
+++ resolved
@@ -6,20 +6,6 @@
 // Determine if running in test environment (jest)
 const isTestEnv = process.env.NODE_ENV === "test" || process.env.JEST_WORKER_ID !== undefined
 
-<<<<<<< HEAD
-// Detect environment - browser vs Node.js
-const isBrowser = typeof window !== "undefined" && typeof window.document !== "undefined"
-
-// Type for the VSCode process with optional resourcesPath
-type VSCodeProcess = NodeJS.Process & {
-	resourcesPath?: string | undefined
-}
-
-// Type cast process to custom interface with resourcesPath
-const vscodeProcess = process as VSCodeProcess
-
-=======
->>>>>>> c3b85978
 // Load translations based on environment
 if (!isTestEnv) {
 	try {
