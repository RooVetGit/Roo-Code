--- conflicted
+++ resolved
@@ -3,13 +3,10 @@
 		"linesRange": " (строки {{start}}-{{end}})",
 		"definitionsOnly": " (только определения)",
 		"maxLines": " (макс. {{max}} строк)",
-<<<<<<< HEAD
 		"showingOnlyLines": "Показано только {{shown}} из {{total}} общих строк. Используй line_range если нужно прочитать больше строк",
-		"contextLimitInstructions": "Чтобы прочитать определенные разделы этого файла, используй следующий формат:\n<read_file>\n<args>\n  <file>\n    <path>{{path}}</path>\n    <line_range>начало-конец</line_range>\n  </file>\n</args>\n</read_file>\n\nНапример, чтобы прочитать строки 2001-3000:\n<read_file>\n<args>\n  <file>\n    <path>{{path}}</path>\n    <line_range>2001-3000</line_range>\n  </file>\n</args>\n</read_file>"
-=======
+		"contextLimitInstructions": "Чтобы прочитать определенные разделы этого файла, используй следующий формат:\n<read_file>\n<args>\n  <file>\n    <path>{{path}}</path>\n    <line_range>начало-конец</line_range>\n  </file>\n</args>\n</read_file>\n\nНапример, чтобы прочитать строки 2001-3000:\n<read_file>\n<args>\n  <file>\n    <path>{{path}}</path>\n    <line_range>2001-3000</line_range>\n  </file>\n</args>\n</read_file>",
 		"imageTooLarge": "Файл изображения слишком большой ({{size}} МБ). Максимально допустимый размер {{max}} МБ.",
 		"imageWithSize": "Файл изображения ({{size}} КБ)"
->>>>>>> 6331944e
 	},
 	"toolRepetitionLimitReached": "Похоже, что Roo застрял в цикле, многократно пытаясь выполнить одно и то же действие ({{toolName}}). Это может указывать на проблему с его текущей стратегией. Попробуйте переформулировать задачу, предоставить более конкретные инструкции или направить его к другому подходу.",
 	"codebaseSearch": {
