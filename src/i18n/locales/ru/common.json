{
	"extension": {
		"name": "Roo Code",
		"description": "Целая команда ИИ-разработчиков в вашем редакторе."
	},
	"number_format": {
		"thousand_suffix": "тыс",
		"million_suffix": "млн",
		"billion_suffix": "млрд"
	},
	"welcome": "Добро пожаловать, {{name}}! У вас {{count}} уведомлений.",
	"items": {
		"zero": "Нет элементов",
		"one": "Один элемент",
		"other": "{{count}} элементов"
	},
	"confirmation": {
		"reset_state": "Вы уверены, что хотите сбросить все состояние и секретное хранилище в расширении? Это действие нельзя отменить.",
		"delete_config_profile": "Вы уверены, что хотите удалить этот профиль конфигурации?",
		"delete_custom_mode_with_rules": "Вы уверены, что хотите удалить этот режим {scope}?\n\nЭто также приведет к удалению соответствующей папки правил по адресу:\n{rulesFolderPath}"
	},
	"errors": {
		"invalid_data_uri": "Неверный формат URI данных",
		"error_copying_image": "Ошибка копирования изображения: {{errorMessage}}",
		"error_saving_image": "Ошибка сохранения изображения: {{errorMessage}}",
		"error_opening_image": "Ошибка открытия изображения: {{error}}",
		"could_not_open_file": "Не удалось открыть файл: {{errorMessage}}",
		"could_not_open_file_generic": "Не удалось открыть файл!",
		"checkpoint_timeout": "Превышено время ожидания при попытке восстановления контрольной точки.",
		"checkpoint_failed": "Не удалось восстановить контрольную точку.",
		"git_not_installed": "Для функции контрольных точек требуется Git. Пожалуйста, установите Git, чтобы включить контрольные точки.",
		"no_workspace": "Пожалуйста, сначала откройте папку проекта",
		"update_support_prompt": "Не удалось обновить промпт поддержки",
		"reset_support_prompt": "Не удалось сбросить промпт поддержки",
		"enhance_prompt": "Не удалось улучшить промпт",
		"get_system_prompt": "Не удалось получить системный промпт",
		"search_commits": "Не удалось выполнить поиск коммитов",
		"save_api_config": "Не удалось сохранить конфигурацию API",
		"create_api_config": "Не удалось создать конфигурацию API",
		"rename_api_config": "Не удалось переименовать конфигурацию API",
		"load_api_config": "Не удалось загрузить конфигурацию API",
		"delete_api_config": "Не удалось удалить конфигурацию API",
		"list_api_config": "Не удалось получить список конфигураций API",
		"update_server_timeout": "Не удалось обновить таймаут сервера",
		"hmr_not_running": "Локальный сервер разработки не запущен, HMR не будет работать. Пожалуйста, запустите 'npm run dev' перед запуском расширения для включения HMR.",
		"retrieve_current_mode": "Ошибка: не удалось получить текущий режим из состояния.",
		"failed_delete_repo": "Не удалось удалить связанный теневой репозиторий или ветку: {{error}}",
		"failed_remove_directory": "Не удалось удалить директорию задачи: {{error}}",
		"custom_storage_path_unusable": "Пользовательский путь хранения \"{{path}}\" непригоден, будет использован путь по умолчанию",
		"cannot_access_path": "Невозможно получить доступ к пути {{path}}: {{error}}",
		"settings_import_failed": "Не удалось импортировать настройки: {{error}}.",
		"mistake_limit_guidance": "Это может указывать на сбой в процессе мышления модели или неспособность правильно использовать инструмент, что можно смягчить с помощью руководства пользователя (например, \"Попробуйте разбить задачу на более мелкие шаги\").",
		"violated_organization_allowlist": "Не удалось выполнить задачу: текущий профиль несовместим с настройками вашей организации",
		"condense_failed": "Не удалось сжать контекст",
		"condense_not_enough_messages": "Недостаточно сообщений для сжатия контекста",
		"condensed_recently": "Контекст был недавно сжат; пропускаем эту попытку",
		"condense_handler_invalid": "Обработчик API для сжатия контекста недействителен",
		"condense_context_grew": "Размер контекста увеличился во время сжатия; пропускаем эту попытку",
		"url_timeout": "Веб-сайт слишком долго загружался (таймаут). Это может быть из-за медленного соединения, тяжелого веб-сайта или временной недоступности. Ты можешь попробовать позже или проверить правильность URL.",
		"url_not_found": "Адрес веб-сайта не найден. Проверь правильность URL и попробуй снова.",
		"no_internet": "Нет подключения к интернету. Проверь сетевое подключение и попробуй снова.",
		"url_forbidden": "Доступ к этому веб-сайту запрещен. Сайт может блокировать автоматический доступ или требовать аутентификацию.",
		"url_page_not_found": "Страница не найдена. Проверь правильность URL.",
		"url_fetch_failed": "Ошибка получения содержимого URL: {{error}}",
		"url_fetch_error_with_url": "Ошибка получения содержимого для {{url}}: {{error}}",
		"command_timeout": "Время выполнения команды истекло через {{seconds}} секунд",
		"share_task_failed": "Не удалось поделиться задачей",
		"share_no_active_task": "Нет активной задачи для совместного использования",
		"share_auth_required": "Требуется аутентификация. Войдите в систему для совместного доступа к задачам.",
		"share_not_enabled": "Совместный доступ к задачам не включен для этой организации.",
		"share_task_not_found": "Задача не найдена или доступ запрещен.",
		"mode_import_failed": "Не удалось импортировать режим: {{error}}",
		"delete_rules_folder_failed": "Не удалось удалить папку правил: {{rulesFolderPath}}. Ошибка: {{error}}",
		"command_not_found": "Команда '{{name}}' не найдена",
		"open_command_file": "Не удалось открыть файл команды",
		"delete_command": "Не удалось удалить команду",
		"no_workspace_for_project_command": "Не найдена папка рабочего пространства для команды проекта",
		"command_already_exists": "Команда \"{{commandName}}\" уже существует",
		"create_command_failed": "Не удалось создать команду",
		"command_template_content": "---\ndescription: \"Краткое описание того, что делает эта команда\"\n---\n\nЭто новая slash-команда. Отредактируйте этот файл, чтобы настроить поведение команды.",
		"claudeCode": {
			"processExited": "Процесс Claude Code завершился с кодом {{exitCode}}.",
			"errorOutput": "Вывод ошибки: {{output}}",
			"processExitedWithError": "Процесс Claude Code завершился с кодом {{exitCode}}. Вывод ошибки: {{output}}",
			"stoppedWithReason": "Claude Code остановился по причине: {{reason}}",
			"apiKeyModelPlanMismatch": "API keys and subscription plans allow different models. Make sure the selected model is included in your plan.",
			"notFound": "Claude Code executable '{{claudePath}}' not found.\n\nPlease install Claude Code CLI:\n1. Visit {{installationUrl}} to download Claude Code\n2. Follow the installation instructions for your operating system\n3. Ensure the 'claude' command is available in your PATH\n4. Alternatively, configure a custom path in Roo settings under 'Claude Code Path'\n\nOriginal error: {{originalError}}"
		},
		"gemini": {
<<<<<<< HEAD
			"generate_stream": "Ошибка потока контекста генерации Gemini: {{error}}",
			"generate_complete_prompt": "Ошибка завершения Gemini: {{error}}",
			"sources": "Источники:"
		},
		"cerebras": {
			"authenticationFailed": "Ошибка аутентификации Cerebras API. Убедитесь, что ваш API-ключ действителен и не истек.",
			"accessForbidden": "Доступ к Cerebras API запрещен. Ваш API-ключ может не иметь доступа к запрашиваемой модели или функции.",
			"rateLimitExceeded": "Превышен лимит скорости Cerebras API. Подождите перед отправкой следующего запроса.",
			"serverError": "Ошибка сервера Cerebras API ({{status}}). Попробуйте позже.",
			"genericError": "Ошибка Cerebras API ({{status}}): {{message}}",
			"noResponseBody": "Ошибка Cerebras API: Нет тела ответа",
			"completionError": "Ошибка завершения Cerebras: {{error}}"
=======
			"generate_stream": "Gemini generate context stream error: {{error}}",
			"generate_complete_prompt": "Gemini completion error: {{error}}",
			"sources": "Sources:"
>>>>>>> 5041880d
		}
	},
	"warnings": {
		"no_terminal_content": "Не выбрано содержимое терминала",
		"missing_task_files": "Файлы этой задачи отсутствуют. Хотите удалить её из списка задач?",
		"auto_import_failed": "Не удалось автоматически импортировать настройки RooCode: {{error}}"
	},
	"info": {
		"no_changes": "Изменения не найдены.",
		"clipboard_copy": "Системный промпт успешно скопирован в буфер обмена",
		"history_cleanup": "Очищено {{count}} задач(и) с отсутствующими файлами из истории.",
		"custom_storage_path_set": "Установлен пользовательский путь хранения: {{path}}",
		"default_storage_path": "Возвращено использование пути хранения по умолчанию",
		"settings_imported": "Настройки успешно импортированы.",
		"auto_import_success": "Настройки RooCode автоматически импортированы из {{filename}}",
		"share_link_copied": "Ссылка для совместного использования скопирована в буфер обмена",
		"image_copied_to_clipboard": "URI данных изображения скопирован в буфер обмена",
		"image_saved": "Изображение сохранено в {{path}}",
		"organization_share_link_copied": "Ссылка для совместного доступа организации скопирована в буфер обмена!",
		"public_share_link_copied": "Публичная ссылка для совместного доступа скопирована в буфер обмена!",
		"mode_exported": "Режим '{{mode}}' успешно экспортирован",
		"mode_imported": "Режим успешно импортирован"
	},
	"answers": {
		"yes": "Да",
		"no": "Нет",
		"remove": "Удалить",
		"keep": "Оставить"
	},
	"buttons": {
		"save": "Сохранить",
		"edit": "Редактировать",
		"learn_more": "Узнать больше"
	},
	"tasks": {
		"canceled": "Ошибка задачи: Она была остановлена и отменена пользователем.",
		"deleted": "Сбой задачи: Она была остановлена и удалена пользователем.",
		"incomplete": "Задача #{{taskNumber}} (Незавершенная)",
		"no_messages": "Задача #{{taskNumber}} (Нет сообщений)"
	},
	"storage": {
		"prompt_custom_path": "Введите пользовательский путь хранения истории разговоров, оставьте пустым для использования расположения по умолчанию",
		"path_placeholder": "D:\\RooCodeStorage",
		"enter_absolute_path": "Пожалуйста, введите абсолютный путь (например, D:\\RooCodeStorage или /home/user/storage)",
		"enter_valid_path": "Пожалуйста, введите корректный путь"
	},
	"input": {
		"task_prompt": "Что должен сделать Roo?",
		"task_placeholder": "Введите вашу задачу здесь"
	},
	"settings": {
		"providers": {
			"groqApiKey": "Ключ API Groq",
			"getGroqApiKey": "Получить ключ API Groq",
			"claudeCode": {
				"pathLabel": "Путь к Claude Code",
				"description": "Необязательный путь к вашему CLI Claude Code. По умолчанию 'claude', если не установлено.",
				"placeholder": "По умолчанию: claude"
			}
		}
	},
	"customModes": {
		"errors": {
			"yamlParseError": "Недопустимый YAML в файле .roomodes на строке {{line}}. Проверь:\n• Правильные отступы (используй пробелы, не табы)\n• Соответствующие кавычки и скобки\n• Допустимый синтаксис YAML",
			"schemaValidationError": "Недопустимый формат пользовательских режимов в .roomodes:\n{{issues}}",
			"invalidFormat": "Недопустимый формат пользовательских режимов. Убедись, что твои настройки соответствуют правильному формату YAML.",
			"updateFailed": "Не удалось обновить пользовательский режим: {{error}}",
			"deleteFailed": "Не удалось удалить пользовательский режим: {{error}}",
			"resetFailed": "Не удалось сбросить пользовательские режимы: {{error}}",
			"modeNotFound": "Ошибка записи: Режим не найден",
			"noWorkspaceForProject": "Не найдена папка рабочего пространства для режима, специфичного для проекта",
			"rulesCleanupFailed": "Режим успешно удален, но не удалось удалить папку правил в {{rulesFolderPath}}. Возможно, вам придется удалить ее вручную."
		},
		"scope": {
			"project": "проект",
			"global": "глобальный"
		}
	},
	"marketplace": {
		"mode": {
			"rulesCleanupFailed": "Режим успешно удален, но не удалось удалить папку правил в {{rulesFolderPath}}. Возможно, вам придется удалить ее вручную."
		}
	},
	"mdm": {
		"errors": {
			"cloud_auth_required": "Ваша организация требует аутентификации Roo Code Cloud. Войдите в систему, чтобы продолжить.",
			"organization_mismatch": "Вы должны быть аутентифицированы с учетной записью Roo Code Cloud вашей организации.",
			"verification_failed": "Не удается проверить аутентификацию организации."
		}
	},
	"prompts": {
		"deleteMode": {
			"title": "Удалить пользовательский режим",
			"description": "Вы уверены, что хотите удалить этот режим {{scope}}? Это также удалит связанную папку правил по адресу: {{rulesFolderPath}}",
			"descriptionNoRules": "Вы уверены, что хотите удалить этот пользовательский режим?",
			"confirm": "Удалить"
		}
	},
	"commands": {
		"preventCompletionWithOpenTodos": {
			"description": "Предотвратить завершение задач при наличии незавершенных дел в списке дел"
		}
	}
}<|MERGE_RESOLUTION|>--- conflicted
+++ resolved
@@ -87,7 +87,6 @@
 			"notFound": "Claude Code executable '{{claudePath}}' not found.\n\nPlease install Claude Code CLI:\n1. Visit {{installationUrl}} to download Claude Code\n2. Follow the installation instructions for your operating system\n3. Ensure the 'claude' command is available in your PATH\n4. Alternatively, configure a custom path in Roo settings under 'Claude Code Path'\n\nOriginal error: {{originalError}}"
 		},
 		"gemini": {
-<<<<<<< HEAD
 			"generate_stream": "Ошибка потока контекста генерации Gemini: {{error}}",
 			"generate_complete_prompt": "Ошибка завершения Gemini: {{error}}",
 			"sources": "Источники:"
@@ -100,11 +99,6 @@
 			"genericError": "Ошибка Cerebras API ({{status}}): {{message}}",
 			"noResponseBody": "Ошибка Cerebras API: Нет тела ответа",
 			"completionError": "Ошибка завершения Cerebras: {{error}}"
-=======
-			"generate_stream": "Gemini generate context stream error: {{error}}",
-			"generate_complete_prompt": "Gemini completion error: {{error}}",
-			"sources": "Sources:"
->>>>>>> 5041880d
 		}
 	},
 	"warnings": {
