--- conflicted
+++ resolved
@@ -3,13 +3,10 @@
 		"linesRange": " (satır {{start}}-{{end}})",
 		"definitionsOnly": " (sadece tanımlar)",
 		"maxLines": " (maks. {{max}} satır)",
-<<<<<<< HEAD
 		"showingOnlyLines": "Toplam {{total}} satırdan sadece {{shown}} tanesi gösteriliyor. Daha fazla satır okumak için line_range kullan",
-		"contextLimitInstructions": "Bu dosyanın belirli bölümlerini okumak için aşağıdaki formatı kullan:\n<read_file>\n<args>\n  <file>\n    <path>{{path}}</path>\n    <line_range>başlangıç-bitiş</line_range>\n  </file>\n</args>\n</read_file>\n\nÖrneğin, 2001-3000 satırlarını okumak için:\n<read_file>\n<args>\n  <file>\n    <path>{{path}}</path>\n    <line_range>2001-3000</line_range>\n  </file>\n</args>\n</read_file>"
-=======
+		"contextLimitInstructions": "Bu dosyanın belirli bölümlerini okumak için aşağıdaki formatı kullan:\n<read_file>\n<args>\n  <file>\n    <path>{{path}}</path>\n    <line_range>başlangıç-bitiş</line_range>\n  </file>\n</args>\n</read_file>\n\nÖrneğin, 2001-3000 satırlarını okumak için:\n<read_file>\n<args>\n  <file>\n    <path>{{path}}</path>\n    <line_range>2001-3000</line_range>\n  </file>\n</args>\n</read_file>",
 		"imageTooLarge": "Görüntü dosyası çok büyük ({{size}} MB). İzin verilen maksimum boyut {{max}} MB.",
 		"imageWithSize": "Görüntü dosyası ({{size}} KB)"
->>>>>>> 6331944e
 	},
 	"toolRepetitionLimitReached": "Roo bir döngüye takılmış gibi görünüyor, aynı eylemi ({{toolName}}) tekrar tekrar deniyor. Bu, mevcut stratejisinde bir sorun olduğunu gösterebilir. Görevi yeniden ifade etmeyi, daha spesifik talimatlar vermeyi veya onu farklı bir yaklaşıma yönlendirmeyi düşünün.",
 	"codebaseSearch": {
