{
	"extension": {
		"name": "Roo Code",
		"description": "Düzenleyicinizde tam bir AI geliştirici ekibi."
	},
	"number_format": {
		"thousand_suffix": "k",
		"million_suffix": "m",
		"billion_suffix": "b"
	},
	"welcome": "Hoş geldiniz, {{name}}! {{count}} bildiriminiz var.",
	"items": {
		"zero": "Öğe yok",
		"one": "Bir öğe",
		"other": "{{count}} öğe"
	},
	"confirmation": {
		"reset_state": "Uzantıdaki tüm durumları ve gizli depolamayı sıfırlamak istediğinizden emin misiniz? Bu işlem geri alınamaz.",
		"delete_config_profile": "Bu yapılandırma profilini silmek istediğinizden emin misiniz?",
		"delete_custom_mode": "Bu özel modu silmek istediğinizden emin misiniz?",
		"delete_message": "Neyi silmek istersiniz?",
		"just_this_message": "Sadece bu mesajı",
		"this_and_subsequent": "Bu ve sonraki tüm mesajları"
	},
	"errors": {
		"invalid_mcp_config": "Geçersiz proje MCP yapılandırma formatı",
		"invalid_mcp_settings_format": "Geçersiz MCP ayarları JSON formatı. Lütfen ayarlarınızın doğru JSON formatını takip ettiğinden emin olun.",
		"invalid_mcp_settings_syntax": "Geçersiz MCP ayarları JSON formatı. Lütfen ayarlar dosyanızda sözdizimi hatalarını kontrol edin.",
		"invalid_mcp_settings_validation": "Geçersiz MCP ayarları formatı: {{errorMessages}}",
		"failed_initialize_project_mcp": "Proje MCP sunucusu başlatılamadı: {{error}}",
		"invalid_data_uri": "Geçersiz veri URI formatı",
		"checkpoint_timeout": "Kontrol noktasını geri yüklemeye çalışırken zaman aşımına uğradı.",
		"checkpoint_failed": "Kontrol noktası geri yüklenemedi.",
		"no_workspace": "Lütfen önce bir proje klasörü açın",
		"update_support_prompt": "Destek istemi güncellenemedi",
		"reset_support_prompt": "Destek istemi sıfırlanamadı",
		"enhance_prompt": "İstem geliştirilemedi",
		"get_system_prompt": "Sistem istemi alınamadı",
		"search_commits": "Taahhütler aranamadı",
		"save_api_config": "API yapılandırması kaydedilemedi",
		"create_api_config": "API yapılandırması oluşturulamadı",
		"rename_api_config": "API yapılandırmasının adı değiştirilemedi",
		"load_api_config": "API yapılandırması yüklenemedi",
		"delete_api_config": "API yapılandırması silinemedi",
		"list_api_config": "API yapılandırma listesi alınamadı",
		"update_server_timeout": "Sunucu zaman aşımı güncellenemedi",
		"failed_update_project_mcp": "Proje MCP sunucuları güncellenemedi",
		"create_mcp_json": ".roo/mcp.json oluşturulamadı veya açılamadı: {{error}}",
		"hmr_not_running": "Yerel geliştirme sunucusu çalışmıyor, HMR çalışmayacak. HMR'yi etkinleştirmek için uzantıyı başlatmadan önce lütfen 'npm run dev' komutunu çalıştırın.",
		"retrieve_current_mode": "Mevcut mod durumdan alınırken hata oluştu.",
		"failed_delete_repo": "İlişkili gölge depo veya dal silinemedi: {{error}}",
		"failed_remove_directory": "Görev dizini kaldırılamadı: {{error}}",
		"custom_storage_path_unusable": "Özel depolama yolu \"{{path}}\" kullanılamıyor, varsayılan yol kullanılacak",
		"cannot_access_path": "{{path}} yoluna erişilemiyor: {{error}}",
		"settings_import_failed": "Ayarlar içe aktarılamadı: {{error}}.",
		"mistake_limit_guidance": "Bu, modelin düşünce sürecindeki bir başarısızlığı veya bir aracı düzgün kullanamama durumunu gösterebilir, bu da kullanıcı rehberliği ile hafifletilebilir (örn. \"Görevi daha küçük adımlara bölmeyi deneyin\").",
<<<<<<< HEAD
		"violated_organization_allowlist": "Görev yürütülemedi: Geçerli profil kuruluşunuzun ayarlarını ihlal ediyor"
=======
		"condense_failed": "Bağlam sıkıştırılamadı",
		"condense_not_enough_messages": "Bağlamı sıkıştırmak için yeterli mesaj yok",
		"condensed_recently": "Bağlam yakın zamanda sıkıştırıldı; bu deneme atlanıyor",
		"condense_handler_invalid": "Bağlamı sıkıştırmak için API işleyicisi geçersiz",
		"condense_context_grew": "Sıkıştırma sırasında bağlam boyutu arttı; bu deneme atlanıyor"
>>>>>>> 12669e1e
	},
	"warnings": {
		"no_terminal_content": "Seçili terminal içeriği yok",
		"missing_task_files": "Bu görevin dosyaları eksik. Görev listesinden kaldırmak istiyor musunuz?"
	},
	"info": {
		"no_changes": "Değişiklik bulunamadı.",
		"clipboard_copy": "Sistem istemi panoya başarıyla kopyalandı",
		"history_cleanup": "Geçmişten eksik dosyaları olan {{count}} görev temizlendi.",
		"mcp_server_restarting": "{{serverName}} MCP sunucusu yeniden başlatılıyor...",
		"mcp_server_connected": "{{serverName}} MCP sunucusu bağlandı",
		"mcp_server_deleted": "MCP sunucusu silindi: {{serverName}}",
		"mcp_server_not_found": "Yapılandırmada \"{{serverName}}\" sunucusu bulunamadı",
		"custom_storage_path_set": "Özel depolama yolu ayarlandı: {{path}}",
		"default_storage_path": "Varsayılan depolama yoluna geri dönüldü",
		"settings_imported": "Ayarlar başarıyla içe aktarıldı."
	},
	"answers": {
		"yes": "Evet",
		"no": "Hayır",
		"cancel": "İptal",
		"remove": "Kaldır",
		"keep": "Koru"
	},
	"tasks": {
		"canceled": "Görev hatası: Kullanıcı tarafından durduruldu ve iptal edildi.",
		"deleted": "Görev başarısız: Kullanıcı tarafından durduruldu ve silindi."
	},
	"storage": {
		"prompt_custom_path": "Konuşma geçmişi için özel depolama yolunu girin, varsayılan konumu kullanmak için boş bırakın",
		"path_placeholder": "D:\\RooCodeStorage",
		"enter_absolute_path": "Lütfen mutlak bir yol girin (örn. D:\\RooCodeStorage veya /home/user/storage)",
		"enter_valid_path": "Lütfen geçerli bir yol girin"
	},
	"input": {
		"task_prompt": "Roo ne yapsın?",
		"task_placeholder": "Görevini buraya yaz"
	},
	"settings": {
		"providers": {
			"groqApiKey": "Groq API Anahtarı",
			"getGroqApiKey": "Groq API Anahtarı Al"
		}
	}
}<|MERGE_RESOLUTION|>--- conflicted
+++ resolved
@@ -54,15 +54,12 @@
 		"cannot_access_path": "{{path}} yoluna erişilemiyor: {{error}}",
 		"settings_import_failed": "Ayarlar içe aktarılamadı: {{error}}.",
 		"mistake_limit_guidance": "Bu, modelin düşünce sürecindeki bir başarısızlığı veya bir aracı düzgün kullanamama durumunu gösterebilir, bu da kullanıcı rehberliği ile hafifletilebilir (örn. \"Görevi daha küçük adımlara bölmeyi deneyin\").",
-<<<<<<< HEAD
-		"violated_organization_allowlist": "Görev yürütülemedi: Geçerli profil kuruluşunuzun ayarlarını ihlal ediyor"
-=======
+		"violated_organization_allowlist": "Görev yürütülemedi: Geçerli profil kuruluşunuzun ayarlarını ihlal ediyor",
 		"condense_failed": "Bağlam sıkıştırılamadı",
 		"condense_not_enough_messages": "Bağlamı sıkıştırmak için yeterli mesaj yok",
 		"condensed_recently": "Bağlam yakın zamanda sıkıştırıldı; bu deneme atlanıyor",
 		"condense_handler_invalid": "Bağlamı sıkıştırmak için API işleyicisi geçersiz",
 		"condense_context_grew": "Sıkıştırma sırasında bağlam boyutu arttı; bu deneme atlanıyor"
->>>>>>> 12669e1e
 	},
 	"warnings": {
 		"no_terminal_content": "Seçili terminal içeriği yok",
