{
	"input": {
		"task_prompt": "O que você quer que o Roo faça?",
		"task_placeholder": "Digite sua tarefa aqui"
	},
	"extension": {
		"name": "Roo Code",
		"description": "Uma equipe completa de desenvolvedores com IA em seu editor."
	},
	"number_format": {
		"thousand_suffix": "k",
		"million_suffix": "m",
		"billion_suffix": "b"
	},
	"welcome": "Bem-vindo(a), {{name}}! Você tem {{count}} notificações.",
	"items": {
		"zero": "Nenhum item",
		"one": "Um item",
		"other": "{{count}} itens"
	},
	"confirmation": {
		"reset_state": "Tem certeza de que deseja redefinir todo o estado e armazenamento secreto na extensão? Isso não pode ser desfeito.",
		"delete_config_profile": "Tem certeza de que deseja excluir este perfil de configuração?",
		"delete_custom_mode_with_rules": "Tem certeza de que deseja excluir este modo {scope}?\n\nIsso também excluirá a pasta de regras associada em:\n{rulesFolderPath}"
	},
	"errors": {
		"invalid_data_uri": "Formato de URI de dados inválido",
		"error_copying_image": "Erro ao copiar imagem: {{errorMessage}}",
		"error_saving_image": "Erro ao salvar imagem: {{errorMessage}}",
		"error_opening_image": "Erro ao abrir imagem: {{error}}",
		"could_not_open_file": "Não foi possível abrir o arquivo: {{errorMessage}}",
		"could_not_open_file_generic": "Não foi possível abrir o arquivo!",
		"checkpoint_timeout": "Tempo esgotado ao tentar restaurar o ponto de verificação.",
		"checkpoint_failed": "Falha ao restaurar o ponto de verificação.",
		"git_not_installed": "O Git é necessário para o recurso de checkpoints. Por favor, instale o Git para habilitar os checkpoints.",
		"no_workspace": "Por favor, abra primeiro uma pasta de projeto",
		"update_support_prompt": "Falha ao atualizar o prompt de suporte",
		"reset_support_prompt": "Falha ao redefinir o prompt de suporte",
		"enhance_prompt": "Falha ao aprimorar o prompt",
		"get_system_prompt": "Falha ao obter o prompt do sistema",
		"search_commits": "Falha ao pesquisar commits",
		"save_api_config": "Falha ao salvar a configuração da API",
		"create_api_config": "Falha ao criar a configuração da API",
		"rename_api_config": "Falha ao renomear a configuração da API",
		"load_api_config": "Falha ao carregar a configuração da API",
		"delete_api_config": "Falha ao excluir a configuração da API",
		"list_api_config": "Falha ao obter a lista de configurações da API",
		"update_server_timeout": "Falha ao atualizar o tempo limite do servidor",
		"hmr_not_running": "O servidor de desenvolvimento local não está em execução, o HMR não funcionará. Por favor, execute 'npm run dev' antes de iniciar a extensão para habilitar o HMR.",
		"retrieve_current_mode": "Erro ao recuperar o modo atual do estado.",
		"failed_delete_repo": "Falha ao excluir o repositório ou ramificação associada: {{error}}",
		"failed_remove_directory": "Falha ao remover o diretório de tarefas: {{error}}",
		"custom_storage_path_unusable": "O caminho de armazenamento personalizado \"{{path}}\" não pode ser usado, será usado o caminho padrão",
		"cannot_access_path": "Não é possível acessar o caminho {{path}}: {{error}}",
		"settings_import_failed": "Falha ao importar configurações: {{error}}",
		"mistake_limit_guidance": "Isso pode indicar uma falha no processo de pensamento do modelo ou incapacidade de usar uma ferramenta adequadamente, o que pode ser mitigado com orientação do usuário (ex. \"Tente dividir a tarefa em etapas menores\").",
		"violated_organization_allowlist": "Falha ao executar a tarefa: o perfil atual não é compatível com as configurações da sua organização",
		"condense_failed": "Falha ao condensar o contexto",
		"condense_not_enough_messages": "Não há mensagens suficientes para condensar o contexto",
		"condensed_recently": "O contexto foi condensado recentemente; pulando esta tentativa",
		"condense_handler_invalid": "O manipulador de API para condensar o contexto é inválido",
		"condense_context_grew": "O tamanho do contexto aumentou durante a condensação; pulando esta tentativa",
		"url_timeout": "O site demorou muito para carregar (timeout). Isso pode ser devido a uma conexão lenta, site pesado ou temporariamente indisponível. Você pode tentar novamente mais tarde ou verificar se a URL está correta.",
		"url_not_found": "O endereço do site não pôde ser encontrado. Verifique se a URL está correta e tente novamente.",
		"no_internet": "Sem conexão com a internet. Verifique sua conexão de rede e tente novamente.",
		"url_forbidden": "O acesso a este site está proibido. O site pode bloquear acesso automatizado ou exigir autenticação.",
		"url_page_not_found": "A página não foi encontrada. Verifique se a URL está correta.",
		"url_fetch_failed": "Falha ao buscar conteúdo da URL: {{error}}",
		"url_fetch_error_with_url": "Erro ao buscar conteúdo para {{url}}: {{error}}",
		"command_timeout": "A execução do comando excedeu o tempo limite após {{seconds}} segundos",
		"share_task_failed": "Falha ao compartilhar tarefa",
		"share_no_active_task": "Nenhuma tarefa ativa para compartilhar",
		"share_auth_required": "Autenticação necessária. Faça login para compartilhar tarefas.",
		"share_not_enabled": "O compartilhamento de tarefas não está habilitado para esta organização.",
		"share_task_not_found": "Tarefa não encontrada ou acesso negado.",
		"mode_import_failed": "Falha ao importar o modo: {{error}}",
		"delete_rules_folder_failed": "Falha ao excluir pasta de regras: {{rulesFolderPath}}. Erro: {{error}}",
		"command_not_found": "Comando '{{name}}' não encontrado",
		"open_command_file": "Falha ao abrir arquivo de comando",
		"delete_command": "Falha ao excluir comando",
		"no_workspace_for_project_command": "Nenhuma pasta de workspace encontrada para comando de projeto",
		"command_already_exists": "Comando \"{{commandName}}\" já existe",
		"create_command_failed": "Falha ao criar comando",
		"command_template_content": "---\ndescription: \"Breve descrição do que este comando faz\"\n---\n\nEste é um novo comando slash. Edite este arquivo para personalizar o comportamento do comando.",
		"claudeCode": {
			"processExited": "O processo Claude Code saiu com código {{exitCode}}.",
			"errorOutput": "Saída de erro: {{output}}",
			"processExitedWithError": "O processo Claude Code saiu com código {{exitCode}}. Saída de erro: {{output}}",
			"stoppedWithReason": "Claude Code parou pela razão: {{reason}}",
			"apiKeyModelPlanMismatch": "API keys and subscription plans allow different models. Make sure the selected model is included in your plan.",
			"notFound": "Claude Code executable '{{claudePath}}' not found.\n\nPlease install Claude Code CLI:\n1. Visit {{installationUrl}} to download Claude Code\n2. Follow the installation instructions for your operating system\n3. Ensure the 'claude' command is available in your PATH\n4. Alternatively, configure a custom path in Roo settings under 'Claude Code Path'\n\nOriginal error: {{originalError}}"
		},
		"gemini": {
<<<<<<< HEAD
			"generate_stream": "Erro de fluxo de contexto de geração do Gemini: {{error}}",
			"generate_complete_prompt": "Erro de conclusão do Gemini: {{error}}",
			"sources": "Fontes:"
		},
		"cerebras": {
			"authenticationFailed": "Falha na autenticação da API Cerebras. Verifique se sua chave de API é válida e não expirou.",
			"accessForbidden": "Acesso à API Cerebras negado. Sua chave de API pode não ter acesso ao modelo ou recurso solicitado.",
			"rateLimitExceeded": "Limite de taxa da API Cerebras excedido. Aguarde antes de fazer outra solicitação.",
			"serverError": "Erro do servidor da API Cerebras ({{status}}). Tente novamente mais tarde.",
			"genericError": "Erro da API Cerebras ({{status}}): {{message}}",
			"noResponseBody": "Erro da API Cerebras: Sem corpo de resposta",
			"completionError": "Erro de conclusão do Cerebras: {{error}}"
=======
			"generate_stream": "Gemini generate context stream error: {{error}}",
			"generate_complete_prompt": "Gemini completion error: {{error}}",
			"sources": "Sources:"
>>>>>>> 5041880d
		}
	},
	"warnings": {
		"no_terminal_content": "Nenhum conteúdo do terminal selecionado",
		"missing_task_files": "Os arquivos desta tarefa estão faltando. Deseja removê-la da lista de tarefas?",
		"auto_import_failed": "Falha ao importar automaticamente as configurações do RooCode: {{error}}"
	},
	"info": {
		"no_changes": "Nenhuma alteração encontrada.",
		"clipboard_copy": "Prompt do sistema copiado com sucesso para a área de transferência",
		"history_cleanup": "{{count}} tarefa(s) com arquivos ausentes foram limpas do histórico.",
		"custom_storage_path_set": "Caminho de armazenamento personalizado definido: {{path}}",
		"default_storage_path": "Retornado ao caminho de armazenamento padrão",
		"settings_imported": "Configurações importadas com sucesso.",
		"auto_import_success": "Configurações do RooCode importadas automaticamente de {{filename}}",
		"share_link_copied": "Link de compartilhamento copiado para a área de transferência",
		"image_copied_to_clipboard": "URI de dados da imagem copiada para a área de transferência",
		"image_saved": "Imagem salva em {{path}}",
		"organization_share_link_copied": "Link de compartilhamento da organização copiado para a área de transferência!",
		"public_share_link_copied": "Link de compartilhamento público copiado para a área de transferência!",
		"mode_exported": "Modo '{{mode}}' exportado com sucesso",
		"mode_imported": "Modo importado com sucesso"
	},
	"answers": {
		"yes": "Sim",
		"no": "Não",
		"remove": "Remover",
		"keep": "Manter"
	},
	"buttons": {
		"save": "Salvar",
		"edit": "Editar",
		"learn_more": "Saiba Mais"
	},
	"tasks": {
		"canceled": "Erro na tarefa: Foi interrompida e cancelada pelo usuário.",
		"deleted": "Falha na tarefa: Foi interrompida e excluída pelo usuário.",
		"incomplete": "Tarefa #{{taskNumber}} (Incompleta)",
		"no_messages": "Tarefa #{{taskNumber}} (Sem mensagens)"
	},
	"storage": {
		"prompt_custom_path": "Digite o caminho de armazenamento personalizado para o histórico de conversas, deixe em branco para usar o local padrão",
		"path_placeholder": "D:\\RooCodeStorage",
		"enter_absolute_path": "Por favor, digite um caminho absoluto (ex: D:\\RooCodeStorage ou /home/user/storage)",
		"enter_valid_path": "Por favor, digite um caminho válido"
	},
	"settings": {
		"providers": {
			"groqApiKey": "Chave de API Groq",
			"getGroqApiKey": "Obter chave de API Groq",
			"claudeCode": {
				"pathLabel": "Caminho do Claude Code",
				"description": "Caminho opcional para sua CLI do Claude Code. Padrão 'claude' se não for definido.",
				"placeholder": "Padrão: claude"
			}
		}
	},
	"customModes": {
		"errors": {
			"yamlParseError": "YAML inválido no arquivo .roomodes na linha {{line}}. Verifique:\n• Indentação correta (use espaços, não tabs)\n• Aspas e colchetes correspondentes\n• Sintaxe YAML válida",
			"schemaValidationError": "Formato de modos personalizados inválido em .roomodes:\n{{issues}}",
			"invalidFormat": "Formato de modos personalizados inválido. Certifique-se de que suas configurações seguem o formato YAML correto.",
			"updateFailed": "Falha ao atualizar modo personalizado: {{error}}",
			"deleteFailed": "Falha ao excluir modo personalizado: {{error}}",
			"resetFailed": "Falha ao redefinir modos personalizados: {{error}}",
			"modeNotFound": "Erro de escrita: Modo não encontrado",
			"noWorkspaceForProject": "Nenhuma pasta de workspace encontrada para modo específico do projeto",
			"rulesCleanupFailed": "O modo foi excluído com sucesso, mas falhou ao excluir a pasta de regras em {{rulesFolderPath}}. Você pode precisar excluí-la manualmente."
		},
		"scope": {
			"project": "projeto",
			"global": "global"
		}
	},
	"marketplace": {
		"mode": {
			"rulesCleanupFailed": "O modo foi removido com sucesso, mas falhou ao excluir a pasta de regras em {{rulesFolderPath}}. Você pode precisar excluí-la manualmente."
		}
	},
	"mdm": {
		"errors": {
			"cloud_auth_required": "Sua organização requer autenticação do Roo Code Cloud. Faça login para continuar.",
			"organization_mismatch": "Você deve estar autenticado com a conta Roo Code Cloud da sua organização.",
			"verification_failed": "Não foi possível verificar a autenticação da organização."
		}
	},
	"prompts": {
		"deleteMode": {
			"title": "Excluir Modo Personalizado",
			"description": "Tem certeza de que deseja excluir este modo {{scope}}? Isso também excluirá a pasta de regras associada em: {{rulesFolderPath}}",
			"descriptionNoRules": "Tem certeza de que deseja excluir este modo personalizado?",
			"confirm": "Excluir"
		}
	},
	"commands": {
		"preventCompletionWithOpenTodos": {
			"description": "Impedir a conclusão de tarefas quando há todos incompletos na lista de todos"
		}
	}
}<|MERGE_RESOLUTION|>--- conflicted
+++ resolved
@@ -91,7 +91,6 @@
 			"notFound": "Claude Code executable '{{claudePath}}' not found.\n\nPlease install Claude Code CLI:\n1. Visit {{installationUrl}} to download Claude Code\n2. Follow the installation instructions for your operating system\n3. Ensure the 'claude' command is available in your PATH\n4. Alternatively, configure a custom path in Roo settings under 'Claude Code Path'\n\nOriginal error: {{originalError}}"
 		},
 		"gemini": {
-<<<<<<< HEAD
 			"generate_stream": "Erro de fluxo de contexto de geração do Gemini: {{error}}",
 			"generate_complete_prompt": "Erro de conclusão do Gemini: {{error}}",
 			"sources": "Fontes:"
@@ -104,11 +103,6 @@
 			"genericError": "Erro da API Cerebras ({{status}}): {{message}}",
 			"noResponseBody": "Erro da API Cerebras: Sem corpo de resposta",
 			"completionError": "Erro de conclusão do Cerebras: {{error}}"
-=======
-			"generate_stream": "Gemini generate context stream error: {{error}}",
-			"generate_complete_prompt": "Gemini completion error: {{error}}",
-			"sources": "Sources:"
->>>>>>> 5041880d
 		}
 	},
 	"warnings": {
