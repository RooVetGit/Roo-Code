--- conflicted
+++ resolved
@@ -3,13 +3,10 @@
 		"linesRange": " (dòng {{start}}-{{end}})",
 		"definitionsOnly": " (chỉ định nghĩa)",
 		"maxLines": " (tối đa {{max}} dòng)",
-<<<<<<< HEAD
 		"showingOnlyLines": "Chỉ hiển thị {{shown}} trong tổng số {{total}} dòng. Sử dụng line_range nếu bạn cần đọc thêm dòng",
-		"contextLimitInstructions": "Để đọc các phần cụ thể của tệp này, hãy sử dụng định dạng sau:\n<read_file>\n<args>\n  <file>\n    <path>{{path}}</path>\n    <line_range>bắt đầu-kết thúc</line_range>\n  </file>\n</args>\n</read_file>\n\nVí dụ, để đọc dòng 2001-3000:\n<read_file>\n<args>\n  <file>\n    <path>{{path}}</path>\n    <line_range>2001-3000</line_range>\n  </file>\n</args>\n</read_file>"
-=======
+		"contextLimitInstructions": "Để đọc các phần cụ thể của tệp này, hãy sử dụng định dạng sau:\n<read_file>\n<args>\n  <file>\n    <path>{{path}}</path>\n    <line_range>bắt đầu-kết thúc</line_range>\n  </file>\n</args>\n</read_file>\n\nVí dụ, để đọc dòng 2001-3000:\n<read_file>\n<args>\n  <file>\n    <path>{{path}}</path>\n    <line_range>2001-3000</line_range>\n  </file>\n</args>\n</read_file>",
 		"imageTooLarge": "Tệp hình ảnh quá lớn ({{size}} MB). Kích thước tối đa cho phép là {{max}} MB.",
 		"imageWithSize": "Tệp hình ảnh ({{size}} KB)"
->>>>>>> 6331944e
 	},
 	"toolRepetitionLimitReached": "Roo dường như đang bị mắc kẹt trong một vòng lặp, liên tục cố gắng thực hiện cùng một hành động ({{toolName}}). Điều này có thể cho thấy vấn đề với chiến lược hiện tại. Hãy cân nhắc việc diễn đạt lại nhiệm vụ, cung cấp hướng dẫn cụ thể hơn, hoặc hướng Roo theo một cách tiếp cận khác.",
 	"codebaseSearch": {
