{
	"errors": {
		"invalid_settings_format": "Nieprawidłowy format JSON ustawień MCP. Upewnij się, że Twoje ustawienia są zgodne z poprawnym formatem JSON.",
		"invalid_settings_syntax": "Nieprawidłowy format JSON ustawień MCP. Sprawdź, czy w pliku ustawień nie ma błędów składniowych.",
		"invalid_settings_validation": "Nieprawidłowy format ustawień MCP: {{errorMessages}}",
		"create_json": "Nie udało się utworzyć lub otworzyć .roo/mcp.json: {{error}}",
		"failed_update_project": "Nie udało się zaktualizować serwerów MCP projektu",
		"invalidJsonArgument": "Roo próbował użyć {{toolName}} z nieprawidłowym argumentem JSON. Ponawianie...",
<<<<<<< HEAD
		"refresh_after_disable": "Failed to refresh after disabling server",
		"refresh_after_enable": "Failed to refresh after enabling server"
=======
		"refresh_after_disable": "Nie udało się odświeżyć połączeń MCP po wyłączeniu",
		"refresh_after_enable": "Nie udało się odświeżyć połączeń MCP po włączeniu",
		"disconnect_servers_partial": "Nie udało się odłączyć {{count}} serwera(ów) MCP. Sprawdź dane wyjściowe, aby uzyskać szczegóły."
>>>>>>> ad0e33e2
	},
	"info": {
		"server_restarting": "Ponowne uruchamianie serwera MCP {{serverName}}...",
		"server_connected": "Serwer MCP {{serverName}} połączony",
		"server_deleted": "Usunięto serwer MCP: {{serverName}}",
		"server_not_found": "Serwer \"{{serverName}}\" nie znaleziony w konfiguracji",
		"global_servers_active": "Aktywne globalne serwery MCP: {{mcpServers}}",
		"project_servers_active": "Aktywne serwery MCP projektu: {{mcpServers}}",
		"already_refreshing": "Serwery MCP są już odświeżane.",
		"refreshing_all": "Odświeżanie wszystkich serwerów MCP...",
		"all_refreshed": "Wszystkie serwery MCP zostały odświeżone.",
		"project_config_deleted": "Plik konfiguracyjny MCP projektu został usunięty. Wszystkie serwery MCP projektu zostały odłączone."
	}
}<|MERGE_RESOLUTION|>--- conflicted
+++ resolved
@@ -6,14 +6,9 @@
 		"create_json": "Nie udało się utworzyć lub otworzyć .roo/mcp.json: {{error}}",
 		"failed_update_project": "Nie udało się zaktualizować serwerów MCP projektu",
 		"invalidJsonArgument": "Roo próbował użyć {{toolName}} z nieprawidłowym argumentem JSON. Ponawianie...",
-<<<<<<< HEAD
-		"refresh_after_disable": "Failed to refresh after disabling server",
-		"refresh_after_enable": "Failed to refresh after enabling server"
-=======
 		"refresh_after_disable": "Nie udało się odświeżyć połączeń MCP po wyłączeniu",
 		"refresh_after_enable": "Nie udało się odświeżyć połączeń MCP po włączeniu",
 		"disconnect_servers_partial": "Nie udało się odłączyć {{count}} serwera(ów) MCP. Sprawdź dane wyjściowe, aby uzyskać szczegóły."
->>>>>>> ad0e33e2
 	},
 	"info": {
 		"server_restarting": "Ponowne uruchamianie serwera MCP {{serverName}}...",
