{
	"extension": {
		"name": "Roo Code",
		"description": "आपके एडिटर में AI डेवलपर्स की पूरी टीम।"
	},
	"number_format": {
		"thousand_suffix": "k",
		"million_suffix": "m",
		"billion_suffix": "b"
	},
	"welcome": "स्वागत है, {{name}}! आपके पास {{count}} सूचनाएँ हैं।",
	"items": {
		"zero": "कोई आइटम नहीं",
		"one": "एक आइटम",
		"other": "{{count}} आइटम"
	},
	"confirmation": {
		"reset_state": "क्या आप वाकई एक्सटेंशन में सभी स्टेट और गुप्त स्टोरेज रीसेट करना चाहते हैं? इसे पूर्ववत नहीं किया जा सकता है।",
		"delete_config_profile": "क्या आप वाकई इस कॉन्फ़िगरेशन प्रोफ़ाइल को हटाना चाहते हैं?",
		"delete_custom_mode": "क्या आप वाकई इस कस्टम मोड को हटाना चाहते हैं?",
		"delete_message": "आप क्या हटाना चाहते हैं?",
		"just_this_message": "सिर्फ यह संदेश",
		"this_and_subsequent": "यह और सभी बाद के संदेश"
	},
	"errors": {
		"invalid_mcp_config": "अमान्य प्रोजेक्ट MCP कॉन्फ़िगरेशन फॉर्मेट",
		"invalid_mcp_settings_format": "अमान्य MCP सेटिंग्स JSON फॉर्मेट। कृपया सुनिश्चित करें कि आपकी सेटिंग्स सही JSON फॉर्मेट का पालन करती हैं।",
		"invalid_mcp_settings_syntax": "अमान्य MCP सेटिंग्स JSON फॉर्मेट। कृपया अपनी सेटिंग्स फ़ाइल में सिंटैक्स त्रुटियों की जांच करें।",
		"invalid_mcp_settings_validation": "अमान्य MCP सेटिंग्स फॉर्मेट: {{errorMessages}}",
		"failed_initialize_project_mcp": "प्रोजेक्ट MCP सर्वर को प्रारंभ करने में विफल: {{error}}",
		"invalid_data_uri": "अमान्य डेटा URI फॉर्मेट",
		"checkpoint_timeout": "चेकपॉइंट को पुनर्स्थापित करने का प्रयास करते समय टाइमआउट हो गया।",
		"checkpoint_failed": "चेकपॉइंट पुनर्स्थापित करने में विफल।",
		"no_workspace": "कृपया पहले प्रोजेक्ट फ़ोल्डर खोलें",
		"update_support_prompt": "सपोर्ट प्रॉम्प्ट अपडेट करने में विफल",
		"reset_support_prompt": "सपोर्ट प्रॉम्प्ट रीसेट करने में विफल",
		"enhance_prompt": "प्रॉम्प्ट को बेहतर बनाने में विफल",
		"get_system_prompt": "सिस्टम प्रॉम्प्ट प्राप्त करने में विफल",
		"search_commits": "कमिट्स खोजने में विफल",
		"save_api_config": "API कॉन्फ़िगरेशन सहेजने में विफल",
		"create_api_config": "API कॉन्फ़िगरेशन बनाने में विफल",
		"rename_api_config": "API कॉन्फ़िगरेशन का नाम बदलने में विफल",
		"load_api_config": "API कॉन्फ़िगरेशन लोड करने में विफल",
		"delete_api_config": "API कॉन्फ़िगरेशन हटाने में विफल",
		"list_api_config": "API कॉन्फ़िगरेशन की सूची प्राप्त करने में विफल",
		"update_server_timeout": "सर्वर टाइमआउट अपडेट करने में विफल",
		"failed_update_project_mcp": "प्रोजेक्ट MCP सर्वर अपडेट करने में विफल",
		"create_mcp_json": ".roo/mcp.json बनाने या खोलने में विफल: {{error}}",
		"hmr_not_running": "स्थानीय विकास सर्वर चल नहीं रहा है, HMR काम नहीं करेगा। कृपया HMR सक्षम करने के लिए एक्सटेंशन लॉन्च करने से पहले 'npm run dev' चलाएँ।",
		"retrieve_current_mode": "स्टेट से वर्तमान मोड प्राप्त करने में त्रुटि।",
		"failed_delete_repo": "संबंधित शैडो रिपॉजिटरी या ब्रांच हटाने में विफल: {{error}}",
		"failed_remove_directory": "टास्क डायरेक्टरी हटाने में विफल: {{error}}",
		"custom_storage_path_unusable": "कस्टम स्टोरेज पाथ \"{{path}}\" उपयोग योग्य नहीं है, डिफ़ॉल्ट पाथ का उपयोग किया जाएगा",
		"cannot_access_path": "पाथ {{path}} तक पहुंच नहीं पा रहे हैं: {{error}}",
		"settings_import_failed": "सेटिंग्स इम्पोर्ट करने में विफल: {{error}}।",
		"mistake_limit_guidance": "यह मॉडल की सोच प्रक्रिया में विफलता या किसी टूल का सही उपयोग न कर पाने का संकेत हो सकता है, जिसे उपयोगकर्ता के मार्गदर्शन से ठीक किया जा सकता है (जैसे \"कार्य को छोटे चरणों में बांटने की कोशिश करें\")।",
<<<<<<< HEAD
		"violated_organization_allowlist": "कार्य चलाने में विफल: वर्तमान प्रोफ़ाइल आपके संगठन की सेटिंग्स का उल्लंघन करती है"
=======
		"condense_failed": "संदर्भ को संक्षिप्त करने में विफल",
		"condense_not_enough_messages": "संदर्भ को संक्षिप्त करने के लिए पर्याप्त संदेश नहीं हैं",
		"condensed_recently": "संदर्भ हाल ही में संक्षिप्त किया गया था; इस प्रयास को छोड़ा जा रहा है",
		"condense_handler_invalid": "संदर्भ को संक्षिप्त करने के लिए API हैंडलर अमान्य है",
		"condense_context_grew": "संक्षिप्तीकरण के दौरान संदर्भ का आकार बढ़ गया; इस प्रयास को छोड़ा जा रहा है"
>>>>>>> 12669e1e
	},
	"warnings": {
		"no_terminal_content": "कोई टर्मिनल सामग्री चयनित नहीं",
		"missing_task_files": "इस टास्क की फाइलें गायब हैं। क्या आप इसे टास्क सूची से हटाना चाहते हैं?"
	},
	"info": {
		"no_changes": "कोई परिवर्तन नहीं मिला।",
		"clipboard_copy": "सिस्टम प्रॉम्प्ट क्लिपबोर्ड पर सफलतापूर्वक कॉपी किया गया",
		"history_cleanup": "इतिहास से गायब फाइलों वाले {{count}} टास्क साफ किए गए।",
		"mcp_server_restarting": "{{serverName}} MCP सर्वर पुनः प्रारंभ हो रहा है...",
		"mcp_server_connected": "{{serverName}} MCP सर्वर कनेक्टेड",
		"mcp_server_deleted": "MCP सर्वर हटाया गया: {{serverName}}",
		"mcp_server_not_found": "सर्वर \"{{serverName}}\" कॉन्फ़िगरेशन में नहीं मिला",
		"custom_storage_path_set": "कस्टम स्टोरेज पाथ सेट किया गया: {{path}}",
		"default_storage_path": "डिफ़ॉल्ट स्टोरेज पाथ का उपयोग पुनः शुरू किया गया",
		"settings_imported": "सेटिंग्स सफलतापूर्वक इम्पोर्ट की गईं।"
	},
	"answers": {
		"yes": "हां",
		"no": "नहीं",
		"cancel": "रद्द करें",
		"remove": "हटाएं",
		"keep": "रखें"
	},
	"tasks": {
		"canceled": "टास्क त्रुटि: इसे उपयोगकर्ता द्वारा रोका और रद्द किया गया था।",
		"deleted": "टास्क विफलता: इसे उपयोगकर्ता द्वारा रोका और हटाया गया था।"
	},
	"storage": {
		"prompt_custom_path": "वार्तालाप इतिहास के लिए कस्टम स्टोरेज पाथ दर्ज करें, डिफ़ॉल्ट स्थान का उपयोग करने के लिए खाली छोड़ दें",
		"path_placeholder": "D:\\RooCodeStorage",
		"enter_absolute_path": "कृपया एक पूर्ण पाथ दर्ज करें (उदाहरण: D:\\RooCodeStorage या /home/user/storage)",
		"enter_valid_path": "कृपया एक वैध पाथ दर्ज करें"
	},
	"input": {
		"task_prompt": "Roo को क्या करना है?",
		"task_placeholder": "अपना कार्य यहाँ लिखें"
	},
	"settings": {
		"providers": {
			"groqApiKey": "ग्रोक एपीआई कुंजी",
			"getGroqApiKey": "ग्रोक एपीआई कुंजी प्राप्त करें"
		}
	}
}<|MERGE_RESOLUTION|>--- conflicted
+++ resolved
@@ -54,15 +54,12 @@
 		"cannot_access_path": "पाथ {{path}} तक पहुंच नहीं पा रहे हैं: {{error}}",
 		"settings_import_failed": "सेटिंग्स इम्पोर्ट करने में विफल: {{error}}।",
 		"mistake_limit_guidance": "यह मॉडल की सोच प्रक्रिया में विफलता या किसी टूल का सही उपयोग न कर पाने का संकेत हो सकता है, जिसे उपयोगकर्ता के मार्गदर्शन से ठीक किया जा सकता है (जैसे \"कार्य को छोटे चरणों में बांटने की कोशिश करें\")।",
-<<<<<<< HEAD
-		"violated_organization_allowlist": "कार्य चलाने में विफल: वर्तमान प्रोफ़ाइल आपके संगठन की सेटिंग्स का उल्लंघन करती है"
-=======
+		"violated_organization_allowlist": "कार्य चलाने में विफल: वर्तमान प्रोफ़ाइल आपके संगठन की सेटिंग्स का उल्लंघन करती है",
 		"condense_failed": "संदर्भ को संक्षिप्त करने में विफल",
 		"condense_not_enough_messages": "संदर्भ को संक्षिप्त करने के लिए पर्याप्त संदेश नहीं हैं",
 		"condensed_recently": "संदर्भ हाल ही में संक्षिप्त किया गया था; इस प्रयास को छोड़ा जा रहा है",
 		"condense_handler_invalid": "संदर्भ को संक्षिप्त करने के लिए API हैंडलर अमान्य है",
 		"condense_context_grew": "संक्षिप्तीकरण के दौरान संदर्भ का आकार बढ़ गया; इस प्रयास को छोड़ा जा रहा है"
->>>>>>> 12669e1e
 	},
 	"warnings": {
 		"no_terminal_content": "कोई टर्मिनल सामग्री चयनित नहीं",
