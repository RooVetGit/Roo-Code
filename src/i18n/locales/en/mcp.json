{
	"errors": {
		"invalid_settings_format": "Invalid MCP settings JSON format. Please ensure your settings follow the correct JSON format.",
		"invalid_settings_syntax": "Invalid MCP settings JSON format. Please check your settings file for syntax errors.",
		"invalid_settings_validation": "Invalid MCP settings format: {{errorMessages}}",
		"create_json": "Failed to create or open .roo/mcp.json: {{error}}",
		"failed_update_project": "Failed to update project MCP servers",
		"invalidJsonArgument": "Roo tried to use {{toolName}} with an invalid JSON argument. Retrying...",
<<<<<<< HEAD
		"refresh_after_disable": "Failed to refresh after disabling server",
		"refresh_after_enable": "Failed to refresh after enabling server"
=======
		"refresh_after_disable": "Failed to refresh MCP connections after disabling",
		"refresh_after_enable": "Failed to refresh MCP connections after enabling",
		"disconnect_servers_partial": "Failed to disconnect {{count}} MCP server(s). Check the output for details."
>>>>>>> ad0e33e2
	},
	"info": {
		"server_restarting": "Restarting {{serverName}} MCP server...",
		"server_connected": "{{serverName}} MCP server connected",
		"server_deleted": "Deleted MCP server: {{serverName}}",
		"server_not_found": "Server \"{{serverName}}\" not found in configuration",
		"global_servers_active": "Active Global MCP Servers: {{mcpServers}}",
		"project_servers_active": "Active Project MCP Servers: {{mcpServers}}",
		"already_refreshing": "MCP servers are already refreshing.",
		"refreshing_all": "Refreshing all MCP servers...",
		"all_refreshed": "All MCP servers have been refreshed.",
		"project_config_deleted": "Project MCP configuration file deleted. All project MCP servers have been disconnected."
	}
}<|MERGE_RESOLUTION|>--- conflicted
+++ resolved
@@ -6,14 +6,9 @@
 		"create_json": "Failed to create or open .roo/mcp.json: {{error}}",
 		"failed_update_project": "Failed to update project MCP servers",
 		"invalidJsonArgument": "Roo tried to use {{toolName}} with an invalid JSON argument. Retrying...",
-<<<<<<< HEAD
-		"refresh_after_disable": "Failed to refresh after disabling server",
-		"refresh_after_enable": "Failed to refresh after enabling server"
-=======
 		"refresh_after_disable": "Failed to refresh MCP connections after disabling",
 		"refresh_after_enable": "Failed to refresh MCP connections after enabling",
 		"disconnect_servers_partial": "Failed to disconnect {{count}} MCP server(s). Check the output for details."
->>>>>>> ad0e33e2
 	},
 	"info": {
 		"server_restarting": "Restarting {{serverName}} MCP server...",
