--- conflicted
+++ resolved
@@ -54,15 +54,12 @@
 		"cannot_access_path": "Impossible d'accéder au chemin {{path}} : {{error}}",
 		"settings_import_failed": "Échec de l'importation des paramètres : {{error}}",
 		"mistake_limit_guidance": "Cela peut indiquer un échec dans le processus de réflexion du modèle ou une incapacité à utiliser un outil correctement, ce qui peut être atténué avec des conseils de l'utilisateur (par ex. \"Essaie de diviser la tâche en étapes plus petites\").",
-<<<<<<< HEAD
-		"violated_organization_allowlist": "Échec de l'exécution de la tâche : le profil actuel enfreint les paramètres de votre organisation"
-=======
+		"violated_organization_allowlist": "Échec de l'exécution de la tâche : le profil actuel enfreint les paramètres de votre organisation",
 		"condense_failed": "Échec de la condensation du contexte",
 		"condense_not_enough_messages": "Pas assez de messages pour condenser le contexte",
 		"condensed_recently": "Le contexte a été condensé récemment ; cette tentative est ignorée",
 		"condense_handler_invalid": "Le gestionnaire d'API pour condenser le contexte est invalide",
 		"condense_context_grew": "La taille du contexte a augmenté pendant la condensation ; cette tentative est ignorée"
->>>>>>> 12669e1e
 	},
 	"warnings": {
 		"no_terminal_content": "Aucun contenu de terminal sélectionné",
