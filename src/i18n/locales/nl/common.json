{
	"extension": {
		"name": "Roo Code",
		"description": "Een compleet ontwikkelteam van AI-agenten in je editor."
	},
	"number_format": {
		"thousand_suffix": "k",
		"million_suffix": "m",
		"billion_suffix": "mrd"
	},
	"welcome": "Welkom, {{name}}! Je hebt {{count}} meldingen.",
	"items": {
		"zero": "Geen items",
		"one": "Eén item",
		"other": "{{count}} items"
	},
	"confirmation": {
		"reset_state": "Weet je zeker dat je alle status en geheime opslag in de extensie wilt resetten? Dit kan niet ongedaan worden gemaakt.",
		"delete_config_profile": "Weet je zeker dat je dit configuratieprofiel wilt verwijderen?",
		"delete_custom_mode": "Weet je zeker dat je deze aangepaste modus wilt verwijderen?",
		"delete_message": "Wat wil je verwijderen?",
		"just_this_message": "Alleen dit bericht",
		"this_and_subsequent": "Dit en alle volgende berichten"
	},
	"errors": {
		"invalid_mcp_config": "Ongeldig project MCP-configuratieformaat",
		"invalid_mcp_settings_format": "Ongeldig MCP-instellingen JSON-formaat. Zorg ervoor dat je instellingen het juiste JSON-formaat volgen.",
		"invalid_mcp_settings_syntax": "Ongeldig MCP-instellingen JSON-formaat. Controleer je instellingenbestand op syntaxfouten.",
		"invalid_mcp_settings_validation": "Ongeldig MCP-instellingenformaat: {{errorMessages}}",
		"failed_initialize_project_mcp": "Initialiseren van project MCP-server mislukt: {{error}}",
		"invalid_data_uri": "Ongeldig data-URI-formaat",
		"checkpoint_timeout": "Time-out bij het herstellen van checkpoint.",
		"checkpoint_failed": "Herstellen van checkpoint mislukt.",
		"no_workspace": "Open eerst een projectmap",
		"update_support_prompt": "Bijwerken van ondersteuningsprompt mislukt",
		"reset_support_prompt": "Resetten van ondersteuningsprompt mislukt",
		"enhance_prompt": "Verbeteren van prompt mislukt",
		"get_system_prompt": "Ophalen van systeemprompt mislukt",
		"search_commits": "Zoeken naar commits mislukt",
		"save_api_config": "Opslaan van API-configuratie mislukt",
		"create_api_config": "Aanmaken van API-configuratie mislukt",
		"rename_api_config": "Hernoemen van API-configuratie mislukt",
		"load_api_config": "Laden van API-configuratie mislukt",
		"delete_api_config": "Verwijderen van API-configuratie mislukt",
		"list_api_config": "Ophalen van lijst met API-configuraties mislukt",
		"update_server_timeout": "Bijwerken van server-timeout mislukt",
		"create_mcp_json": "Aanmaken of openen van .roo/mcp.json mislukt: {{error}}",
		"hmr_not_running": "Lokale ontwikkelserver draait niet, HMR werkt niet. Voer 'npm run dev' uit voordat je de extensie start om HMR in te schakelen.",
		"retrieve_current_mode": "Fout: ophalen van huidige modus uit status mislukt.",
		"failed_delete_repo": "Verwijderen van gekoppelde schaduwrepository of branch mislukt: {{error}}",
		"failed_remove_directory": "Verwijderen van taakmap mislukt: {{error}}",
		"custom_storage_path_unusable": "Aangepast opslagpad \"{{path}}\" is onbruikbaar, standaardpad wordt gebruikt",
		"cannot_access_path": "Kan pad {{path}} niet openen: {{error}}",
		"failed_update_project_mcp": "Bijwerken van project MCP-servers mislukt",
		"settings_import_failed": "Importeren van instellingen mislukt: {{error}}.",
		"mistake_limit_guidance": "Dit kan duiden op een fout in het denkproces van het model of het onvermogen om een tool correct te gebruiken, wat kan worden verminderd met gebruikersbegeleiding (bijv. \"Probeer de taak op te delen in kleinere stappen\").",
<<<<<<< HEAD
		"violated_organization_allowlist": "Taak uitvoeren mislukt: het huidige profiel schendt de instellingen van uw organisatie"
=======
		"condense_failed": "Comprimeren van context mislukt",
		"condense_not_enough_messages": "Niet genoeg berichten om context te comprimeren",
		"condensed_recently": "Context is recent gecomprimeerd; deze poging wordt overgeslagen",
		"condense_handler_invalid": "API-handler voor het comprimeren van context is ongeldig",
		"condense_context_grew": "Contextgrootte nam toe tijdens comprimeren; deze poging wordt overgeslagen"
>>>>>>> 12669e1e
	},
	"warnings": {
		"no_terminal_content": "Geen terminalinhoud geselecteerd",
		"missing_task_files": "De bestanden van deze taak ontbreken. Wil je deze uit de takenlijst verwijderen?"
	},
	"info": {
		"no_changes": "Geen wijzigingen gevonden.",
		"clipboard_copy": "Systeemprompt succesvol gekopieerd naar klembord",
		"history_cleanup": "{{count}} taak/taken met ontbrekende bestanden uit geschiedenis verwijderd.",
		"mcp_server_restarting": "{{serverName}} MCP-server wordt opnieuw gestart...",
		"mcp_server_connected": "{{serverName}} MCP-server verbonden",
		"mcp_server_deleted": "MCP-server verwijderd: {{serverName}}",
		"mcp_server_not_found": "Server \"{{serverName}}\" niet gevonden in configuratie",
		"custom_storage_path_set": "Aangepast opslagpad ingesteld: {{path}}",
		"default_storage_path": "Terug naar standaard opslagpad",
		"settings_imported": "Instellingen succesvol geïmporteerd."
	},
	"answers": {
		"yes": "Ja",
		"no": "Nee",
		"cancel": "Annuleren",
		"remove": "Verwijderen",
		"keep": "Behouden"
	},
	"tasks": {
		"canceled": "Taakfout: gestopt en geannuleerd door gebruiker.",
		"deleted": "Taakfout: gestopt en verwijderd door gebruiker."
	},
	"storage": {
		"prompt_custom_path": "Voer een aangepast opslagpad voor gespreksgeschiedenis in, laat leeg voor standaardlocatie",
		"path_placeholder": "D:\\RooCodeStorage",
		"enter_absolute_path": "Voer een absoluut pad in (bijv. D:\\RooCodeStorage of /home/user/storage)",
		"enter_valid_path": "Voer een geldig pad in"
	},
	"input": {
		"task_prompt": "Wat moet Roo doen?",
		"task_placeholder": "Typ hier je taak"
	}
}<|MERGE_RESOLUTION|>--- conflicted
+++ resolved
@@ -54,15 +54,12 @@
 		"failed_update_project_mcp": "Bijwerken van project MCP-servers mislukt",
 		"settings_import_failed": "Importeren van instellingen mislukt: {{error}}.",
 		"mistake_limit_guidance": "Dit kan duiden op een fout in het denkproces van het model of het onvermogen om een tool correct te gebruiken, wat kan worden verminderd met gebruikersbegeleiding (bijv. \"Probeer de taak op te delen in kleinere stappen\").",
-<<<<<<< HEAD
-		"violated_organization_allowlist": "Taak uitvoeren mislukt: het huidige profiel schendt de instellingen van uw organisatie"
-=======
+		"violated_organization_allowlist": "Taak uitvoeren mislukt: het huidige profiel schendt de instellingen van uw organisatie",
 		"condense_failed": "Comprimeren van context mislukt",
 		"condense_not_enough_messages": "Niet genoeg berichten om context te comprimeren",
 		"condensed_recently": "Context is recent gecomprimeerd; deze poging wordt overgeslagen",
 		"condense_handler_invalid": "API-handler voor het comprimeren van context is ongeldig",
 		"condense_context_grew": "Contextgrootte nam toe tijdens comprimeren; deze poging wordt overgeslagen"
->>>>>>> 12669e1e
 	},
 	"warnings": {
 		"no_terminal_content": "Geen terminalinhoud geselecteerd",
