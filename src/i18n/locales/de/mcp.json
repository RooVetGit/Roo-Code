--- conflicted
+++ resolved
@@ -6,14 +6,9 @@
 		"create_json": "Fehler beim Erstellen oder Öffnen von .roo/mcp.json: {{error}}",
 		"failed_update_project": "Fehler beim Aktualisieren der Projekt-MCP-Server",
 		"invalidJsonArgument": "Roo hat versucht, {{toolName}} mit einem ungültigen JSON-Argument zu verwenden. Wiederhole...",
-<<<<<<< HEAD
-		"refresh_after_disable": "Failed to refresh after disabling server",
-		"refresh_after_enable": "Failed to refresh after enabling server"
-=======
 		"refresh_after_disable": "Fehler beim Aktualisieren der MCP-Verbindungen nach dem Deaktivieren",
 		"refresh_after_enable": "Fehler beim Aktualisieren der MCP-Verbindungen nach dem Aktivieren",
 		"disconnect_servers_partial": "Fehler beim Trennen von {{count}} MCP-Server(n). Überprüfe die Ausgabe für Details."
->>>>>>> ad0e33e2
 	},
 	"info": {
 		"server_restarting": "MCP-Server {{serverName}} wird neu gestartet...",
