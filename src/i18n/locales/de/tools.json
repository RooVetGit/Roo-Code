--- conflicted
+++ resolved
@@ -3,13 +3,10 @@
 		"linesRange": " (Zeilen {{start}}-{{end}})",
 		"definitionsOnly": " (nur Definitionen)",
 		"maxLines": " (maximal {{max}} Zeilen)",
-<<<<<<< HEAD
 		"showingOnlyLines": "Zeige nur {{shown}} von {{total}} Zeilen insgesamt. Verwende line_range, wenn du mehr Zeilen lesen musst",
-		"contextLimitInstructions": "Um bestimmte Abschnitte dieser Datei zu lesen, verwende das folgende Format:\n<read_file>\n<args>\n  <file>\n    <path>{{path}}</path>\n    <line_range>start-ende</line_range>\n  </file>\n</args>\n</read_file>\n\nZum Beispiel, um die Zeilen 2001-3000 zu lesen:\n<read_file>\n<args>\n  <file>\n    <path>{{path}}</path>\n    <line_range>2001-3000</line_range>\n  </file>\n</args>\n</read_file>"
-=======
+		"contextLimitInstructions": "Um bestimmte Abschnitte dieser Datei zu lesen, verwende das folgende Format:\n<read_file>\n<args>\n  <file>\n    <path>{{path}}</path>\n    <line_range>start-ende</line_range>\n  </file>\n</args>\n</read_file>\n\nZum Beispiel, um die Zeilen 2001-3000 zu lesen:\n<read_file>\n<args>\n  <file>\n    <path>{{path}}</path>\n    <line_range>2001-3000</line_range>\n  </file>\n</args>\n</read_file>",
 		"imageTooLarge": "Die Bilddatei ist zu groß ({{size}} MB). Die maximal erlaubte Größe beträgt {{max}} MB.",
 		"imageWithSize": "Bilddatei ({{size}} KB)"
->>>>>>> 6331944e
 	},
 	"toolRepetitionLimitReached": "Roo scheint in einer Schleife festzustecken und versucht wiederholt dieselbe Aktion ({{toolName}}). Dies könnte auf ein Problem mit der aktuellen Strategie hindeuten. Überlege dir, die Aufgabe umzuformulieren, genauere Anweisungen zu geben oder Roo zu einem anderen Ansatz zu führen.",
 	"codebaseSearch": {
