{
	"readFile": {
		"linesRange": " (righe {{start}}-{{end}})",
		"definitionsOnly": " (solo definizioni)",
		"maxLines": " (max {{max}} righe)",
<<<<<<< HEAD
		"showingOnlyLines": "Mostrando solo {{shown}} di {{total}} righe totali. Usa line_range se hai bisogno di leggere più righe",
		"contextLimitInstructions": "Per leggere sezioni specifiche di questo file, usa il seguente formato:\n<read_file>\n<args>\n  <file>\n    <path>{{path}}</path>\n    <line_range>inizio-fine</line_range>\n  </file>\n</args>\n</read_file>\n\nAd esempio, per leggere le righe 2001-3000:\n<read_file>\n<args>\n  <file>\n    <path>{{path}}</path>\n    <line_range>2001-3000</line_range>\n  </file>\n</args>\n</read_file>"
=======
		"imageTooLarge": "Il file immagine è troppo grande ({{size}} MB). La dimensione massima consentita è {{max}} MB.",
		"imageWithSize": "File immagine ({{size}} KB)"
>>>>>>> 6331944e
	},
	"toolRepetitionLimitReached": "Roo sembra essere bloccato in un ciclo, tentando ripetutamente la stessa azione ({{toolName}}). Questo potrebbe indicare un problema con la sua strategia attuale. Considera di riformulare l'attività, fornire istruzioni più specifiche o guidarlo verso un approccio diverso.",
	"codebaseSearch": {
		"approval": "Ricerca di '{{query}}' nella base di codice..."
	},
	"newTask": {
		"errors": {
			"policy_restriction": "Impossibile creare una nuova attività a causa di restrizioni di policy."
		}
	}
}<|MERGE_RESOLUTION|>--- conflicted
+++ resolved
@@ -3,13 +3,10 @@
 		"linesRange": " (righe {{start}}-{{end}})",
 		"definitionsOnly": " (solo definizioni)",
 		"maxLines": " (max {{max}} righe)",
-<<<<<<< HEAD
 		"showingOnlyLines": "Mostrando solo {{shown}} di {{total}} righe totali. Usa line_range se hai bisogno di leggere più righe",
-		"contextLimitInstructions": "Per leggere sezioni specifiche di questo file, usa il seguente formato:\n<read_file>\n<args>\n  <file>\n    <path>{{path}}</path>\n    <line_range>inizio-fine</line_range>\n  </file>\n</args>\n</read_file>\n\nAd esempio, per leggere le righe 2001-3000:\n<read_file>\n<args>\n  <file>\n    <path>{{path}}</path>\n    <line_range>2001-3000</line_range>\n  </file>\n</args>\n</read_file>"
-=======
+		"contextLimitInstructions": "Per leggere sezioni specifiche di questo file, usa il seguente formato:\n<read_file>\n<args>\n  <file>\n    <path>{{path}}</path>\n    <line_range>inizio-fine</line_range>\n  </file>\n</args>\n</read_file>\n\nAd esempio, per leggere le righe 2001-3000:\n<read_file>\n<args>\n  <file>\n    <path>{{path}}</path>\n    <line_range>2001-3000</line_range>\n  </file>\n</args>\n</read_file>",
 		"imageTooLarge": "Il file immagine è troppo grande ({{size}} MB). La dimensione massima consentita è {{max}} MB.",
 		"imageWithSize": "File immagine ({{size}} KB)"
->>>>>>> 6331944e
 	},
 	"toolRepetitionLimitReached": "Roo sembra essere bloccato in un ciclo, tentando ripetutamente la stessa azione ({{toolName}}). Questo potrebbe indicare un problema con la sua strategia attuale. Considera di riformulare l'attività, fornire istruzioni più specifiche o guidarlo verso un approccio diverso.",
 	"codebaseSearch": {
