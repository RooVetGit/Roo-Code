{
	"extension": {
		"name": "Roo Code",
		"description": "Un intero team di sviluppatori AI nel tuo editor."
	},
	"number_format": {
		"thousand_suffix": "k",
		"million_suffix": "m",
		"billion_suffix": "b"
	},
	"welcome": "Benvenuto, {{name}}! Hai {{count}} notifiche.",
	"items": {
		"zero": "Nessun elemento",
		"one": "Un elemento",
		"other": "{{count}} elementi"
	},
	"confirmation": {
		"reset_state": "Sei sicuro di voler reimpostare tutti gli stati e l'archiviazione segreta nell'estensione? Questa azione non può essere annullata.",
		"delete_config_profile": "Sei sicuro di voler eliminare questo profilo di configurazione?",
		"delete_custom_mode": "Sei sicuro di voler eliminare questa modalità personalizzata?",
		"delete_message": "Cosa desideri eliminare?",
		"just_this_message": "Solo questo messaggio",
		"this_and_subsequent": "Questo e tutti i messaggi successivi"
	},
	"errors": {
		"invalid_mcp_config": "Formato di configurazione MCP del progetto non valido",
		"invalid_mcp_settings_format": "Formato JSON delle impostazioni MCP non valido. Assicurati che le tue impostazioni seguano il formato JSON corretto.",
		"invalid_mcp_settings_syntax": "Formato JSON delle impostazioni MCP non valido. Verifica gli errori di sintassi nel tuo file delle impostazioni.",
		"invalid_mcp_settings_validation": "Formato delle impostazioni MCP non valido: {{errorMessages}}",
		"failed_initialize_project_mcp": "Impossibile inizializzare il server MCP del progetto: {{error}}",
		"invalid_data_uri": "Formato URI dati non valido",
		"checkpoint_timeout": "Timeout durante il tentativo di ripristinare il checkpoint.",
		"checkpoint_failed": "Impossibile ripristinare il checkpoint.",
		"no_workspace": "Per favore, apri prima una cartella di progetto",
		"update_support_prompt": "Errore durante l'aggiornamento del messaggio di supporto",
		"reset_support_prompt": "Errore durante il ripristino del messaggio di supporto",
		"enhance_prompt": "Errore durante il miglioramento del messaggio",
		"get_system_prompt": "Errore durante l'ottenimento del messaggio di sistema",
		"search_commits": "Errore durante la ricerca dei commit",
		"save_api_config": "Errore durante il salvataggio della configurazione API",
		"create_api_config": "Errore durante la creazione della configurazione API",
		"rename_api_config": "Errore durante la ridenominazione della configurazione API",
		"load_api_config": "Errore durante il caricamento della configurazione API",
		"delete_api_config": "Errore durante l'eliminazione della configurazione API",
		"list_api_config": "Errore durante l'ottenimento dell'elenco delle configurazioni API",
		"update_server_timeout": "Errore durante l'aggiornamento del timeout del server",
		"create_mcp_json": "Impossibile creare o aprire .roo/mcp.json: {{error}}",
		"hmr_not_running": "Il server di sviluppo locale non è in esecuzione, l'HMR non funzionerà. Esegui 'npm run dev' prima di avviare l'estensione per abilitare l'HMR.",
		"retrieve_current_mode": "Errore durante il recupero della modalità corrente dallo stato.",
		"failed_delete_repo": "Impossibile eliminare il repository o il ramo associato: {{error}}",
		"failed_remove_directory": "Impossibile rimuovere la directory delle attività: {{error}}",
		"custom_storage_path_unusable": "Il percorso di archiviazione personalizzato \"{{path}}\" non è utilizzabile, verrà utilizzato il percorso predefinito",
		"cannot_access_path": "Impossibile accedere al percorso {{path}}: {{error}}"
	},
	"warnings": {
		"no_terminal_content": "Nessun contenuto del terminale selezionato",
		"missing_task_files": "I file di questa attività sono mancanti. Vuoi rimuoverla dall'elenco delle attività?"
	},
	"info": {
		"no_changes": "Nessuna modifica trovata.",
		"clipboard_copy": "Messaggio di sistema copiato con successo negli appunti",
		"history_cleanup": "Pulite {{count}} attività con file mancanti dalla cronologia.",
		"mcp_server_restarting": "Riavvio del server MCP {{serverName}}...",
		"mcp_server_connected": "Server MCP {{serverName}} connesso",
		"mcp_server_deleted": "Server MCP eliminato: {{serverName}}",
		"mcp_server_not_found": "Server \"{{serverName}}\" non trovato nella configurazione",
<<<<<<< HEAD
		"settings_imported": "Impostazioni importate con successo."
=======
		"custom_storage_path_set": "Percorso di archiviazione personalizzato impostato: {{path}}",
		"default_storage_path": "Tornato al percorso di archiviazione predefinito"
>>>>>>> 0fd0800b
	},
	"answers": {
		"yes": "Sì",
		"no": "No",
		"cancel": "Annulla",
		"remove": "Rimuovi",
		"keep": "Mantieni"
	},
	"tasks": {
		"canceled": "Errore attività: È stata interrotta e annullata dall'utente.",
		"deleted": "Fallimento attività: È stata interrotta ed eliminata dall'utente."
	},
	"storage": {
		"prompt_custom_path": "Inserisci il percorso di archiviazione personalizzato per la cronologia delle conversazioni, lascia vuoto per utilizzare la posizione predefinita",
		"path_placeholder": "D:\\RooCodeStorage",
		"enter_absolute_path": "Inserisci un percorso assoluto (ad esempio D:\\RooCodeStorage o /home/user/storage)",
		"enter_valid_path": "Inserisci un percorso valido"
	},
	"input": {
		"task_prompt": "Cosa deve fare Roo?",
		"task_placeholder": "Scrivi il tuo compito qui"
	}
}<|MERGE_RESOLUTION|>--- conflicted
+++ resolved
@@ -64,12 +64,9 @@
 		"mcp_server_connected": "Server MCP {{serverName}} connesso",
 		"mcp_server_deleted": "Server MCP eliminato: {{serverName}}",
 		"mcp_server_not_found": "Server \"{{serverName}}\" non trovato nella configurazione",
-<<<<<<< HEAD
-		"settings_imported": "Impostazioni importate con successo."
-=======
+		"settings_imported": "Impostazioni importate con successo.",
 		"custom_storage_path_set": "Percorso di archiviazione personalizzato impostato: {{path}}",
 		"default_storage_path": "Tornato al percorso di archiviazione predefinito"
->>>>>>> 0fd0800b
 	},
 	"answers": {
 		"yes": "Sì",
