import os from "os"
import * as path from "path"
import fs from "fs/promises"

import * as vscode from "vscode"
import { z, ZodError } from "zod"

import { globalSettingsSchema } from "@roo-code/types"
import { TelemetryService } from "@roo-code/telemetry"

import { ProviderSettingsManager, providerProfilesSchema } from "./ProviderSettingsManager"
import { ContextProxy } from "./ContextProxy"
import { CustomModesManager } from "./CustomModesManager"

type ImportOptions = {
	providerSettingsManager: ProviderSettingsManager
	contextProxy: ContextProxy
	customModesManager: CustomModesManager
}

type ExportOptions = {
	providerSettingsManager: ProviderSettingsManager
	contextProxy: ContextProxy
}

export const importSettings = async ({ providerSettingsManager, contextProxy, customModesManager }: ImportOptions) => {
	const uris = await vscode.window.showOpenDialog({
		filters: { JSON: ["json"] },
		canSelectMany: false,
	})

	if (!uris) {
		return { success: false }
	}

	const schema = z.object({
		providerProfiles: providerProfilesSchema,
		globalSettings: globalSettingsSchema.optional(),
	})

	try {
		const previousProviderProfiles = await providerSettingsManager.export()

		const data = JSON.parse(await fs.readFile(uris[0].fsPath, "utf-8"))
		const { providerProfiles: newProviderProfiles, globalSettings = {} } = schema.parse(data)

		const providerProfiles = {
			currentApiConfigName: newProviderProfiles.currentApiConfigName,
			apiConfigs: {
				...previousProviderProfiles.apiConfigs,
				...newProviderProfiles.apiConfigs,
			},
			modeApiConfigs: {
				...previousProviderProfiles.modeApiConfigs,
				...newProviderProfiles.modeApiConfigs,
			},
		}

		await Promise.all(
			(globalSettings.customModes ?? []).map((mode) => customModesManager.updateCustomMode(mode.slug, mode)),
		)

		await providerSettingsManager.import(newProviderProfiles)
		await contextProxy.setValues(globalSettings)

		// Set the current provider.
		const currentProviderName = providerProfiles.currentApiConfigName
		const currentProvider = providerProfiles.apiConfigs[currentProviderName]
		contextProxy.setValue("currentApiConfigName", currentProviderName)

		// TODO: It seems like we don't need to have the provider settings in
		// the proxy; we can just use providerSettingsManager as the source of
		// truth.
		if (currentProvider) {
			contextProxy.setProviderSettings(currentProvider)
		}

		contextProxy.setValue("listApiConfigMeta", await providerSettingsManager.listConfig())

		return { providerProfiles, globalSettings, success: true }
	} catch (e) {
		let error = "Unknown error"

		if (e instanceof ZodError) {
			error = e.issues.map((issue) => `[${issue.path.join(".")}]: ${issue.message}`).join("\n")
<<<<<<< HEAD
			telemetryService.captureSchemaValidationError({ schemaName: "ImportExport", error: e })
		} else if (e instanceof SyntaxError) {
			// Extract position info from the error message
			const match = e.message.match(/at position (\d+)/)
			if (match) {
				const position = parseInt(match[1], 10)
				error = `Expected property name or '}' in JSON at position ${position}`
			} else {
				error = e.message
			}
=======
			TelemetryService.instance.captureSchemaValidationError({ schemaName: "ImportExport", error: e })
>>>>>>> 6762b579
		} else if (e instanceof Error) {
			error = e.message
		}

		return { success: false, error }
	}
}

export const exportSettings = async ({ providerSettingsManager, contextProxy }: ExportOptions) => {
	const uri = await vscode.window.showSaveDialog({
		filters: { JSON: ["json"] },
		defaultUri: vscode.Uri.file(path.join(os.homedir(), "Documents", "roo-code-settings.json")),
	})

	if (!uri) {
		return
	}

	try {
		const providerProfiles = await providerSettingsManager.export()
		const globalSettings = await contextProxy.export()

		// It's okay if there are no global settings, but if there are no
		// provider profile configured then don't export. If we wanted to
		// support this case then the `importSettings` function would need to
		// be updated to handle the case where there are no provider profiles.
		if (typeof providerProfiles === "undefined") {
			return
		}

		const dirname = path.dirname(uri.fsPath)
		await fs.mkdir(dirname, { recursive: true })
		await fs.writeFile(uri.fsPath, JSON.stringify({ providerProfiles, globalSettings }, null, 2), "utf-8")
	} catch (e) {}
}<|MERGE_RESOLUTION|>--- conflicted
+++ resolved
@@ -83,20 +83,7 @@
 
 		if (e instanceof ZodError) {
 			error = e.issues.map((issue) => `[${issue.path.join(".")}]: ${issue.message}`).join("\n")
-<<<<<<< HEAD
-			telemetryService.captureSchemaValidationError({ schemaName: "ImportExport", error: e })
-		} else if (e instanceof SyntaxError) {
-			// Extract position info from the error message
-			const match = e.message.match(/at position (\d+)/)
-			if (match) {
-				const position = parseInt(match[1], 10)
-				error = `Expected property name or '}' in JSON at position ${position}`
-			} else {
-				error = e.message
-			}
-=======
 			TelemetryService.instance.captureSchemaValidationError({ schemaName: "ImportExport", error: e })
->>>>>>> 6762b579
 		} else if (e instanceof Error) {
 			error = e.message
 		}
