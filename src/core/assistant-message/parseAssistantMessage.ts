import { TextContent, ToolUse, ToolParamName, toolParamNames } from "../../shared/tools"
import { toolNames, ToolName } from "../../schemas"

export type AssistantMessageContent = TextContent | ToolUse

export function parseAssistantMessage(assistantMessage: string): AssistantMessageContent[] {
	let contentBlocks: AssistantMessageContent[] = []
	let currentTextContent: TextContent | undefined = undefined
	let currentTextContentStartIndex = 0
	let currentToolUse: ToolUse | undefined = undefined
	let currentToolUseStartIndex = 0
	let currentParamName: ToolParamName | undefined = undefined
	let currentParamValueStartIndex = 0
	let accumulator = ""

	// Track whether we are inside markdown code blocks or inline code to avoid treating textual mentions
	// of tool tags (e.g. <read_file>) as actual tool invocations.
	let insideCodeBlock = false // ``` fenced code block
	let insideInlineCode = false // `inline code`

	// Helper to decide if we should parse for tool-related tags at the current position
	const shouldParseToolTags = () => !insideCodeBlock && !insideInlineCode

	for (let i = 0; i < assistantMessage.length; i++) {
		const char = assistantMessage[i]

		// Detect fenced code block (```)
		if (!insideInlineCode && assistantMessage.slice(i, i + 3) === "```") {
			insideCodeBlock = !insideCodeBlock
			// Append the full trio of backticks to accumulator
			accumulator += "```"
			i += 2 // Skip the two extra backticks we just added
			// When toggling code block state, continue to next iteration as these chars are text
			continue
		}

		// Detect inline code (`) when not inside a fenced code block and not part of triple backticks
		if (!insideCodeBlock && char === "`") {
			insideInlineCode = !insideInlineCode
		}

		accumulator += char

<<<<<<< HEAD
		// If we are in any kind of code context, treat everything as plain text
		if (!shouldParseToolTags()) {
			// Handle accumulating text content block
			if (currentTextContent === undefined) {
				currentTextContentStartIndex = i
			}
			currentTextContent = {
				type: "text",
				content: accumulator.slice(currentTextContentStartIndex).trim(),
				partial: true,
			}
			continue
		}

		// there should not be a param without a tool use
=======
		// There should not be a param without a tool use.
>>>>>>> 26ea660a
		if (currentToolUse && currentParamName) {
			const currentParamValue = accumulator.slice(currentParamValueStartIndex)
			const paramClosingTag = `</${currentParamName}>`
			if (currentParamValue.endsWith(paramClosingTag)) {
				// End of param value.
				currentToolUse.params[currentParamName] = currentParamValue.slice(0, -paramClosingTag.length).trim()
				currentParamName = undefined
				continue
			} else {
				// Partial param value is accumulating.
				continue
			}
		}

		// No currentParamName.

		if (currentToolUse) {
			const currentToolValue = accumulator.slice(currentToolUseStartIndex)
			const toolUseClosingTag = `</${currentToolUse.name}>`
			if (currentToolValue.endsWith(toolUseClosingTag)) {
				// End of a tool use.
				currentToolUse.partial = false
				contentBlocks.push(currentToolUse)
				currentToolUse = undefined
				continue
			} else {
				const possibleParamOpeningTags = toolParamNames.map((name) => `<${name}>`)
				for (const paramOpeningTag of possibleParamOpeningTags) {
					if (accumulator.endsWith(paramOpeningTag)) {
						// Start of a new parameter.
						currentParamName = paramOpeningTag.slice(1, -1) as ToolParamName
						currentParamValueStartIndex = accumulator.length
						break
					}
				}

				// There's no current param, and not starting a new param.

				// Special case for write_to_file where file contents could
				// contain the closing tag, in which case the param would have
				// closed and we end up with the rest of the file contents here.
				// To work around this, we get the string between the starting
				// ontent tag and the LAST content tag.
				const contentParamName: ToolParamName = "content"

				if (currentToolUse.name === "write_to_file" && accumulator.endsWith(`</${contentParamName}>`)) {
					const toolContent = accumulator.slice(currentToolUseStartIndex)
					const contentStartTag = `<${contentParamName}>`
					const contentEndTag = `</${contentParamName}>`
					const contentStartIndex = toolContent.indexOf(contentStartTag) + contentStartTag.length
					const contentEndIndex = toolContent.lastIndexOf(contentEndTag)

					if (contentStartIndex !== -1 && contentEndIndex !== -1 && contentEndIndex > contentStartIndex) {
						currentToolUse.params[contentParamName] = toolContent
							.slice(contentStartIndex, contentEndIndex)
							.trim()
					}
				}

				// Partial tool value is accumulating.
				continue
			}
		}

		// No currentToolUse.

		let didStartToolUse = false
		const possibleToolUseOpeningTags = toolNames.map((name) => `<${name}>`)

		for (const toolUseOpeningTag of possibleToolUseOpeningTags) {
			if (accumulator.endsWith(toolUseOpeningTag)) {
<<<<<<< HEAD
				// Check that this is likely an actual tool invocation and not an inline textual reference.
				// We consider it an invocation only if the next non-whitespace character is a newline (\n or \r)
				// or an opening angle bracket '<' (which would start the first parameter tag).
				let j = i + 1 // position after the closing '>' of the opening tag
				while (j < assistantMessage.length && assistantMessage[j] === " ") {
					j++
				}
				const nextChar = assistantMessage[j] ?? ""
				if (nextChar && nextChar !== "<" && nextChar !== "\n" && nextChar !== "\r") {
					// Treat as plain text, not a tool invocation.
					continue
				}

				// start of a new tool use
=======
				// Start of a new tool use.
>>>>>>> 26ea660a
				currentToolUse = {
					type: "tool_use",
					name: toolUseOpeningTag.slice(1, -1) as ToolName,
					params: {},
					partial: true,
				}

				currentToolUseStartIndex = accumulator.length

				// This also indicates the end of the current text content.
				if (currentTextContent) {
					currentTextContent.partial = false

					// Remove the partially accumulated tool use tag from the
					// end of text (<tool).
					currentTextContent.content = currentTextContent.content
						.slice(0, -toolUseOpeningTag.slice(0, -1).length)
						.trim()

					contentBlocks.push(currentTextContent)
					currentTextContent = undefined
				}

				didStartToolUse = true
				break
			}
		}

		if (!didStartToolUse) {
			// No tool use, so it must be text either at the beginning or
			// between tools.
			if (currentTextContent === undefined) {
				currentTextContentStartIndex = i
			}

			currentTextContent = {
				type: "text",
				content: accumulator.slice(currentTextContentStartIndex).trim(),
				partial: true,
			}
		}
	}

	if (currentToolUse) {
		// Stream did not complete tool call, add it as partial.
		if (currentParamName) {
			// Tool call has a parameter that was not completed.
			currentToolUse.params[currentParamName] = accumulator.slice(currentParamValueStartIndex).trim()
		}

		contentBlocks.push(currentToolUse)
	}

	// NOTE: It doesn't matter if check for currentToolUse or
	// currentTextContent, only one of them will be defined since only one can
	// be partial at a time.
	if (currentTextContent) {
		// Stream did not complete text content, add it as partial.
		contentBlocks.push(currentTextContent)
	}

	// Remove any empty text blocks that may have been created by whitespace or newlines before/after tool calls
	return contentBlocks.filter(
		(block) => !(block.type === "text" && block.content.trim().length === 0),
	)
}<|MERGE_RESOLUTION|>--- conflicted
+++ resolved
@@ -24,13 +24,15 @@
 	for (let i = 0; i < assistantMessage.length; i++) {
 		const char = assistantMessage[i]
 
-		// Detect fenced code block (```)
+		// Detect fenced code block (```).
 		if (!insideInlineCode && assistantMessage.slice(i, i + 3) === "```") {
 			insideCodeBlock = !insideCodeBlock
-			// Append the full trio of backticks to accumulator
+			// Append the full trio of backticks to accumulator.
 			accumulator += "```"
-			i += 2 // Skip the two extra backticks we just added
-			// When toggling code block state, continue to next iteration as these chars are text
+			i += 2 // Skip the two extra backticks we just added.
+
+			// When toggling code block state, continue to next iteration as
+			// these chars are text.
 			continue
 		}
 
@@ -41,25 +43,23 @@
 
 		accumulator += char
 
-<<<<<<< HEAD
-		// If we are in any kind of code context, treat everything as plain text
+		// If we are in any kind of code context, treat everything as plain text.
 		if (!shouldParseToolTags()) {
-			// Handle accumulating text content block
+			// Handle accumulating text content block.
 			if (currentTextContent === undefined) {
 				currentTextContentStartIndex = i
 			}
+
 			currentTextContent = {
 				type: "text",
 				content: accumulator.slice(currentTextContentStartIndex).trim(),
 				partial: true,
 			}
+
 			continue
 		}
 
-		// there should not be a param without a tool use
-=======
 		// There should not be a param without a tool use.
->>>>>>> 26ea660a
 		if (currentToolUse && currentParamName) {
 			const currentParamValue = accumulator.slice(currentParamValueStartIndex)
 			const paramClosingTag = `</${currentParamName}>`
@@ -87,6 +87,7 @@
 				continue
 			} else {
 				const possibleParamOpeningTags = toolParamNames.map((name) => `<${name}>`)
+
 				for (const paramOpeningTag of possibleParamOpeningTags) {
 					if (accumulator.endsWith(paramOpeningTag)) {
 						// Start of a new parameter.
@@ -131,24 +132,26 @@
 
 		for (const toolUseOpeningTag of possibleToolUseOpeningTags) {
 			if (accumulator.endsWith(toolUseOpeningTag)) {
-<<<<<<< HEAD
-				// Check that this is likely an actual tool invocation and not an inline textual reference.
-				// We consider it an invocation only if the next non-whitespace character is a newline (\n or \r)
-				// or an opening angle bracket '<' (which would start the first parameter tag).
-				let j = i + 1 // position after the closing '>' of the opening tag
+				// Check that this is likely an actual tool invocation and not
+				// an inline textual reference.
+				// We consider it an invocation only if the next non-whitespace
+				// character is a newline (\n or \r) or an opening angle bracket
+				// '<' (which would start the first parameter tag).
+
+				let j = i + 1 // Position after the closing '>' of the opening tag.
+
 				while (j < assistantMessage.length && assistantMessage[j] === " ") {
 					j++
 				}
+
 				const nextChar = assistantMessage[j] ?? ""
+
 				if (nextChar && nextChar !== "<" && nextChar !== "\n" && nextChar !== "\r") {
 					// Treat as plain text, not a tool invocation.
 					continue
 				}
 
-				// start of a new tool use
-=======
 				// Start of a new tool use.
->>>>>>> 26ea660a
 				currentToolUse = {
 					type: "tool_use",
 					name: toolUseOpeningTag.slice(1, -1) as ToolName,
@@ -211,7 +214,5 @@
 	}
 
 	// Remove any empty text blocks that may have been created by whitespace or newlines before/after tool calls
-	return contentBlocks.filter(
-		(block) => !(block.type === "text" && block.content.trim().length === 0),
-	)
+	return contentBlocks.filter((block) => !(block.type === "text" && block.content.trim().length === 0))
 }