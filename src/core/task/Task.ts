import * as path from "path"
import * as vscode from "vscode"
import os from "os"
import crypto from "crypto"
import EventEmitter from "events"

import { Anthropic } from "@anthropic-ai/sdk"
import delay from "delay"
import pWaitFor from "p-wait-for"
import { serializeError } from "serialize-error"

import {
	type TaskLike,
	type TaskEvents,
	type ProviderSettings,
	type TokenUsage,
	type ToolUsage,
	type ToolName,
	type ContextCondense,
	type ClineMessage,
	type ClineSay,
	type ClineAsk,
	type BlockingAsk,
	type ToolProgressStatus,
<<<<<<< HEAD
	DEFAULT_CONSECUTIVE_MISTAKE_LIMIT,
	DEFAULT_USAGE_COLLECTION_TIMEOUT_MS,
=======
>>>>>>> cb0a58e4
	type HistoryItem,
	RooCodeEventName,
	TelemetryEventName,
	TodoItem,
	getApiProtocol,
	getModelId,
	DEFAULT_CONSECUTIVE_MISTAKE_LIMIT,
	isBlockingAsk,
} from "@roo-code/types"
import { TelemetryService } from "@roo-code/telemetry"
import { CloudService } from "@roo-code/cloud"

// api
import { ApiHandler, ApiHandlerCreateMessageMetadata, buildApiHandler } from "../../api"
import { ApiStream } from "../../api/transform/stream"

// shared
import { findLastIndex } from "../../shared/array"
import { combineApiRequests } from "../../shared/combineApiRequests"
import { combineCommandSequences } from "../../shared/combineCommandSequences"
import { t } from "../../i18n"
import { ClineApiReqCancelReason, ClineApiReqInfo } from "../../shared/ExtensionMessage"
import { getApiMetrics } from "../../shared/getApiMetrics"
import { ClineAskResponse } from "../../shared/WebviewMessage"
import { defaultModeSlug } from "../../shared/modes"
import { DiffStrategy } from "../../shared/tools"
import { EXPERIMENT_IDS, experiments } from "../../shared/experiments"
import { getModelMaxOutputTokens } from "../../shared/api"

// services
import { UrlContentFetcher } from "../../services/browser/UrlContentFetcher"
import { BrowserSession } from "../../services/browser/BrowserSession"
import { McpHub } from "../../services/mcp/McpHub"
import { McpServerManager } from "../../services/mcp/McpServerManager"
import { RepoPerTaskCheckpointService } from "../../services/checkpoints"

// integrations
import { DiffViewProvider } from "../../integrations/editor/DiffViewProvider"
import { findToolName, formatContentBlockToMarkdown } from "../../integrations/misc/export-markdown"
import { RooTerminalProcess } from "../../integrations/terminal/types"
import { TerminalRegistry } from "../../integrations/terminal/TerminalRegistry"

// utils
import { calculateApiCostAnthropic } from "../../shared/cost"
import { getWorkspacePath } from "../../utils/path"

// prompts
import { formatResponse } from "../prompts/responses"
import { SYSTEM_PROMPT } from "../prompts/system"

// core modules
import { ToolRepetitionDetector } from "../tools/ToolRepetitionDetector"
import { FileContextTracker } from "../context-tracking/FileContextTracker"
import { RooIgnoreController } from "../ignore/RooIgnoreController"
import { RooProtectedController } from "../protect/RooProtectedController"
import { type AssistantMessageContent, presentAssistantMessage, parseAssistantMessage } from "../assistant-message"
import { AssistantMessageParser } from "../assistant-message/AssistantMessageParser"
import { truncateConversationIfNeeded } from "../sliding-window"
import { ClineProvider } from "../webview/ClineProvider"
import { MultiSearchReplaceDiffStrategy } from "../diff/strategies/multi-search-replace"
import { MultiFileSearchReplaceDiffStrategy } from "../diff/strategies/multi-file-search-replace"
import { readApiMessages, saveApiMessages, readTaskMessages, saveTaskMessages, taskMetadata } from "../task-persistence"
import { getEnvironmentDetails } from "../environment/getEnvironmentDetails"
import {
	type CheckpointDiffOptions,
	type CheckpointRestoreOptions,
	getCheckpointService,
	checkpointSave,
	checkpointRestore,
	checkpointDiff,
} from "../checkpoints"
import { processUserContentMentions } from "../mentions/processUserContentMentions"
import { ApiMessage } from "../task-persistence/apiMessages"
import { getMessagesSinceLastSummary, summarizeConversation } from "../condense"
import { maybeRemoveImageBlocks } from "../../api/transform/image-cleaning"
import { restoreTodoListForTask } from "../tools/updateTodoListTool"
import { AutoApprovalHandler } from "./AutoApprovalHandler"

const MAX_EXPONENTIAL_BACKOFF_SECONDS = 600 // 10 minutes

export type TaskOptions = {
	provider: ClineProvider
	apiConfiguration: ProviderSettings
	enableDiff?: boolean
	enableCheckpoints?: boolean
	fuzzyMatchThreshold?: number
	consecutiveMistakeLimit?: number
	task?: string
	images?: string[]
	historyItem?: HistoryItem
	experiments?: Record<string, boolean>
	startTask?: boolean
	rootTask?: Task
	parentTask?: Task
	taskNumber?: number
	onCreated?: (task: Task) => void
}

export class Task extends EventEmitter<TaskEvents> implements TaskLike {
	todoList?: TodoItem[]
	readonly taskId: string
	readonly instanceId: string

	readonly rootTask: Task | undefined = undefined
	readonly parentTask: Task | undefined = undefined
	readonly taskNumber: number
	readonly workspacePath: string

	/**
	 * The mode associated with this task. Persisted across sessions
	 * to maintain user context when reopening tasks from history.
	 *
	 * ## Lifecycle
	 *
	 * ### For new tasks:
	 * 1. Initially `undefined` during construction
	 * 2. Asynchronously initialized from provider state via `initializeTaskMode()`
	 * 3. Falls back to `defaultModeSlug` if provider state is unavailable
	 *
	 * ### For history items:
	 * 1. Immediately set from `historyItem.mode` during construction
	 * 2. Falls back to `defaultModeSlug` if mode is not stored in history
	 *
	 * ## Important
	 * This property should NOT be accessed directly until `taskModeReady` promise resolves.
	 * Use `getTaskMode()` for async access or `taskMode` getter for sync access after initialization.
	 *
	 * @private
	 * @see {@link getTaskMode} - For safe async access
	 * @see {@link taskMode} - For sync access after initialization
	 * @see {@link waitForModeInitialization} - To ensure initialization is complete
	 */
	private _taskMode: string | undefined

	/**
	 * Promise that resolves when the task mode has been initialized.
	 * This ensures async mode initialization completes before the task is used.
	 *
	 * ## Purpose
	 * - Prevents race conditions when accessing task mode
	 * - Ensures provider state is properly loaded before mode-dependent operations
	 * - Provides a synchronization point for async initialization
	 *
	 * ## Resolution timing
	 * - For history items: Resolves immediately (sync initialization)
	 * - For new tasks: Resolves after provider state is fetched (async initialization)
	 *
	 * @private
	 * @see {@link waitForModeInitialization} - Public method to await this promise
	 */
	private taskModeReady: Promise<void>

	providerRef: WeakRef<ClineProvider>
	private readonly globalStoragePath: string
	abort: boolean = false
	blockingAsk?: BlockingAsk
	didFinishAbortingStream = false
	abandoned = false
	isInitialized = false
	isPaused: boolean = false
	pausedModeSlug: string = defaultModeSlug
	private pauseInterval: NodeJS.Timeout | undefined

	// API
	readonly apiConfiguration: ProviderSettings
	api: ApiHandler
	private static lastGlobalApiRequestTime?: number
	private autoApprovalHandler: AutoApprovalHandler

	/**
	 * Reset the global API request timestamp. This should only be used for testing.
	 * @internal
	 */
	static resetGlobalApiRequestTime(): void {
		Task.lastGlobalApiRequestTime = undefined
	}

	toolRepetitionDetector: ToolRepetitionDetector
	rooIgnoreController?: RooIgnoreController
	rooProtectedController?: RooProtectedController
	fileContextTracker: FileContextTracker
	urlContentFetcher: UrlContentFetcher
	terminalProcess?: RooTerminalProcess

	// Computer User
	browserSession: BrowserSession

	// Editing
	diffViewProvider: DiffViewProvider
	diffStrategy?: DiffStrategy
	diffEnabled: boolean = false
	fuzzyMatchThreshold: number
	didEditFile: boolean = false

	// LLM Messages & Chat Messages
	apiConversationHistory: ApiMessage[] = []
	clineMessages: ClineMessage[] = []

	// Ask
	private askResponse?: ClineAskResponse
	private askResponseText?: string
	private askResponseImages?: string[]
	public lastMessageTs?: number

	// Tool Use
	consecutiveMistakeCount: number = 0
	consecutiveMistakeLimit: number
	consecutiveMistakeCountForApplyDiff: Map<string, number> = new Map()
	toolUsage: ToolUsage = {}

	// Checkpoints
	enableCheckpoints: boolean
	checkpointService?: RepoPerTaskCheckpointService
	checkpointServiceInitializing = false

	// Streaming
	isWaitingForFirstChunk = false
	isStreaming = false
	currentStreamingContentIndex = 0
	currentStreamingDidCheckpoint = false
	assistantMessageContent: AssistantMessageContent[] = []
	presentAssistantMessageLocked = false
	presentAssistantMessageHasPendingUpdates = false
	userMessageContent: (Anthropic.TextBlockParam | Anthropic.ImageBlockParam)[] = []
	userMessageContentReady = false
	didRejectTool = false
	didAlreadyUseTool = false
	didCompleteReadingStream = false
	assistantMessageParser?: AssistantMessageParser
	isAssistantMessageParserEnabled = false

	constructor({
		provider,
		apiConfiguration,
		enableDiff = false,
		enableCheckpoints = true,
		fuzzyMatchThreshold = 1.0,
		consecutiveMistakeLimit = DEFAULT_CONSECUTIVE_MISTAKE_LIMIT,
		task,
		images,
		historyItem,
		startTask = true,
		rootTask,
		parentTask,
		taskNumber = -1,
		onCreated,
	}: TaskOptions) {
		super()

		if (startTask && !task && !images && !historyItem) {
			throw new Error("Either historyItem or task/images must be provided")
		}

		this.taskId = historyItem ? historyItem.id : crypto.randomUUID()

		// Normal use-case is usually retry similar history task with new workspace.
		this.workspacePath = parentTask
			? parentTask.workspacePath
			: getWorkspacePath(path.join(os.homedir(), "Desktop"))

		this.instanceId = crypto.randomUUID().slice(0, 8)
		this.taskNumber = -1

		this.rooIgnoreController = new RooIgnoreController(this.cwd)
		this.rooProtectedController = new RooProtectedController(this.cwd)
		this.fileContextTracker = new FileContextTracker(provider, this.taskId)

		this.rooIgnoreController.initialize().catch((error) => {
			console.error("Failed to initialize RooIgnoreController:", error)
		})

		this.apiConfiguration = apiConfiguration
		this.api = buildApiHandler(apiConfiguration)
		this.autoApprovalHandler = new AutoApprovalHandler()

		this.urlContentFetcher = new UrlContentFetcher(provider.context)
		this.browserSession = new BrowserSession(provider.context)
		this.diffEnabled = enableDiff
		this.fuzzyMatchThreshold = fuzzyMatchThreshold
		this.consecutiveMistakeLimit = consecutiveMistakeLimit ?? DEFAULT_CONSECUTIVE_MISTAKE_LIMIT
		this.providerRef = new WeakRef(provider)
		this.globalStoragePath = provider.context.globalStorageUri.fsPath
		this.diffViewProvider = new DiffViewProvider(this.cwd, this)
		this.enableCheckpoints = enableCheckpoints

		this.rootTask = rootTask
		this.parentTask = parentTask
		this.taskNumber = taskNumber

		// Store the task's mode when it's created.
		// For history items, use the stored mode; for new tasks, we'll set it
		// after getting state.
		if (historyItem) {
			this._taskMode = historyItem.mode || defaultModeSlug
			this.taskModeReady = Promise.resolve()
			TelemetryService.instance.captureTaskRestarted(this.taskId)
		} else {
			// For new tasks, don't set the mode yet - wait for async initialization.
			this._taskMode = undefined
			this.taskModeReady = this.initializeTaskMode(provider)
			TelemetryService.instance.captureTaskCreated(this.taskId)
		}

		// Only set up diff strategy if diff is enabled.
		if (this.diffEnabled) {
			// Default to old strategy, will be updated if experiment is enabled.
			this.diffStrategy = new MultiSearchReplaceDiffStrategy(this.fuzzyMatchThreshold)

			// Check experiment asynchronously and update strategy if needed.
			provider.getState().then((state) => {
				const isMultiFileApplyDiffEnabled = experiments.isEnabled(
					state.experiments ?? {},
					EXPERIMENT_IDS.MULTI_FILE_APPLY_DIFF,
				)

				if (isMultiFileApplyDiffEnabled) {
					this.diffStrategy = new MultiFileSearchReplaceDiffStrategy(this.fuzzyMatchThreshold)
				}
			})
		}

		this.toolRepetitionDetector = new ToolRepetitionDetector(this.consecutiveMistakeLimit)

		onCreated?.(this)

		if (startTask) {
			if (task || images) {
				this.startTask(task, images)
			} else if (historyItem) {
				this.resumeTaskFromHistory()
			} else {
				throw new Error("Either historyItem or task/images must be provided")
			}
		}
	}

	/**
	 * Initialize the task mode from the provider state.
	 * This method handles async initialization with proper error handling.
	 *
	 * ## Flow
	 * 1. Attempts to fetch the current mode from provider state
	 * 2. Sets `_taskMode` to the fetched mode or `defaultModeSlug` if unavailable
	 * 3. Handles errors gracefully by falling back to default mode
	 * 4. Logs any initialization errors for debugging
	 *
	 * ## Error handling
	 * - Network failures when fetching provider state
	 * - Provider not yet initialized
	 * - Invalid state structure
	 *
	 * All errors result in fallback to `defaultModeSlug` to ensure task can proceed.
	 *
	 * @private
	 * @param provider - The ClineProvider instance to fetch state from
	 * @returns Promise that resolves when initialization is complete
	 */
	private async initializeTaskMode(provider: ClineProvider): Promise<void> {
		try {
			const state = await provider.getState()
			this._taskMode = state?.mode || defaultModeSlug
		} catch (error) {
			// If there's an error getting state, use the default mode
			this._taskMode = defaultModeSlug
			// Use the provider's log method for better error visibility
			const errorMessage = `Failed to initialize task mode: ${error instanceof Error ? error.message : String(error)}`
			provider.log(errorMessage)
		}
	}

	/**
	 * Wait for the task mode to be initialized before proceeding.
	 * This method ensures that any operations depending on the task mode
	 * will have access to the correct mode value.
	 *
	 * ## When to use
	 * - Before accessing mode-specific configurations
	 * - When switching between tasks with different modes
	 * - Before operations that depend on mode-based permissions
	 *
	 * ## Example usage
	 * ```typescript
	 * // Wait for mode initialization before mode-dependent operations
	 * await task.waitForModeInitialization();
	 * const mode = task.taskMode; // Now safe to access synchronously
	 *
	 * // Or use with getTaskMode() for a one-liner
	 * const mode = await task.getTaskMode(); // Internally waits for initialization
	 * ```
	 *
	 * @returns Promise that resolves when the task mode is initialized
	 * @public
	 */
	public async waitForModeInitialization(): Promise<void> {
		return this.taskModeReady
	}

	/**
	 * Get the task mode asynchronously, ensuring it's properly initialized.
	 * This is the recommended way to access the task mode as it guarantees
	 * the mode is available before returning.
	 *
	 * ## Async behavior
	 * - Internally waits for `taskModeReady` promise to resolve
	 * - Returns the initialized mode or `defaultModeSlug` as fallback
	 * - Safe to call multiple times - subsequent calls return immediately if already initialized
	 *
	 * ## Example usage
	 * ```typescript
	 * // Safe async access
	 * const mode = await task.getTaskMode();
	 * console.log(`Task is running in ${mode} mode`);
	 *
	 * // Use in conditional logic
	 * if (await task.getTaskMode() === 'architect') {
	 *   // Perform architect-specific operations
	 * }
	 * ```
	 *
	 * @returns Promise resolving to the task mode string
	 * @public
	 */
	public async getTaskMode(): Promise<string> {
		await this.taskModeReady
		return this._taskMode || defaultModeSlug
	}

	/**
	 * Get the task mode synchronously. This should only be used when you're certain
	 * that the mode has already been initialized (e.g., after waitForModeInitialization).
	 *
	 * ## When to use
	 * - In synchronous contexts where async/await is not available
	 * - After explicitly waiting for initialization via `waitForModeInitialization()`
	 * - In event handlers or callbacks where mode is guaranteed to be initialized
	 *
	 * ## Example usage
	 * ```typescript
	 * // After ensuring initialization
	 * await task.waitForModeInitialization();
	 * const mode = task.taskMode; // Safe synchronous access
	 *
	 * // In an event handler after task is started
	 * task.on('taskStarted', () => {
	 *   console.log(`Task started in ${task.taskMode} mode`); // Safe here
	 * });
	 * ```
	 *
	 * @throws {Error} If the mode hasn't been initialized yet
	 * @returns The task mode string
	 * @public
	 */
	public get taskMode(): string {
		if (this._taskMode === undefined) {
			throw new Error("Task mode accessed before initialization. Use getTaskMode() or wait for taskModeReady.")
		}
		return this._taskMode
	}

	static create(options: TaskOptions): [Task, Promise<void>] {
		const instance = new Task({ ...options, startTask: false })
		const { images, task, historyItem } = options
		let promise

		if (images || task) {
			promise = instance.startTask(task, images)
		} else if (historyItem) {
			promise = instance.resumeTaskFromHistory()
		} else {
			throw new Error("Either historyItem or task/images must be provided")
		}

		return [instance, promise]
	}

	// API Messages

	private async getSavedApiConversationHistory(): Promise<ApiMessage[]> {
		return readApiMessages({ taskId: this.taskId, globalStoragePath: this.globalStoragePath })
	}

	private async addToApiConversationHistory(message: Anthropic.MessageParam) {
		const messageWithTs = { ...message, ts: Date.now() }
		this.apiConversationHistory.push(messageWithTs)
		await this.saveApiConversationHistory()
	}

	async overwriteApiConversationHistory(newHistory: ApiMessage[]) {
		this.apiConversationHistory = newHistory
		await this.saveApiConversationHistory()
	}

	private async saveApiConversationHistory() {
		try {
			await saveApiMessages({
				messages: this.apiConversationHistory,
				taskId: this.taskId,
				globalStoragePath: this.globalStoragePath,
			})
		} catch (error) {
			// In the off chance this fails, we don't want to stop the task.
			console.error("Failed to save API conversation history:", error)
		}
	}

	// Cline Messages

	private async getSavedClineMessages(): Promise<ClineMessage[]> {
		return readTaskMessages({ taskId: this.taskId, globalStoragePath: this.globalStoragePath })
	}

	private async addToClineMessages(message: ClineMessage) {
		this.clineMessages.push(message)
		const provider = this.providerRef.deref()
		await provider?.postStateToWebview()
		this.emit(RooCodeEventName.Message, { action: "created", message })
		await this.saveClineMessages()

		const shouldCaptureMessage = message.partial !== true && CloudService.isEnabled()

		if (shouldCaptureMessage) {
			CloudService.instance.captureEvent({
				event: TelemetryEventName.TASK_MESSAGE,
				properties: { taskId: this.taskId, message },
			})
		}
	}

	public async overwriteClineMessages(newMessages: ClineMessage[]) {
		this.clineMessages = newMessages
		restoreTodoListForTask(this)
		await this.saveClineMessages()
	}

	private async updateClineMessage(message: ClineMessage) {
		const provider = this.providerRef.deref()
		await provider?.postMessageToWebview({ type: "messageUpdated", clineMessage: message })
		this.emit(RooCodeEventName.Message, { action: "updated", message })

		const shouldCaptureMessage = message.partial !== true && CloudService.isEnabled()

		if (shouldCaptureMessage) {
			CloudService.instance.captureEvent({
				event: TelemetryEventName.TASK_MESSAGE,
				properties: { taskId: this.taskId, message },
			})
		}
	}

	private async saveClineMessages() {
		try {
			await saveTaskMessages({
				messages: this.clineMessages,
				taskId: this.taskId,
				globalStoragePath: this.globalStoragePath,
			})

			const { historyItem, tokenUsage } = await taskMetadata({
				messages: this.clineMessages,
				taskId: this.taskId,
				taskNumber: this.taskNumber,
				globalStoragePath: this.globalStoragePath,
				workspace: this.cwd,
				mode: this._taskMode || defaultModeSlug, // Use the task's own mode, not the current provider mode
			})

			this.emit(RooCodeEventName.TaskTokenUsageUpdated, this.taskId, tokenUsage)

			await this.providerRef.deref()?.updateTaskHistory(historyItem)
		} catch (error) {
			console.error("Failed to save Roo messages:", error)
		}
	}

	// Note that `partial` has three valid states true (partial message),
	// false (completion of partial message), undefined (individual complete
	// message).
	async ask(
		type: ClineAsk,
		text?: string,
		partial?: boolean,
		progressStatus?: ToolProgressStatus,
		isProtected?: boolean,
	): Promise<{ response: ClineAskResponse; text?: string; images?: string[] }> {
		// If this Cline instance was aborted by the provider, then the only
		// thing keeping us alive is a promise still running in the background,
		// in which case we don't want to send its result to the webview as it
		// is attached to a new instance of Cline now. So we can safely ignore
		// the result of any active promises, and this class will be
		// deallocated. (Although we set Cline = undefined in provider, that
		// simply removes the reference to this instance, but the instance is
		// still alive until this promise resolves or rejects.)
		if (this.abort) {
			throw new Error(`[RooCode#ask] task ${this.taskId}.${this.instanceId} aborted`)
		}

		let askTs: number

		if (partial !== undefined) {
			const lastMessage = this.clineMessages.at(-1)

			const isUpdatingPreviousPartial =
				lastMessage && lastMessage.partial && lastMessage.type === "ask" && lastMessage.ask === type

			if (partial) {
				if (isUpdatingPreviousPartial) {
					// Existing partial message, so update it.
					lastMessage.text = text
					lastMessage.partial = partial
					lastMessage.progressStatus = progressStatus
					lastMessage.isProtected = isProtected
					// TODO: Be more efficient about saving and posting only new
					// data or one whole message at a time so ignore partial for
					// saves, and only post parts of partial message instead of
					// whole array in new listener.
					this.updateClineMessage(lastMessage)
					throw new Error("Current ask promise was ignored (#1)")
				} else {
					// This is a new partial message, so add it with partial
					// state.
					askTs = Date.now()
					this.lastMessageTs = askTs
					await this.addToClineMessages({ ts: askTs, type: "ask", ask: type, text, partial, isProtected })
					throw new Error("Current ask promise was ignored (#2)")
				}
			} else {
				if (isUpdatingPreviousPartial) {
					// This is the complete version of a previously partial
					// message, so replace the partial with the complete version.
					this.askResponse = undefined
					this.askResponseText = undefined
					this.askResponseImages = undefined

					// Bug for the history books:
					// In the webview we use the ts as the chatrow key for the
					// virtuoso list. Since we would update this ts right at the
					// end of streaming, it would cause the view to flicker. The
					// key prop has to be stable otherwise react has trouble
					// reconciling items between renders, causing unmounting and
					// remounting of components (flickering).
					// The lesson here is if you see flickering when rendering
					// lists, it's likely because the key prop is not stable.
					// So in this case we must make sure that the message ts is
					// never altered after first setting it.
					askTs = lastMessage.ts
					this.lastMessageTs = askTs
					lastMessage.text = text
					lastMessage.partial = false
					lastMessage.progressStatus = progressStatus
					lastMessage.isProtected = isProtected
					await this.saveClineMessages()
					this.updateClineMessage(lastMessage)
				} else {
					// This is a new and complete message, so add it like normal.
					this.askResponse = undefined
					this.askResponseText = undefined
					this.askResponseImages = undefined
					askTs = Date.now()
					this.lastMessageTs = askTs
					await this.addToClineMessages({ ts: askTs, type: "ask", ask: type, text, isProtected })
				}
			}
		} else {
			// This is a new non-partial message, so add it like normal.
			this.askResponse = undefined
			this.askResponseText = undefined
			this.askResponseImages = undefined
			askTs = Date.now()
			this.lastMessageTs = askTs
			await this.addToClineMessages({ ts: askTs, type: "ask", ask: type, text, isProtected })
		}

		// Detect if the task will enter an idle state.
		const isReady = this.askResponse !== undefined || this.lastMessageTs !== askTs

		if (!partial && !isReady && isBlockingAsk(type)) {
			this.blockingAsk = type
			this.emit(RooCodeEventName.TaskIdle, this.taskId)
		}

		console.log(`[Task#${this.taskId}] pWaitFor askResponse(${type}) -> blocking`)
		await pWaitFor(() => this.askResponse !== undefined || this.lastMessageTs !== askTs, { interval: 100 })
		console.log(`[Task#${this.taskId}] pWaitFor askResponse(${type}) -> unblocked (${this.askResponse})`)

		if (this.lastMessageTs !== askTs) {
			// Could happen if we send multiple asks in a row i.e. with
			// command_output. It's important that when we know an ask could
			// fail, it is handled gracefully.
			throw new Error("Current ask promise was ignored")
		}

		const result = { response: this.askResponse!, text: this.askResponseText, images: this.askResponseImages }
		this.askResponse = undefined
		this.askResponseText = undefined
		this.askResponseImages = undefined

		// Switch back to an active state.
		if (this.blockingAsk) {
			this.blockingAsk = undefined
			this.emit(RooCodeEventName.TaskActive, this.taskId)
		}

		this.emit(RooCodeEventName.TaskAskResponded)
		return result
	}

	public setMessageResponse(text: string, images?: string[]) {
		this.handleWebviewAskResponse("messageResponse", text, images)
	}

	handleWebviewAskResponse(askResponse: ClineAskResponse, text?: string, images?: string[]) {
		this.askResponse = askResponse
		this.askResponseText = text
		this.askResponseImages = images
	}

	async handleTerminalOperation(terminalOperation: "continue" | "abort") {
		if (terminalOperation === "continue") {
			this.terminalProcess?.continue()
		} else if (terminalOperation === "abort") {
			this.terminalProcess?.abort()
		}
	}

	public async condenseContext(): Promise<void> {
		const systemPrompt = await this.getSystemPrompt()

		// Get condensing configuration
		// Using type assertion to handle the case where Phase 1 hasn't been implemented yet
		const state = await this.providerRef.deref()?.getState()
		const customCondensingPrompt = state ? (state as any).customCondensingPrompt : undefined
		const condensingApiConfigId = state ? (state as any).condensingApiConfigId : undefined
		const listApiConfigMeta = state ? (state as any).listApiConfigMeta : undefined

		// Determine API handler to use
		let condensingApiHandler: ApiHandler | undefined
		if (condensingApiConfigId && listApiConfigMeta && Array.isArray(listApiConfigMeta)) {
			// Using type assertion for the id property to avoid implicit any
			const matchingConfig = listApiConfigMeta.find((config: any) => config.id === condensingApiConfigId)
			if (matchingConfig) {
				const profile = await this.providerRef.deref()?.providerSettingsManager.getProfile({
					id: condensingApiConfigId,
				})
				// Ensure profile and apiProvider exist before trying to build handler
				if (profile && profile.apiProvider) {
					condensingApiHandler = buildApiHandler(profile)
				}
			}
		}

		const { contextTokens: prevContextTokens } = this.getTokenUsage()
		const {
			messages,
			summary,
			cost,
			newContextTokens = 0,
			error,
		} = await summarizeConversation(
			this.apiConversationHistory,
			this.api, // Main API handler (fallback)
			systemPrompt, // Default summarization prompt (fallback)
			this.taskId,
			prevContextTokens,
			false, // manual trigger
			customCondensingPrompt, // User's custom prompt
			condensingApiHandler, // Specific handler for condensing
		)
		if (error) {
			this.say(
				"condense_context_error",
				error,
				undefined /* images */,
				false /* partial */,
				undefined /* checkpoint */,
				undefined /* progressStatus */,
				{ isNonInteractive: true } /* options */,
			)
			return
		}
		await this.overwriteApiConversationHistory(messages)
		const contextCondense: ContextCondense = { summary, cost, newContextTokens, prevContextTokens }
		await this.say(
			"condense_context",
			undefined /* text */,
			undefined /* images */,
			false /* partial */,
			undefined /* checkpoint */,
			undefined /* progressStatus */,
			{ isNonInteractive: true } /* options */,
			contextCondense,
		)
	}

	async say(
		type: ClineSay,
		text?: string,
		images?: string[],
		partial?: boolean,
		checkpoint?: Record<string, unknown>,
		progressStatus?: ToolProgressStatus,
		options: {
			isNonInteractive?: boolean
		} = {},
		contextCondense?: ContextCondense,
	): Promise<undefined> {
		if (this.abort) {
			throw new Error(`[RooCode#say] task ${this.taskId}.${this.instanceId} aborted`)
		}

		if (partial !== undefined) {
			const lastMessage = this.clineMessages.at(-1)

			const isUpdatingPreviousPartial =
				lastMessage && lastMessage.partial && lastMessage.type === "say" && lastMessage.say === type

			if (partial) {
				if (isUpdatingPreviousPartial) {
					// Existing partial message, so update it.
					lastMessage.text = text
					lastMessage.images = images
					lastMessage.partial = partial
					lastMessage.progressStatus = progressStatus
					this.updateClineMessage(lastMessage)
				} else {
					// This is a new partial message, so add it with partial state.
					const sayTs = Date.now()

					if (!options.isNonInteractive) {
						this.lastMessageTs = sayTs
					}

					await this.addToClineMessages({
						ts: sayTs,
						type: "say",
						say: type,
						text,
						images,
						partial,
						contextCondense,
					})
				}
			} else {
				// New now have a complete version of a previously partial message.
				// This is the complete version of a previously partial
				// message, so replace the partial with the complete version.
				if (isUpdatingPreviousPartial) {
					if (!options.isNonInteractive) {
						this.lastMessageTs = lastMessage.ts
					}

					lastMessage.text = text
					lastMessage.images = images
					lastMessage.partial = false
					lastMessage.progressStatus = progressStatus

					// Instead of streaming partialMessage events, we do a save
					// and post like normal to persist to disk.
					await this.saveClineMessages()

					// More performant than an entire `postStateToWebview`.
					this.updateClineMessage(lastMessage)
				} else {
					// This is a new and complete message, so add it like normal.
					const sayTs = Date.now()

					if (!options.isNonInteractive) {
						this.lastMessageTs = sayTs
					}

					await this.addToClineMessages({ ts: sayTs, type: "say", say: type, text, images, contextCondense })
				}
			}
		} else {
			// This is a new non-partial message, so add it like normal.
			const sayTs = Date.now()

			// A "non-interactive" message is a message is one that the user
			// does not need to respond to. We don't want these message types
			// to trigger an update to `lastMessageTs` since they can be created
			// asynchronously and could interrupt a pending ask.
			if (!options.isNonInteractive) {
				this.lastMessageTs = sayTs
			}

			await this.addToClineMessages({
				ts: sayTs,
				type: "say",
				say: type,
				text,
				images,
				checkpoint,
				contextCondense,
			})
		}
	}

	async sayAndCreateMissingParamError(toolName: ToolName, paramName: string, relPath?: string) {
		await this.say(
			"error",
			`Roo tried to use ${toolName}${
				relPath ? ` for '${relPath.toPosix()}'` : ""
			} without value for required parameter '${paramName}'. Retrying...`,
		)
		return formatResponse.toolError(formatResponse.missingToolParameterError(paramName))
	}

	// Start / Abort / Resume

	private async startTask(task?: string, images?: string[]): Promise<void> {
		// `conversationHistory` (for API) and `clineMessages` (for webview)
		// need to be in sync.
		// If the extension process were killed, then on restart the
		// `clineMessages` might not be empty, so we need to set it to [] when
		// we create a new Cline client (otherwise webview would show stale
		// messages from previous session).
		this.clineMessages = []
		this.apiConversationHistory = []
		await this.providerRef.deref()?.postStateToWebview()

		await this.say("text", task, images)
		this.isInitialized = true

		let imageBlocks: Anthropic.ImageBlockParam[] = formatResponse.imageBlocks(images)

		console.log(`[subtasks] task ${this.taskId}.${this.instanceId} starting`)

		await this.initiateTaskLoop([
			{
				type: "text",
				text: `<task>\n${task}\n</task>`,
			},
			...imageBlocks,
		])
	}

	public async resumePausedTask(lastMessage: string) {
		// Release this Cline instance from paused state.
		this.isPaused = false
		this.emit(RooCodeEventName.TaskUnpaused)

		// Fake an answer from the subtask that it has completed running and
		// this is the result of what it has done  add the message to the chat
		// history and to the webview ui.
		try {
			await this.say("subtask_result", lastMessage)

			await this.addToApiConversationHistory({
				role: "user",
				content: [{ type: "text", text: `[new_task completed] Result: ${lastMessage}` }],
			})
		} catch (error) {
			this.providerRef
				.deref()
				?.log(`Error failed to add reply from subtask into conversation of parent task, error: ${error}`)

			throw error
		}
	}

	private async resumeTaskFromHistory() {
		const modifiedClineMessages = await this.getSavedClineMessages()

		// Remove any resume messages that may have been added before
		const lastRelevantMessageIndex = findLastIndex(
			modifiedClineMessages,
			(m) => !(m.ask === "resume_task" || m.ask === "resume_completed_task"),
		)

		if (lastRelevantMessageIndex !== -1) {
			modifiedClineMessages.splice(lastRelevantMessageIndex + 1)
		}

		// Since we don't use `api_req_finished` anymore, we need to check if the
		// last `api_req_started` has a cost value, if it doesn't and no
		// cancellation reason to present, then we remove it since it indicates
		// an api request without any partial content streamed.
		const lastApiReqStartedIndex = findLastIndex(
			modifiedClineMessages,
			(m) => m.type === "say" && m.say === "api_req_started",
		)

		if (lastApiReqStartedIndex !== -1) {
			const lastApiReqStarted = modifiedClineMessages[lastApiReqStartedIndex]
			const { cost, cancelReason }: ClineApiReqInfo = JSON.parse(lastApiReqStarted.text || "{}")

			if (cost === undefined && cancelReason === undefined) {
				modifiedClineMessages.splice(lastApiReqStartedIndex, 1)
			}
		}

		await this.overwriteClineMessages(modifiedClineMessages)
		this.clineMessages = await this.getSavedClineMessages()

		// Now present the cline messages to the user and ask if they want to
		// resume (NOTE: we ran into a bug before where the
		// apiConversationHistory wouldn't be initialized when opening a old
		// task, and it was because we were waiting for resume).
		// This is important in case the user deletes messages without resuming
		// the task first.
		this.apiConversationHistory = await this.getSavedApiConversationHistory()

		const lastClineMessage = this.clineMessages
			.slice()
			.reverse()
			.find((m) => !(m.ask === "resume_task" || m.ask === "resume_completed_task")) // Could be multiple resume tasks.

		let askType: ClineAsk
		if (lastClineMessage?.ask === "completion_result") {
			askType = "resume_completed_task"
		} else {
			askType = "resume_task"
		}

		this.isInitialized = true

		const { response, text, images } = await this.ask(askType) // Calls `postStateToWebview`.

		let responseText: string | undefined
		let responseImages: string[] | undefined

		if (response === "messageResponse") {
			await this.say("user_feedback", text, images)
			responseText = text
			responseImages = images
		}

		// Make sure that the api conversation history can be resumed by the API,
		// even if it goes out of sync with cline messages.
		let existingApiConversationHistory: ApiMessage[] = await this.getSavedApiConversationHistory()

		// v2.0 xml tags refactor caveat: since we don't use tools anymore, we need to replace all tool use blocks with a text block since the API disallows conversations with tool uses and no tool schema
		const conversationWithoutToolBlocks = existingApiConversationHistory.map((message) => {
			if (Array.isArray(message.content)) {
				const newContent = message.content.map((block) => {
					if (block.type === "tool_use") {
						// It's important we convert to the new tool schema
						// format so the model doesn't get confused about how to
						// invoke tools.
						const inputAsXml = Object.entries(block.input as Record<string, string>)
							.map(([key, value]) => `<${key}>\n${value}\n</${key}>`)
							.join("\n")
						return {
							type: "text",
							text: `<${block.name}>\n${inputAsXml}\n</${block.name}>`,
						} as Anthropic.Messages.TextBlockParam
					} else if (block.type === "tool_result") {
						// Convert block.content to text block array, removing images
						const contentAsTextBlocks = Array.isArray(block.content)
							? block.content.filter((item) => item.type === "text")
							: [{ type: "text", text: block.content }]
						const textContent = contentAsTextBlocks.map((item) => item.text).join("\n\n")
						const toolName = findToolName(block.tool_use_id, existingApiConversationHistory)
						return {
							type: "text",
							text: `[${toolName} Result]\n\n${textContent}`,
						} as Anthropic.Messages.TextBlockParam
					}
					return block
				})
				return { ...message, content: newContent }
			}
			return message
		})
		existingApiConversationHistory = conversationWithoutToolBlocks

		// FIXME: remove tool use blocks altogether

		// if the last message is an assistant message, we need to check if there's tool use since every tool use has to have a tool response
		// if there's no tool use and only a text block, then we can just add a user message
		// (note this isn't relevant anymore since we use custom tool prompts instead of tool use blocks, but this is here for legacy purposes in case users resume old tasks)

		// if the last message is a user message, we can need to get the assistant message before it to see if it made tool calls, and if so, fill in the remaining tool responses with 'interrupted'

		let modifiedOldUserContent: Anthropic.Messages.ContentBlockParam[] // either the last message if its user message, or the user message before the last (assistant) message
		let modifiedApiConversationHistory: ApiMessage[] // need to remove the last user message to replace with new modified user message
		if (existingApiConversationHistory.length > 0) {
			const lastMessage = existingApiConversationHistory[existingApiConversationHistory.length - 1]

			if (lastMessage.role === "assistant") {
				const content = Array.isArray(lastMessage.content)
					? lastMessage.content
					: [{ type: "text", text: lastMessage.content }]
				const hasToolUse = content.some((block) => block.type === "tool_use")

				if (hasToolUse) {
					const toolUseBlocks = content.filter(
						(block) => block.type === "tool_use",
					) as Anthropic.Messages.ToolUseBlock[]
					const toolResponses: Anthropic.ToolResultBlockParam[] = toolUseBlocks.map((block) => ({
						type: "tool_result",
						tool_use_id: block.id,
						content: "Task was interrupted before this tool call could be completed.",
					}))
					modifiedApiConversationHistory = [...existingApiConversationHistory] // no changes
					modifiedOldUserContent = [...toolResponses]
				} else {
					modifiedApiConversationHistory = [...existingApiConversationHistory]
					modifiedOldUserContent = []
				}
			} else if (lastMessage.role === "user") {
				const previousAssistantMessage: ApiMessage | undefined =
					existingApiConversationHistory[existingApiConversationHistory.length - 2]

				const existingUserContent: Anthropic.Messages.ContentBlockParam[] = Array.isArray(lastMessage.content)
					? lastMessage.content
					: [{ type: "text", text: lastMessage.content }]
				if (previousAssistantMessage && previousAssistantMessage.role === "assistant") {
					const assistantContent = Array.isArray(previousAssistantMessage.content)
						? previousAssistantMessage.content
						: [{ type: "text", text: previousAssistantMessage.content }]

					const toolUseBlocks = assistantContent.filter(
						(block) => block.type === "tool_use",
					) as Anthropic.Messages.ToolUseBlock[]

					if (toolUseBlocks.length > 0) {
						const existingToolResults = existingUserContent.filter(
							(block) => block.type === "tool_result",
						) as Anthropic.ToolResultBlockParam[]

						const missingToolResponses: Anthropic.ToolResultBlockParam[] = toolUseBlocks
							.filter(
								(toolUse) => !existingToolResults.some((result) => result.tool_use_id === toolUse.id),
							)
							.map((toolUse) => ({
								type: "tool_result",
								tool_use_id: toolUse.id,
								content: "Task was interrupted before this tool call could be completed.",
							}))

						modifiedApiConversationHistory = existingApiConversationHistory.slice(0, -1) // removes the last user message
						modifiedOldUserContent = [...existingUserContent, ...missingToolResponses]
					} else {
						modifiedApiConversationHistory = existingApiConversationHistory.slice(0, -1)
						modifiedOldUserContent = [...existingUserContent]
					}
				} else {
					modifiedApiConversationHistory = existingApiConversationHistory.slice(0, -1)
					modifiedOldUserContent = [...existingUserContent]
				}
			} else {
				throw new Error("Unexpected: Last message is not a user or assistant message")
			}
		} else {
			throw new Error("Unexpected: No existing API conversation history")
		}

		let newUserContent: Anthropic.Messages.ContentBlockParam[] = [...modifiedOldUserContent]

		const agoText = ((): string => {
			const timestamp = lastClineMessage?.ts ?? Date.now()
			const now = Date.now()
			const diff = now - timestamp
			const minutes = Math.floor(diff / 60000)
			const hours = Math.floor(minutes / 60)
			const days = Math.floor(hours / 24)

			if (days > 0) {
				return `${days} day${days > 1 ? "s" : ""} ago`
			}
			if (hours > 0) {
				return `${hours} hour${hours > 1 ? "s" : ""} ago`
			}
			if (minutes > 0) {
				return `${minutes} minute${minutes > 1 ? "s" : ""} ago`
			}
			return "just now"
		})()

		if (responseText) {
			newUserContent.push({
				type: "text",
				text: `\n\nNew instructions for task continuation:\n<user_message>\n${responseText}\n</user_message>`,
			})
		}

		if (responseImages && responseImages.length > 0) {
			newUserContent.push(...formatResponse.imageBlocks(responseImages))
		}

		// Ensure we have at least some content to send to the API
		// If newUserContent is empty, add a minimal resumption message
		if (newUserContent.length === 0) {
			newUserContent.push({
				type: "text",
				text: "[TASK RESUMPTION] Resuming task...",
			})
		}

		await this.overwriteApiConversationHistory(modifiedApiConversationHistory)

		console.log(`[subtasks] task ${this.taskId}.${this.instanceId} resuming from history item`)

		await this.initiateTaskLoop(newUserContent)
	}

	public dispose(): void {
		console.log(`[Task] disposing task ${this.taskId}.${this.instanceId}`)

		// Stop waiting for child task completion.
		if (this.pauseInterval) {
			clearInterval(this.pauseInterval)
			this.pauseInterval = undefined
		}

		// Release any terminals associated with this task.
		try {
			// Release any terminals associated with this task.
			TerminalRegistry.releaseTerminalsForTask(this.taskId)
		} catch (error) {
			console.error("Error releasing terminals:", error)
		}

		try {
			this.urlContentFetcher.closeBrowser()
		} catch (error) {
			console.error("Error closing URL content fetcher browser:", error)
		}

		try {
			this.browserSession.closeBrowser()
		} catch (error) {
			console.error("Error closing browser session:", error)
		}

		try {
			if (this.rooIgnoreController) {
				this.rooIgnoreController.dispose()
				this.rooIgnoreController = undefined
			}
		} catch (error) {
			console.error("Error disposing RooIgnoreController:", error)
			// This is the critical one for the leak fix.
		}

		try {
			this.fileContextTracker.dispose()
		} catch (error) {
			console.error("Error disposing file context tracker:", error)
		}

		try {
			// If we're not streaming then `abortStream` won't be called.
			if (this.isStreaming && this.diffViewProvider.isEditing) {
				this.diffViewProvider.revertChanges().catch(console.error)
			}
		} catch (error) {
			console.error("Error reverting diff changes:", error)
		}
	}

	public async abortTask(isAbandoned = false) {
		console.log(`[subtasks] aborting task ${this.taskId}.${this.instanceId}`)

		// Will stop any autonomously running promises.
		if (isAbandoned) {
			this.abandoned = true
		}

		this.abort = true
		this.emit(RooCodeEventName.TaskAborted)

		try {
			this.dispose() // Call the centralized dispose method
		} catch (error) {
			console.error(`Error during task ${this.taskId}.${this.instanceId} disposal:`, error)
			// Don't rethrow - we want abort to always succeed
		}
		// Save the countdown message in the automatic retry or other content.
		try {
			// Save the countdown message in the automatic retry or other content.
			await this.saveClineMessages()
		} catch (error) {
			console.error(`Error saving messages during abort for task ${this.taskId}.${this.instanceId}:`, error)
		}
	}

	// Used when a sub-task is launched and the parent task is waiting for it to
	// finish.
	// TBD: The 1s should be added to the settings, also should add a timeout to
	// prevent infinite waiting.
	public async waitForResume() {
		await new Promise<void>((resolve) => {
			this.pauseInterval = setInterval(() => {
				if (!this.isPaused) {
					clearInterval(this.pauseInterval)
					this.pauseInterval = undefined
					resolve()
				}
			}, 1000)
		})
	}

	// Task Loop

	private async initiateTaskLoop(userContent: Anthropic.Messages.ContentBlockParam[]): Promise<void> {
		// Kicks off the checkpoints initialization process in the background.
		getCheckpointService(this)

		let nextUserContent = userContent
		let includeFileDetails = true

		this.emit(RooCodeEventName.TaskStarted)

		while (!this.abort) {
			const didEndLoop = await this.recursivelyMakeClineRequests(nextUserContent, includeFileDetails)
			includeFileDetails = false // We only need file details the first time.

			// The way this agentic loop works is that cline will be given a
			// task that he then calls tools to complete. Unless there's an
			// attempt_completion call, we keep responding back to him with his
			// tool's responses until he either attempt_completion or does not
			// use anymore tools. If he does not use anymore tools, we ask him
			// to consider if he's completed the task and then call
			// attempt_completion, otherwise proceed with completing the task.
			// There is a MAX_REQUESTS_PER_TASK limit to prevent infinite
			// requests, but Cline is prompted to finish the task as efficiently
			// as he can.

			if (didEndLoop) {
				// For now a task never 'completes'. This will only happen if
				// the user hits max requests and denies resetting the count.
				break
			} else {
				nextUserContent = [{ type: "text", text: formatResponse.noToolsUsed() }]
				this.consecutiveMistakeCount++
			}
		}
	}

	public async recursivelyMakeClineRequests(
		userContent: Anthropic.Messages.ContentBlockParam[],
		includeFileDetails: boolean = false,
	): Promise<boolean> {
		if (this.abort) {
			throw new Error(`[RooCode#recursivelyMakeRooRequests] task ${this.taskId}.${this.instanceId} aborted`)
		}

		if (this.consecutiveMistakeLimit > 0 && this.consecutiveMistakeCount >= this.consecutiveMistakeLimit) {
			const { response, text, images } = await this.ask(
				"mistake_limit_reached",
				t("common:errors.mistake_limit_guidance"),
			)

			if (response === "messageResponse") {
				userContent.push(
					...[
						{ type: "text" as const, text: formatResponse.tooManyMistakes(text) },
						...formatResponse.imageBlocks(images),
					],
				)

				await this.say("user_feedback", text, images)

				// Track consecutive mistake errors in telemetry.
				TelemetryService.instance.captureConsecutiveMistakeError(this.taskId)
			}

			this.consecutiveMistakeCount = 0
		}

		// In this Cline request loop, we need to check if this task instance
		// has been asked to wait for a subtask to finish before continuing.
		const provider = this.providerRef.deref()

		if (this.isPaused && provider) {
			provider.log(`[subtasks] paused ${this.taskId}.${this.instanceId}`)
			await this.waitForResume()
			provider.log(`[subtasks] resumed ${this.taskId}.${this.instanceId}`)
			const currentMode = (await provider.getState())?.mode ?? defaultModeSlug

			if (currentMode !== this.pausedModeSlug) {
				// The mode has changed, we need to switch back to the paused mode.
				await provider.handleModeSwitch(this.pausedModeSlug)

				// Delay to allow mode change to take effect before next tool is executed.
				await delay(500)

				provider.log(
					`[subtasks] task ${this.taskId}.${this.instanceId} has switched back to '${this.pausedModeSlug}' from '${currentMode}'`,
				)
			}
		}

		// Getting verbose details is an expensive operation, it uses ripgrep to
		// top-down build file structure of project which for large projects can
		// take a few seconds. For the best UX we show a placeholder api_req_started
		// message with a loading spinner as this happens.

		// Determine API protocol based on provider and model
		const modelId = getModelId(this.apiConfiguration)
		const apiProtocol = getApiProtocol(this.apiConfiguration.apiProvider, modelId)

		await this.say(
			"api_req_started",
			JSON.stringify({
				request:
					userContent.map((block) => formatContentBlockToMarkdown(block)).join("\n\n") + "\n\nLoading...",
				apiProtocol,
			}),
		)

		const {
			showRooIgnoredFiles = true,
			includeDiagnosticMessages = true,
			maxDiagnosticMessages = 50,
			maxReadFileLine = -1,
		} = (await this.providerRef.deref()?.getState()) ?? {}

		const parsedUserContent = await processUserContentMentions({
			userContent,
			cwd: this.cwd,
			urlContentFetcher: this.urlContentFetcher,
			fileContextTracker: this.fileContextTracker,
			rooIgnoreController: this.rooIgnoreController,
			showRooIgnoredFiles,
			includeDiagnosticMessages,
			maxDiagnosticMessages,
			maxReadFileLine,
		})

		const environmentDetails = await getEnvironmentDetails(this, includeFileDetails)

		// Add environment details as its own text block, separate from tool
		// results.
		const finalUserContent = [...parsedUserContent, { type: "text" as const, text: environmentDetails }]

		await this.addToApiConversationHistory({ role: "user", content: finalUserContent })
		TelemetryService.instance.captureConversationMessage(this.taskId, "user")

		// Since we sent off a placeholder api_req_started message to update the
		// webview while waiting to actually start the API request (to load
		// potential details for example), we need to update the text of that
		// message.
		const lastApiReqIndex = findLastIndex(this.clineMessages, (m) => m.say === "api_req_started")

		this.clineMessages[lastApiReqIndex].text = JSON.stringify({
			request: finalUserContent.map((block) => formatContentBlockToMarkdown(block)).join("\n\n"),
			apiProtocol,
		} satisfies ClineApiReqInfo)

		await this.saveClineMessages()
		await provider?.postStateToWebview()

		try {
			let cacheWriteTokens = 0
			let cacheReadTokens = 0
			let inputTokens = 0
			let outputTokens = 0
			let totalCost: number | undefined

			// We can't use `api_req_finished` anymore since it's a unique case
			// where it could come after a streaming message (i.e. in the middle
			// of being updated or executed).
			// Fortunately `api_req_finished` was always parsed out for the GUI
			// anyways, so it remains solely for legacy purposes to keep track
			// of prices in tasks from history (it's worth removing a few months
			// from now).
			const updateApiReqMsg = (cancelReason?: ClineApiReqCancelReason, streamingFailedMessage?: string) => {
				if (lastApiReqIndex < 0 || !this.clineMessages[lastApiReqIndex]) {
					return
				}

				const existingData = JSON.parse(this.clineMessages[lastApiReqIndex].text || "{}")
				this.clineMessages[lastApiReqIndex].text = JSON.stringify({
					...existingData,
					tokensIn: inputTokens,
					tokensOut: outputTokens,
					cacheWrites: cacheWriteTokens,
					cacheReads: cacheReadTokens,
					cost:
						totalCost ??
						calculateApiCostAnthropic(
							this.api.getModel().info,
							inputTokens,
							outputTokens,
							cacheWriteTokens,
							cacheReadTokens,
						),
					cancelReason,
					streamingFailedMessage,
				} satisfies ClineApiReqInfo)
			}

			const abortStream = async (cancelReason: ClineApiReqCancelReason, streamingFailedMessage?: string) => {
				if (this.diffViewProvider.isEditing) {
					await this.diffViewProvider.revertChanges() // closes diff view
				}

				// if last message is a partial we need to update and save it
				const lastMessage = this.clineMessages.at(-1)

				if (lastMessage && lastMessage.partial) {
					// lastMessage.ts = Date.now() DO NOT update ts since it is used as a key for virtuoso list
					lastMessage.partial = false
					// instead of streaming partialMessage events, we do a save and post like normal to persist to disk
					console.log("updating partial message", lastMessage)
					// await this.saveClineMessages()
				}

				// Let assistant know their response was interrupted for when task is resumed
				await this.addToApiConversationHistory({
					role: "assistant",
					content: [
						{
							type: "text",
							text:
								assistantMessage +
								`\n\n[${
									cancelReason === "streaming_failed"
										? "Response interrupted by API Error"
										: "Response interrupted by user"
								}]`,
						},
					],
				})

				// Update `api_req_started` to have cancelled and cost, so that
				// we can display the cost of the partial stream.
				updateApiReqMsg(cancelReason, streamingFailedMessage)
				await this.saveClineMessages()

				// Signals to provider that it can retrieve the saved messages
				// from disk, as abortTask can not be awaited on in nature.
				this.didFinishAbortingStream = true
			}

			// Reset streaming state.
			this.currentStreamingContentIndex = 0
			this.currentStreamingDidCheckpoint = false
			this.assistantMessageContent = []
			this.didCompleteReadingStream = false
			this.userMessageContent = []
			this.userMessageContentReady = false
			this.didRejectTool = false
			this.didAlreadyUseTool = false
			this.presentAssistantMessageLocked = false
			this.presentAssistantMessageHasPendingUpdates = false
			if (this.assistantMessageParser) {
				this.assistantMessageParser.reset()
			}

			await this.diffViewProvider.reset()

			// Yields only if the first chunk is successful, otherwise will
			// allow the user to retry the request (most likely due to rate
			// limit error, which gets thrown on the first chunk).
			const stream = this.attemptApiRequest()
			let assistantMessage = ""
			let reasoningMessage = ""
			this.isStreaming = true

			try {
				const iterator = stream[Symbol.asyncIterator]()
				let item = await iterator.next()
				while (!item.done) {
					const chunk = item.value
					item = await iterator.next()
					if (!chunk) {
						// Sometimes chunk is undefined, no idea that can cause
						// it, but this workaround seems to fix it.
						continue
					}

					switch (chunk.type) {
						case "reasoning":
							reasoningMessage += chunk.text
							await this.say("reasoning", reasoningMessage, undefined, true)
							break
						case "usage":
							inputTokens += chunk.inputTokens
							outputTokens += chunk.outputTokens
							cacheWriteTokens += chunk.cacheWriteTokens ?? 0
							cacheReadTokens += chunk.cacheReadTokens ?? 0
							totalCost = chunk.totalCost
							break
						case "text": {
							assistantMessage += chunk.text

							// Parse raw assistant message chunk into content blocks.
							const prevLength = this.assistantMessageContent.length
							if (this.isAssistantMessageParserEnabled && this.assistantMessageParser) {
								this.assistantMessageContent = this.assistantMessageParser.processChunk(chunk.text)
							} else {
								// Use the old parsing method when experiment is disabled
								this.assistantMessageContent = parseAssistantMessage(assistantMessage)
							}

							if (this.assistantMessageContent.length > prevLength) {
								// New content we need to present, reset to
								// false in case previous content set this to true.
								this.userMessageContentReady = false
							}

							// Present content to user.
							presentAssistantMessage(this)
							break
						}
					}

					if (this.abort) {
						console.log(`aborting stream, this.abandoned = ${this.abandoned}`)

						if (!this.abandoned) {
							// Only need to gracefully abort if this instance
							// isn't abandoned (sometimes OpenRouter stream
							// hangs, in which case this would affect future
							// instances of Cline).
							await abortStream("user_cancelled")
						}

						break // Aborts the stream.
					}

					if (this.didRejectTool) {
						// `userContent` has a tool rejection, so interrupt the
						// assistant's response to present the user's feedback.
						assistantMessage += "\n\n[Response interrupted by user feedback]"
						// Instead of setting this preemptively, we allow the
						// present iterator to finish and set
						// userMessageContentReady when its ready.
						// this.userMessageContentReady = true
						break
					}

					if (this.didAlreadyUseTool) {
						assistantMessage +=
							"\n\n[Response interrupted by a tool use result. Only one tool may be used at a time and should be placed at the end of the message.]"
						break
					}
				}

				// Create a copy of current token values to avoid race conditions
				const currentTokens = {
					input: inputTokens,
					output: outputTokens,
					cacheWrite: cacheWriteTokens,
					cacheRead: cacheReadTokens,
					total: totalCost,
				}

				const drainStreamInBackgroundToFindAllUsage = async (apiReqIndex: number) => {
					const timeoutMs = DEFAULT_USAGE_COLLECTION_TIMEOUT_MS
					const startTime = Date.now()
					const modelId = getModelId(this.apiConfiguration)

					// Local variables to accumulate usage data without affecting the main flow
					let bgInputTokens = currentTokens.input
					let bgOutputTokens = currentTokens.output
					let bgCacheWriteTokens = currentTokens.cacheWrite
					let bgCacheReadTokens = currentTokens.cacheRead
					let bgTotalCost = currentTokens.total

					// Helper function to capture telemetry and update messages
					const captureUsageData = async (
						tokens: {
							input: number
							output: number
							cacheWrite: number
							cacheRead: number
							total?: number
						},
						messageIndex: number = apiReqIndex,
					) => {
						if (tokens.input > 0 || tokens.output > 0 || tokens.cacheWrite > 0 || tokens.cacheRead > 0) {
							// Update the shared variables atomically
							inputTokens = tokens.input
							outputTokens = tokens.output
							cacheWriteTokens = tokens.cacheWrite
							cacheReadTokens = tokens.cacheRead
							totalCost = tokens.total

							// Update the API request message with the latest usage data
							updateApiReqMsg()
							await this.saveClineMessages()

							// Update the specific message in the webview
							const apiReqMessage = this.clineMessages[messageIndex]
							if (apiReqMessage) {
								await this.updateClineMessage(apiReqMessage)
							}

							// Capture telemetry
							TelemetryService.instance.captureLlmCompletion(this.taskId, {
								inputTokens: tokens.input,
								outputTokens: tokens.output,
								cacheWriteTokens: tokens.cacheWrite,
								cacheReadTokens: tokens.cacheRead,
								cost:
									tokens.total ??
									calculateApiCostAnthropic(
										this.api.getModel().info,
										tokens.input,
										tokens.output,
										tokens.cacheWrite,
										tokens.cacheRead,
									),
							})
						}
					}

					try {
						// Continue processing the original stream from where the main loop left off
						let usageFound = false
						let chunkCount = 0

						// Use the same iterator that the main loop was using
						while (!item.done) {
							// Check for timeout
							if (Date.now() - startTime > timeoutMs) {
								console.warn(
									`[Background Usage Collection] Timed out after ${timeoutMs}ms for model: ${modelId}, processed ${chunkCount} chunks`,
								)
								// Clean up the iterator before breaking
								if (iterator.return) {
									await iterator.return(undefined)
								}
								break
							}

							const chunk = item.value
							item = await iterator.next()
							chunkCount++

							if (chunk && chunk.type === "usage") {
								usageFound = true
								bgInputTokens += chunk.inputTokens
								bgOutputTokens += chunk.outputTokens
								bgCacheWriteTokens += chunk.cacheWriteTokens ?? 0
								bgCacheReadTokens += chunk.cacheReadTokens ?? 0
								bgTotalCost = chunk.totalCost
							}
						}

						if (
							usageFound ||
							bgInputTokens > 0 ||
							bgOutputTokens > 0 ||
							bgCacheWriteTokens > 0 ||
							bgCacheReadTokens > 0
						) {
							// We have usage data either from a usage chunk or accumulated tokens
							await captureUsageData(
								{
									input: bgInputTokens,
									output: bgOutputTokens,
									cacheWrite: bgCacheWriteTokens,
									cacheRead: bgCacheReadTokens,
									total: bgTotalCost,
								},
								lastApiReqIndex,
							)
						} else {
							console.warn(
								`[Background Usage Collection] Suspicious: request ${apiReqIndex} is complete, but no usage info was found. Model: ${modelId}`,
							)
						}
					} catch (error) {
						console.error("Error draining stream for usage data:", error)
						// Still try to capture whatever usage data we have collected so far
						if (
							bgInputTokens > 0 ||
							bgOutputTokens > 0 ||
							bgCacheWriteTokens > 0 ||
							bgCacheReadTokens > 0
						) {
							await captureUsageData(
								{
									input: bgInputTokens,
									output: bgOutputTokens,
									cacheWrite: bgCacheWriteTokens,
									cacheRead: bgCacheReadTokens,
									total: bgTotalCost,
								},
								lastApiReqIndex,
							)
						}
					}
				}

				// Start the background task and handle any errors
				drainStreamInBackgroundToFindAllUsage(lastApiReqIndex).catch((error) => {
					console.error("Background usage collection failed:", error)
				})
			} catch (error) {
				// Abandoned happens when extension is no longer waiting for the
				// Cline instance to finish aborting (error is thrown here when
				// any function in the for loop throws due to this.abort).
				if (!this.abandoned) {
					// If the stream failed, there's various states the task
					// could be in (i.e. could have streamed some tools the user
					// may have executed), so we just resort to replicating a
					// cancel task.

					// Check if this was a user-initiated cancellation BEFORE calling abortTask
					// If this.abort is already true, it means the user clicked cancel, so we should
					// treat this as "user_cancelled" rather than "streaming_failed"
					const cancelReason = this.abort ? "user_cancelled" : "streaming_failed"

					const streamingFailedMessage = this.abort
						? undefined
						: (error.message ?? JSON.stringify(serializeError(error), null, 2))

					// Now call abortTask after determining the cancel reason.
					await this.abortTask()
					await abortStream(cancelReason, streamingFailedMessage)

					const history = await provider?.getTaskWithId(this.taskId)

					if (history) {
						await provider?.initClineWithHistoryItem(history.historyItem)
					}
				}
			} finally {
				this.isStreaming = false
			}

			// Need to call here in case the stream was aborted.
			if (this.abort || this.abandoned) {
				throw new Error(`[RooCode#recursivelyMakeRooRequests] task ${this.taskId}.${this.instanceId} aborted`)
			}

			this.didCompleteReadingStream = true

			// Set any blocks to be complete to allow `presentAssistantMessage`
			// to finish and set `userMessageContentReady` to true.
			// (Could be a text block that had no subsequent tool uses, or a
			// text block at the very end, or an invalid tool use, etc. Whatever
			// the case, `presentAssistantMessage` relies on these blocks either
			// to be completed or the user to reject a block in order to proceed
			// and eventually set userMessageContentReady to true.)
			const partialBlocks = this.assistantMessageContent.filter((block) => block.partial)
			partialBlocks.forEach((block) => (block.partial = false))

			// Can't just do this b/c a tool could be in the middle of executing.
			// this.assistantMessageContent.forEach((e) => (e.partial = false))

			// Now that the stream is complete, finalize any remaining partial content blocks
			if (this.isAssistantMessageParserEnabled && this.assistantMessageParser) {
				this.assistantMessageParser.finalizeContentBlocks()
				this.assistantMessageContent = this.assistantMessageParser.getContentBlocks()
			}
			// When using old parser, no finalization needed - parsing already happened during streaming

			if (partialBlocks.length > 0) {
				// If there is content to update then it will complete and
				// update `this.userMessageContentReady` to true, which we
				// `pWaitFor` before making the next request. All this is really
				// doing is presenting the last partial message that we just set
				// to complete.
				presentAssistantMessage(this)
			}

			// Note: updateApiReqMsg() is now called from within drainStreamInBackgroundToFindAllUsage
			// to ensure usage data is captured even when the stream is interrupted. The background task
			// uses local variables to accumulate usage data before atomically updating the shared state.
			await this.saveClineMessages()
			await this.providerRef.deref()?.postStateToWebview()

			// Reset parser after each complete conversation round
			if (this.assistantMessageParser) {
				this.assistantMessageParser.reset()
			}

			// Now add to apiConversationHistory.
			// Need to save assistant responses to file before proceeding to
			// tool use since user can exit at any moment and we wouldn't be
			// able to save the assistant's response.
			let didEndLoop = false

			if (assistantMessage.length > 0) {
				await this.addToApiConversationHistory({
					role: "assistant",
					content: [{ type: "text", text: assistantMessage }],
				})

				TelemetryService.instance.captureConversationMessage(this.taskId, "assistant")

				// NOTE: This comment is here for future reference - this was a
				// workaround for `userMessageContent` not getting set to true.
				// It was due to it not recursively calling for partial blocks
				// when `didRejectTool`, so it would get stuck waiting for a
				// partial block to complete before it could continue.
				// In case the content blocks finished it may be the api stream
				// finished after the last parsed content block was executed, so
				// we are able to detect out of bounds and set
				// `userMessageContentReady` to true (note you should not call
				// `presentAssistantMessage` since if the last block i
				//  completed it will be presented again).
				// const completeBlocks = this.assistantMessageContent.filter((block) => !block.partial) // If there are any partial blocks after the stream ended we can consider them invalid.
				// if (this.currentStreamingContentIndex >= completeBlocks.length) {
				// 	this.userMessageContentReady = true
				// }

				await pWaitFor(() => this.userMessageContentReady)

				// If the model did not tool use, then we need to tell it to
				// either use a tool or attempt_completion.
				const didToolUse = this.assistantMessageContent.some((block) => block.type === "tool_use")

				if (!didToolUse) {
					this.userMessageContent.push({ type: "text", text: formatResponse.noToolsUsed() })
					this.consecutiveMistakeCount++
				}

				const recDidEndLoop = await this.recursivelyMakeClineRequests(this.userMessageContent)
				didEndLoop = recDidEndLoop
			} else {
				// If there's no assistant_responses, that means we got no text
				// or tool_use content blocks from API which we should assume is
				// an error.
				await this.say(
					"error",
					"Unexpected API Response: The language model did not provide any assistant messages. This may indicate an issue with the API or the model's output.",
				)

				await this.addToApiConversationHistory({
					role: "assistant",
					content: [{ type: "text", text: "Failure: I did not provide a response." }],
				})
			}

			return didEndLoop // Will always be false for now.
		} catch (error) {
			// This should never happen since the only thing that can throw an
			// error is the attemptApiRequest, which is wrapped in a try catch
			// that sends an ask where if noButtonClicked, will clear current
			// task and destroy this instance. However to avoid unhandled
			// promise rejection, we will end this loop which will end execution
			// of this instance (see `startTask`).
			return true // Needs to be true so parent loop knows to end task.
		}
	}

	private async getSystemPrompt(): Promise<string> {
		const { mcpEnabled } = (await this.providerRef.deref()?.getState()) ?? {}
		let mcpHub: McpHub | undefined
		if (mcpEnabled ?? true) {
			const provider = this.providerRef.deref()

			if (!provider) {
				throw new Error("Provider reference lost during view transition")
			}

			// Wait for MCP hub initialization through McpServerManager
			mcpHub = await McpServerManager.getInstance(provider.context, provider)

			if (!mcpHub) {
				throw new Error("Failed to get MCP hub from server manager")
			}

			// Wait for MCP servers to be connected before generating system prompt
			await pWaitFor(() => !mcpHub!.isConnecting, { timeout: 10_000 }).catch(() => {
				console.error("MCP servers failed to connect in time")
			})
		}

		const rooIgnoreInstructions = this.rooIgnoreController?.getInstructions()

		const state = await this.providerRef.deref()?.getState()

		const {
			browserViewportSize,
			mode,
			customModes,
			customModePrompts,
			customInstructions,
			experiments,
			enableMcpServerCreation,
			browserToolEnabled,
			language,
			maxConcurrentFileReads,
			maxReadFileLine,
			apiConfiguration,
		} = state ?? {}

		return await (async () => {
			const provider = this.providerRef.deref()

			if (!provider) {
				throw new Error("Provider not available")
			}

			return SYSTEM_PROMPT(
				provider.context,
				this.cwd,
				(this.api.getModel().info.supportsComputerUse ?? false) && (browserToolEnabled ?? true),
				mcpHub,
				this.diffStrategy,
				browserViewportSize,
				mode,
				customModePrompts,
				customModes,
				customInstructions,
				this.diffEnabled,
				experiments,
				enableMcpServerCreation,
				language,
				rooIgnoreInstructions,
				maxReadFileLine !== -1,
				{
					maxConcurrentFileReads: maxConcurrentFileReads ?? 5,
					todoListEnabled: apiConfiguration?.todoListEnabled ?? true,
					useAgentRules: vscode.workspace.getConfiguration("roo-cline").get<boolean>("useAgentRules") ?? true,
				},
			)
		})()
	}

	public async *attemptApiRequest(retryAttempt: number = 0): ApiStream {
		const state = await this.providerRef.deref()?.getState()

		const {
			apiConfiguration,
			autoApprovalEnabled,
			alwaysApproveResubmit,
			requestDelaySeconds,
			mode,
			autoCondenseContext = true,
			autoCondenseContextPercent = 100,
			profileThresholds = {},
		} = state ?? {}

		// Get condensing configuration for automatic triggers.
		const customCondensingPrompt = state?.customCondensingPrompt
		const condensingApiConfigId = state?.condensingApiConfigId
		const listApiConfigMeta = state?.listApiConfigMeta

		// Determine API handler to use for condensing.
		let condensingApiHandler: ApiHandler | undefined

		if (condensingApiConfigId && listApiConfigMeta && Array.isArray(listApiConfigMeta)) {
			// Using type assertion for the id property to avoid implicit any.
			const matchingConfig = listApiConfigMeta.find((config: any) => config.id === condensingApiConfigId)

			if (matchingConfig) {
				const profile = await this.providerRef.deref()?.providerSettingsManager.getProfile({
					id: condensingApiConfigId,
				})

				// Ensure profile and apiProvider exist before trying to build handler.
				if (profile && profile.apiProvider) {
					condensingApiHandler = buildApiHandler(profile)
				}
			}
		}

		let rateLimitDelay = 0

		// Use the shared timestamp so that subtasks respect the same rate-limit
		// window as their parent tasks.
		if (Task.lastGlobalApiRequestTime) {
			const now = Date.now()
			const timeSinceLastRequest = now - Task.lastGlobalApiRequestTime
			const rateLimit = apiConfiguration?.rateLimitSeconds || 0
			rateLimitDelay = Math.ceil(Math.max(0, rateLimit * 1000 - timeSinceLastRequest) / 1000)
		}

		// Only show rate limiting message if we're not retrying. If retrying, we'll include the delay there.
		if (rateLimitDelay > 0 && retryAttempt === 0) {
			// Show countdown timer
			for (let i = rateLimitDelay; i > 0; i--) {
				const delayMessage = `Rate limiting for ${i} seconds...`
				await this.say("api_req_retry_delayed", delayMessage, undefined, true)
				await delay(1000)
			}
		}

		// Update last request time before making the request so that subsequent
		// requests — even from new subtasks — will honour the provider's rate-limit.
		Task.lastGlobalApiRequestTime = Date.now()

		const systemPrompt = await this.getSystemPrompt()
		const { contextTokens } = this.getTokenUsage()

		if (contextTokens) {
			const modelInfo = this.api.getModel().info

			const maxTokens = getModelMaxOutputTokens({
				modelId: this.api.getModel().id,
				model: modelInfo,
				settings: this.apiConfiguration,
			})

			const contextWindow = modelInfo.contextWindow

			const currentProfileId =
				state?.listApiConfigMeta.find((profile) => profile.name === state?.currentApiConfigName)?.id ??
				"default"

			const truncateResult = await truncateConversationIfNeeded({
				messages: this.apiConversationHistory,
				totalTokens: contextTokens,
				maxTokens,
				contextWindow,
				apiHandler: this.api,
				autoCondenseContext,
				autoCondenseContextPercent,
				systemPrompt,
				taskId: this.taskId,
				customCondensingPrompt,
				condensingApiHandler,
				profileThresholds,
				currentProfileId,
			})
			if (truncateResult.messages !== this.apiConversationHistory) {
				await this.overwriteApiConversationHistory(truncateResult.messages)
			}
			if (truncateResult.error) {
				await this.say("condense_context_error", truncateResult.error)
			} else if (truncateResult.summary) {
				const { summary, cost, prevContextTokens, newContextTokens = 0 } = truncateResult
				const contextCondense: ContextCondense = { summary, cost, newContextTokens, prevContextTokens }
				await this.say(
					"condense_context",
					undefined /* text */,
					undefined /* images */,
					false /* partial */,
					undefined /* checkpoint */,
					undefined /* progressStatus */,
					{ isNonInteractive: true } /* options */,
					contextCondense,
				)
			}
		}

		const messagesSinceLastSummary = getMessagesSinceLastSummary(this.apiConversationHistory)
		const cleanConversationHistory = maybeRemoveImageBlocks(messagesSinceLastSummary, this.api).map(
			({ role, content }) => ({ role, content }),
		)

		// Check auto-approval limits
		const approvalResult = await this.autoApprovalHandler.checkAutoApprovalLimits(
			state,
			this.combineMessages(this.clineMessages.slice(1)),
			async (type, data) => this.ask(type, data),
		)

		if (!approvalResult.shouldProceed) {
			// User did not approve, task should be aborted
			throw new Error("Auto-approval limit reached and user did not approve continuation")
		}

		const metadata: ApiHandlerCreateMessageMetadata = {
			mode: mode,
			taskId: this.taskId,
		}

		const stream = this.api.createMessage(systemPrompt, cleanConversationHistory, metadata)
		const iterator = stream[Symbol.asyncIterator]()

		try {
			// Awaiting first chunk to see if it will throw an error.
			this.isWaitingForFirstChunk = true
			const firstChunk = await iterator.next()
			yield firstChunk.value
			this.isWaitingForFirstChunk = false
		} catch (error) {
			this.isWaitingForFirstChunk = false
			// note that this api_req_failed ask is unique in that we only present this option if the api hasn't streamed any content yet (ie it fails on the first chunk due), as it would allow them to hit a retry button. However if the api failed mid-stream, it could be in any arbitrary state where some tools may have executed, so that error is handled differently and requires cancelling the task entirely.
			if (autoApprovalEnabled && alwaysApproveResubmit) {
				let errorMsg

				if (error.error?.metadata?.raw) {
					errorMsg = JSON.stringify(error.error.metadata.raw, null, 2)
				} else if (error.message) {
					errorMsg = error.message
				} else {
					errorMsg = "Unknown error"
				}

				const baseDelay = requestDelaySeconds || 5
				let exponentialDelay = Math.min(
					Math.ceil(baseDelay * Math.pow(2, retryAttempt)),
					MAX_EXPONENTIAL_BACKOFF_SECONDS,
				)

				// If the error is a 429, and the error details contain a retry delay, use that delay instead of exponential backoff
				if (error.status === 429) {
					const geminiRetryDetails = error.errorDetails?.find(
						(detail: any) => detail["@type"] === "type.googleapis.com/google.rpc.RetryInfo",
					)
					if (geminiRetryDetails) {
						const match = geminiRetryDetails?.retryDelay?.match(/^(\d+)s$/)
						if (match) {
							exponentialDelay = Number(match[1]) + 1
						}
					}
				}

				// Wait for the greater of the exponential delay or the rate limit delay
				const finalDelay = Math.max(exponentialDelay, rateLimitDelay)

				// Show countdown timer with exponential backoff
				for (let i = finalDelay; i > 0; i--) {
					await this.say(
						"api_req_retry_delayed",
						`${errorMsg}\n\nRetry attempt ${retryAttempt + 1}\nRetrying in ${i} seconds...`,
						undefined,
						true,
					)
					await delay(1000)
				}

				await this.say(
					"api_req_retry_delayed",
					`${errorMsg}\n\nRetry attempt ${retryAttempt + 1}\nRetrying now...`,
					undefined,
					false,
				)

				// Delegate generator output from the recursive call with
				// incremented retry count.
				yield* this.attemptApiRequest(retryAttempt + 1)

				return
			} else {
				const { response } = await this.ask(
					"api_req_failed",
					error.message ?? JSON.stringify(serializeError(error), null, 2),
				)

				if (response !== "yesButtonClicked") {
					// This will never happen since if noButtonClicked, we will
					// clear current task, aborting this instance.
					throw new Error("API request failed")
				}

				await this.say("api_req_retried")

				// Delegate generator output from the recursive call.
				yield* this.attemptApiRequest()
				return
			}
		}

		// No error, so we can continue to yield all remaining chunks.
		// (Needs to be placed outside of try/catch since it we want caller to
		// handle errors not with api_req_failed as that is reserved for first
		// chunk failures only.)
		// This delegates to another generator or iterable object. In this case,
		// it's saying "yield all remaining values from this iterator". This
		// effectively passes along all subsequent chunks from the original
		// stream.
		yield* iterator
	}

	// Checkpoints

	public async checkpointSave(force: boolean = false) {
		return checkpointSave(this, force)
	}

	public async checkpointRestore(options: CheckpointRestoreOptions) {
		return checkpointRestore(this, options)
	}

	public async checkpointDiff(options: CheckpointDiffOptions) {
		return checkpointDiff(this, options)
	}

	// Metrics

	public combineMessages(messages: ClineMessage[]) {
		return combineApiRequests(combineCommandSequences(messages))
	}

	public getTokenUsage(): TokenUsage {
		return getApiMetrics(this.combineMessages(this.clineMessages.slice(1)))
	}

	public recordToolUsage(toolName: ToolName) {
		if (!this.toolUsage[toolName]) {
			this.toolUsage[toolName] = { attempts: 0, failures: 0 }
		}

		this.toolUsage[toolName].attempts++
	}

	public recordToolError(toolName: ToolName, error?: string) {
		if (!this.toolUsage[toolName]) {
			this.toolUsage[toolName] = { attempts: 0, failures: 0 }
		}

		this.toolUsage[toolName].failures++

		if (error) {
			this.emit(RooCodeEventName.TaskToolFailed, this.taskId, toolName, error)
		}
	}

	// Getters

	public get cwd() {
		return this.workspacePath
	}
}<|MERGE_RESOLUTION|>--- conflicted
+++ resolved
@@ -22,11 +22,8 @@
 	type ClineAsk,
 	type BlockingAsk,
 	type ToolProgressStatus,
-<<<<<<< HEAD
 	DEFAULT_CONSECUTIVE_MISTAKE_LIMIT,
 	DEFAULT_USAGE_COLLECTION_TIMEOUT_MS,
-=======
->>>>>>> cb0a58e4
 	type HistoryItem,
 	RooCodeEventName,
 	TelemetryEventName,
