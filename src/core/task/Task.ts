--- conflicted
+++ resolved
@@ -29,19 +29,8 @@
 import { findLastIndex } from "../../shared/array"
 import { combineApiRequests } from "../../shared/combineApiRequests"
 import { combineCommandSequences } from "../../shared/combineCommandSequences"
-<<<<<<< HEAD
+import { t } from "../../i18n"
 import { ClineApiReqCancelReason, ClineApiReqInfo } from "../../shared/ExtensionMessage"
-=======
-import { t } from "../../i18n"
-import {
-	ClineApiReqCancelReason,
-	ClineApiReqInfo,
-	ClineAsk,
-	ClineMessage,
-	ClineSay,
-	ToolProgressStatus,
-} from "../../shared/ExtensionMessage"
->>>>>>> 61a381af
 import { getApiMetrics } from "../../shared/getApiMetrics"
 import { ClineAskResponse } from "../../shared/WebviewMessage"
 import { defaultModeSlug } from "../../shared/modes"
