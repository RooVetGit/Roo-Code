--- conflicted
+++ resolved
@@ -1226,16 +1226,12 @@
 			}),
 		)
 
-<<<<<<< HEAD
-		const { showRooIgnoredFiles = true, enableSvnContext = false } =
-			(await this.providerRef.deref()?.getState()) ?? {}
-=======
 		const {
 			showRooIgnoredFiles = true,
+			enableSvnContext = false,
 			includeDiagnosticMessages = true,
 			maxDiagnosticMessages = 50,
 		} = (await this.providerRef.deref()?.getState()) ?? {}
->>>>>>> d62a2605
 
 		const parsedUserContent = await processUserContentMentions({
 			userContent,
@@ -1244,12 +1240,9 @@
 			fileContextTracker: this.fileContextTracker,
 			rooIgnoreController: this.rooIgnoreController,
 			showRooIgnoredFiles,
-<<<<<<< HEAD
 			enableSvnContext,
-=======
 			includeDiagnosticMessages,
 			maxDiagnosticMessages,
->>>>>>> d62a2605
 		})
 
 		const environmentDetails = await getEnvironmentDetails(this, includeFileDetails)
