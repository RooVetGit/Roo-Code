--- conflicted
+++ resolved
@@ -2072,261 +2072,6 @@
 				return block
 			}),
 		)
-<<<<<<< HEAD
-
-		const environmentDetails = await this.getEnvironmentDetails(includeFileDetails)
-
-		return [parsedUserContent, environmentDetails]
-	}
-
-	async getEnvironmentDetails(includeFileDetails: boolean = false) {
-		let details = ""
-
-		const { terminalOutputLineLimit = 500, maxWorkspaceFiles = 200 } =
-			(await this.providerRef.deref()?.getState()) ?? {}
-
-		// It could be useful for cline to know if the user went from one or no file to another between messages, so we always include this context
-		details += "\n\n# VSCode Visible Files"
-
-		const visibleFilePaths = vscode.window.visibleTextEditors
-			?.map((editor) => editor.document?.uri?.fsPath)
-			.filter(Boolean)
-			.map((absolutePath) => path.relative(this.cwd, absolutePath))
-			.slice(0, maxWorkspaceFiles)
-
-		// Filter paths through rooIgnoreController
-		const allowedVisibleFiles = this.rooIgnoreController
-			? this.rooIgnoreController.filterPaths(visibleFilePaths)
-			: visibleFilePaths.map((p) => p.toPosix()).join("\n")
-
-		if (allowedVisibleFiles) {
-			details += `\n${allowedVisibleFiles}`
-		} else {
-			details += "\n(No visible files)"
-		}
-
-		details += "\n\n# VSCode Open Tabs"
-		const { maxOpenTabsContext } = (await this.providerRef.deref()?.getState()) ?? {}
-		const maxTabs = maxOpenTabsContext ?? 20
-		const openTabPaths = vscode.window.tabGroups.all
-			.flatMap((group) => group.tabs)
-			.map((tab) => (tab.input as vscode.TabInputText)?.uri?.fsPath)
-			.filter(Boolean)
-			.map((absolutePath) => path.relative(this.cwd, absolutePath).toPosix())
-			.slice(0, maxTabs)
-
-		// Filter paths through rooIgnoreController
-		const allowedOpenTabs = this.rooIgnoreController
-			? this.rooIgnoreController.filterPaths(openTabPaths)
-			: openTabPaths.map((p) => p.toPosix()).join("\n")
-
-		if (allowedOpenTabs) {
-			details += `\n${allowedOpenTabs}`
-		} else {
-			details += "\n(No open tabs)"
-		}
-
-		// Get task-specific and background terminals.
-		const busyTerminals = [
-			...TerminalRegistry.getTerminals(true, this.taskId),
-			...TerminalRegistry.getBackgroundTerminals(true),
-		]
-
-		const inactiveTerminals = [
-			...TerminalRegistry.getTerminals(false, this.taskId),
-			...TerminalRegistry.getBackgroundTerminals(false),
-		]
-
-		if (busyTerminals.length > 0) {
-			if (this.didEditFile) {
-				await delay(300) // Delay after saving file to let terminals catch up.
-			}
-
-			// Wait for terminals to cool down.
-			await pWaitFor(() => busyTerminals.every((t) => !TerminalRegistry.isProcessHot(t.id)), {
-				interval: 100,
-				timeout: 5_000,
-			}).catch(() => {})
-		}
-
-		// Reset, this lets us know when to wait for saved files to update terminals.
-		this.didEditFile = false
-
-		// Waiting for updated diagnostics lets terminal output be the most
-		// up-to-date possible.
-		let terminalDetails = ""
-
-		if (busyTerminals.length > 0) {
-			// Terminals are cool, let's retrieve their output.
-			terminalDetails += "\n\n# Actively Running Terminals"
-
-			for (const busyTerminal of busyTerminals) {
-				terminalDetails += `\n## Original command: \`${busyTerminal.getLastCommand()}\``
-				let newOutput = TerminalRegistry.getUnretrievedOutput(busyTerminal.id)
-
-				if (newOutput) {
-					newOutput = Terminal.compressTerminalOutput(newOutput, terminalOutputLineLimit)
-					terminalDetails += `\n### New Output\n${newOutput}`
-				}
-			}
-		}
-
-		// First check if any inactive terminals in this task have completed
-		// processes with output.
-		const terminalsWithOutput = inactiveTerminals.filter((terminal) => {
-			const completedProcesses = terminal.getProcessesWithOutput()
-			return completedProcesses.length > 0
-		})
-
-		// Only add the header if there are terminals with output.
-		if (terminalsWithOutput.length > 0) {
-			terminalDetails += "\n\n# Inactive Terminals with Completed Process Output"
-
-			// Process each terminal with output.
-			for (const inactiveTerminal of terminalsWithOutput) {
-				let terminalOutputs: string[] = []
-
-				// Get output from completed processes queue.
-				const completedProcesses = inactiveTerminal.getProcessesWithOutput()
-
-				for (const process of completedProcesses) {
-					let output = process.getUnretrievedOutput()
-
-					if (output) {
-						output = Terminal.compressTerminalOutput(output, terminalOutputLineLimit)
-						terminalOutputs.push(`Command: \`${process.command}\`\n${output}`)
-					}
-				}
-
-				// Clean the queue after retrieving output.
-				inactiveTerminal.cleanCompletedProcessQueue()
-
-				// Add this terminal's outputs to the details.
-				if (terminalOutputs.length > 0) {
-					terminalDetails += `\n## Terminal ${inactiveTerminal.id}`
-					terminalOutputs.forEach((output) => {
-						terminalDetails += `\n### New Output\n${output}`
-					})
-				}
-			}
-		}
-
-		// console.log(`[Cline#getEnvironmentDetails] terminalDetails: ${terminalDetails}`)
-
-		// Add recently modified files section.
-		const recentlyModifiedFiles = this.fileContextTracker.getAndClearRecentlyModifiedFiles()
-
-		if (recentlyModifiedFiles.length > 0) {
-			details +=
-				"\n\n# Recently Modified Files\nThese files have been modified since you last accessed them (file was just edited so you may need to re-read it before editing):"
-			for (const filePath of recentlyModifiedFiles) {
-				details += `\n${filePath}`
-			}
-		}
-
-		if (terminalDetails) {
-			details += terminalDetails
-		}
-
-		// Add current time information with timezone.
-		const now = new Date()
-
-		const formatter = new Intl.DateTimeFormat(undefined, {
-			year: "numeric",
-			month: "numeric",
-			day: "numeric",
-			hour: "numeric",
-			minute: "numeric",
-			second: "numeric",
-			hour12: true,
-		})
-
-		const timeZone = formatter.resolvedOptions().timeZone
-		const timeZoneOffset = -now.getTimezoneOffset() / 60 // Convert to hours and invert sign to match conventional notation
-		const timeZoneOffsetHours = Math.floor(Math.abs(timeZoneOffset))
-		const timeZoneOffsetMinutes = Math.abs(Math.round((Math.abs(timeZoneOffset) - timeZoneOffsetHours) * 60))
-		const timeZoneOffsetStr = `${timeZoneOffset >= 0 ? "+" : "-"}${timeZoneOffsetHours}:${timeZoneOffsetMinutes.toString().padStart(2, "0")}`
-		details += `\n\n# Current Time\n${formatter.format(now)} (${timeZone}, UTC${timeZoneOffsetStr})`
-
-		const { contextTokens, totalCost } = getApiMetrics(this.clineMessages)
-		const modelInfo = this.api.getModel().info
-		const contextWindow = modelInfo.contextWindow
-
-		const contextPercentage =
-			contextTokens && contextWindow ? Math.round((contextTokens / contextWindow) * 100) : undefined
-
-		details += `\n\n# Current Context Size (Tokens)\n${contextTokens ? `${contextTokens.toLocaleString()} (${contextPercentage}%)` : "(Not available)"}`
-		details += `\n\n# Current Cost\n${totalCost !== null ? `$${totalCost.toFixed(2)}` : "(Not available)"}`
-
-		// Add current mode and any mode-specific warnings.
-		const {
-			mode,
-			customModes,
-			apiModelId,
-			customModePrompts,
-			experiments = {} as Record<ExperimentId, boolean>,
-			customInstructions: globalCustomInstructions,
-			language,
-		} = (await this.providerRef.deref()?.getState()) ?? {}
-
-		const currentMode = mode ?? defaultModeSlug
-
-		const modeDetails = await getFullModeDetails(currentMode, customModes, customModePrompts, {
-			cwd: this.cwd,
-			globalCustomInstructions,
-			language: language ?? formatLanguage(vscode.env.language),
-		})
-
-		details += `\n\n# Current Mode\n`
-		details += `<slug>${currentMode}</slug>\n`
-		details += `<name>${modeDetails.name}</name>\n`
-		details += `<model>${apiModelId}</model>\n`
-
-		if (Experiments.isEnabled(experiments ?? {}, EXPERIMENT_IDS.POWER_STEERING)) {
-			details += `<role>${modeDetails.roleDefinition}</role>\n`
-
-			if (modeDetails.customInstructions) {
-				details += `<custom_instructions>${modeDetails.customInstructions}</custom_instructions>\n`
-			}
-		}
-
-		if (
-			!isToolAllowedForMode("write_to_file", currentMode, customModes ?? [], { apply_diff: this.diffEnabled }) &&
-			!isToolAllowedForMode("apply_diff", currentMode, customModes ?? [], { apply_diff: this.diffEnabled })
-		) {
-			const currentModeName = getModeBySlug(currentMode, customModes)?.name ?? currentMode
-			const defaultModeName = getModeBySlug(defaultModeSlug, customModes)?.name ?? defaultModeSlug
-			details += `\n\nNOTE: You are currently in '${currentModeName}' mode, which does not allow write operations. To write files, the user will need to switch to a mode that supports file writing, such as '${defaultModeName}' mode.`
-		}
-
-		if (includeFileDetails) {
-			details += `\n\n# Current Workspace Directory (${this.cwd.toPosix()}) Files\n`
-			const isDesktop = arePathsEqual(this.cwd, path.join(os.homedir(), "Desktop"))
-
-			if (isDesktop) {
-				// Don't want to immediately access desktop since it would show
-				// permission popup.
-				details += "(Desktop files not shown automatically. Use list_files to explore if needed.)"
-			} else {
-				const maxFiles = maxWorkspaceFiles ?? 200
-				const [files, didHitLimit] = await listFiles(this.cwd, true, maxFiles)
-				const { showRooIgnoredFiles = true } = (await this.providerRef.deref()?.getState()) ?? {}
-
-				const result = formatResponse.formatFilesList(
-					this.cwd,
-					files,
-					didHitLimit,
-					this.rooIgnoreController,
-					showRooIgnoredFiles,
-				)
-
-				details += result
-			}
-		}
-
-		return `<environment_details>\n${details.trim()}\n</environment_details>`
-=======
->>>>>>> 8b6f5fd6
 	}
 
 	// Checkpoints
