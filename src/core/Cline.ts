import * as path from "path"
import os from "os"
import crypto from "crypto"
import EventEmitter from "events"

import { Anthropic } from "@anthropic-ai/sdk"
import cloneDeep from "clone-deep"
import delay from "delay"
import pWaitFor from "p-wait-for"
import { serializeError } from "serialize-error"
import * as vscode from "vscode"

// schemas
import { TokenUsage, ToolUsage, ToolName } from "../schemas"

// api
import { ApiHandler, buildApiHandler } from "../api"
import { ApiStream } from "../api/transform/stream"

// shared
import { ApiConfiguration } from "../shared/api"
import { findLastIndex } from "../shared/array"
import { combineApiRequests } from "../shared/combineApiRequests"
import { combineCommandSequences } from "../shared/combineCommandSequences"
import {
	ClineApiReqCancelReason,
	ClineApiReqInfo,
	ClineAsk,
	ClineMessage,
	ClineSay,
	ToolProgressStatus,
} from "../shared/ExtensionMessage"
import { getApiMetrics } from "../shared/getApiMetrics"
import { HistoryItem } from "../shared/HistoryItem"
import { ClineAskResponse } from "../shared/WebviewMessage"
import { defaultModeSlug, getModeBySlug } from "../shared/modes"
import { ToolParamName, ToolResponse, DiffStrategy } from "../shared/tools"

// services
import { UrlContentFetcher } from "../services/browser/UrlContentFetcher"
import { BrowserSession } from "../services/browser/BrowserSession"
import { McpHub } from "../services/mcp/McpHub"
import { McpServerManager } from "../services/mcp/McpServerManager"
import { telemetryService } from "../services/telemetry/TelemetryService"
import { CheckpointServiceOptions, RepoPerTaskCheckpointService } from "../services/checkpoints"

// integrations
import { DIFF_VIEW_URI_SCHEME, DiffViewProvider } from "../integrations/editor/DiffViewProvider"
import { findToolName, formatContentBlockToMarkdown } from "../integrations/misc/export-markdown"
import { RooTerminalProcess } from "../integrations/terminal/types"
import { TerminalRegistry } from "../integrations/terminal/TerminalRegistry"

// utils
import { calculateApiCostAnthropic } from "../utils/cost"
import { getWorkspacePath } from "../utils/path"

// tools
import { fetchInstructionsTool } from "./tools/fetchInstructionsTool"
import { listFilesTool } from "./tools/listFilesTool"
import { readFileTool } from "./tools/readFileTool"
import { writeToFileTool } from "./tools/writeToFileTool"
import { applyDiffTool } from "./tools/applyDiffTool"
import { insertContentTool } from "./tools/insertContentTool"
import { searchAndReplaceTool } from "./tools/searchAndReplaceTool"
import { listCodeDefinitionNamesTool } from "./tools/listCodeDefinitionNamesTool"
import { searchFilesTool } from "./tools/searchFilesTool"
import { browserActionTool } from "./tools/browserActionTool"
import { executeCommandTool } from "./tools/executeCommandTool"
import { useMcpToolTool } from "./tools/useMcpToolTool"
import { accessMcpResourceTool } from "./tools/accessMcpResourceTool"
import { askFollowupQuestionTool } from "./tools/askFollowupQuestionTool"
import { switchModeTool } from "./tools/switchModeTool"
import { attemptCompletionTool } from "./tools/attemptCompletionTool"
import { newTaskTool } from "./tools/newTaskTool"

// prompts
import { formatResponse } from "./prompts/responses"
import { SYSTEM_PROMPT } from "./prompts/system"

// ... everything else
import { parseMentions } from "./mentions"
import { FileContextTracker } from "./context-tracking/FileContextTracker"
import { RooIgnoreController } from "./ignore/RooIgnoreController"
import { type AssistantMessageContent, parseAssistantMessage } from "./assistant-message"
import { truncateConversationIfNeeded } from "./sliding-window"
import { ClineProvider } from "./webview/ClineProvider"
import { validateToolUse } from "./mode-validator"
import { MultiSearchReplaceDiffStrategy } from "./diff/strategies/multi-search-replace"
import { readApiMessages, saveApiMessages, readTaskMessages, saveTaskMessages, taskMetadata } from "./task-persistence"
<<<<<<< HEAD
import { LogManager } from "./logging"
=======
import { getEnvironmentDetails } from "./environment/getEnvironmentDetails"
>>>>>>> ce8fbbda

type UserContent = Array<Anthropic.Messages.ContentBlockParam>

export type ClineEvents = {
	message: [{ action: "created" | "updated"; message: ClineMessage }]
	taskStarted: []
	taskModeSwitched: [taskId: string, mode: string]
	taskPaused: []
	taskUnpaused: []
	taskAskResponded: []
	taskAborted: []
	taskSpawned: [taskId: string]
	taskCompleted: [taskId: string, tokenUsage: TokenUsage, toolUsage: ToolUsage]
	taskTokenUsageUpdated: [taskId: string, tokenUsage: TokenUsage]
	taskToolFailed: [taskId: string, tool: ToolName, error: string]
}

export type ClineOptions = {
	provider: ClineProvider
	apiConfiguration: ApiConfiguration
	customInstructions?: string
	enableDiff?: boolean
	enableCheckpoints?: boolean
	fuzzyMatchThreshold?: number
	consecutiveMistakeLimit?: number
	task?: string
	images?: string[]
	historyItem?: HistoryItem
	experiments?: Record<string, boolean>
	startTask?: boolean
	rootTask?: Cline
	parentTask?: Cline
	taskNumber?: number
	onCreated?: (cline: Cline) => void
}

export class Cline extends EventEmitter<ClineEvents> {
	readonly taskId: string
	readonly instanceId: string

	readonly rootTask: Cline | undefined = undefined
	readonly parentTask: Cline | undefined = undefined
	readonly taskNumber: number
	readonly workspacePath: string

	isPaused: boolean = false
	pausedModeSlug: string = defaultModeSlug
	private pauseInterval: NodeJS.Timeout | undefined

	readonly apiConfiguration: ApiConfiguration
	api: ApiHandler
	private promptCacheKey: string

	rooIgnoreController?: RooIgnoreController
	fileContextTracker: FileContextTracker
	private urlContentFetcher: UrlContentFetcher
	browserSession: BrowserSession
	didEditFile: boolean = false
	customInstructions?: string

	diffStrategy?: DiffStrategy
	diffEnabled: boolean = false
	fuzzyMatchThreshold: number
	private logManager: LogManager

	apiConversationHistory: (Anthropic.MessageParam & { ts?: number })[] = []
	clineMessages: ClineMessage[] = []

	private askResponse?: ClineAskResponse
	private askResponseText?: string
	private askResponseImages?: string[]
	public lastMessageTs?: number

	// Not private since it needs to be accessible by tools.
	consecutiveMistakeCount: number = 0
	consecutiveMistakeLimit: number
	consecutiveMistakeCountForApplyDiff: Map<string, number> = new Map()

	// Not private since it needs to be accessible by tools.
	providerRef: WeakRef<ClineProvider>
	private readonly globalStoragePath: string
	private abort: boolean = false
	didFinishAbortingStream = false
	abandoned = false
	diffViewProvider: DiffViewProvider
	private lastApiRequestTime?: number
	isInitialized = false

	// checkpoints
	private enableCheckpoints: boolean
	private checkpointService?: RepoPerTaskCheckpointService
	private checkpointServiceInitializing = false

	// streaming
	isWaitingForFirstChunk = false
	isStreaming = false
	private currentStreamingContentIndex = 0
	private assistantMessageContent: AssistantMessageContent[] = []
	private presentAssistantMessageLocked = false
	private presentAssistantMessageHasPendingUpdates = false
	userMessageContent: (Anthropic.TextBlockParam | Anthropic.ImageBlockParam)[] = []
	private userMessageContentReady = false
	didRejectTool = false
	private didAlreadyUseTool = false
	private didCompleteReadingStream = false

	// metrics
	private toolUsage: ToolUsage = {}

	// terminal
	public terminalProcess?: RooTerminalProcess

	constructor({
		provider,
		apiConfiguration,
		customInstructions,
		enableDiff = false,
		enableCheckpoints = true,
		fuzzyMatchThreshold = 1.0,
		consecutiveMistakeLimit = 3,
		task,
		images,
		historyItem,
		startTask = true,
		rootTask,
		parentTask,
		taskNumber = -1,
		onCreated,
	}: ClineOptions) {
		super()

		if (startTask && !task && !images && !historyItem) {
			throw new Error("Either historyItem or task/images must be provided")
		}

		this.taskId = historyItem ? historyItem.id : crypto.randomUUID()
		// normal use-case is usually retry similar history task with new workspace
		this.workspacePath = parentTask
			? parentTask.workspacePath
			: getWorkspacePath(path.join(os.homedir(), "Desktop"))
		this.instanceId = crypto.randomUUID().slice(0, 8)
		this.taskNumber = -1

		this.rooIgnoreController = new RooIgnoreController(this.cwd)
		this.fileContextTracker = new FileContextTracker(provider, this.taskId)
		this.logManager = new LogManager(provider)
		this.rooIgnoreController.initialize().catch((error) => {
			console.error("Failed to initialize RooIgnoreController:", error)
		})

		this.apiConfiguration = apiConfiguration
		this.api = buildApiHandler(apiConfiguration)
		this.promptCacheKey = crypto.randomUUID()

		this.urlContentFetcher = new UrlContentFetcher(provider.context)
		this.browserSession = new BrowserSession(provider.context)
		this.customInstructions = customInstructions
		this.diffEnabled = enableDiff
		this.fuzzyMatchThreshold = fuzzyMatchThreshold
		this.consecutiveMistakeLimit = consecutiveMistakeLimit
		this.providerRef = new WeakRef(provider)
		this.globalStoragePath = provider.context.globalStorageUri.fsPath
		this.diffViewProvider = new DiffViewProvider(this.cwd)
		this.enableCheckpoints = enableCheckpoints

		this.rootTask = rootTask
		this.parentTask = parentTask
		this.taskNumber = taskNumber

		if (historyItem) {
			telemetryService.captureTaskRestarted(this.taskId)
		} else {
			telemetryService.captureTaskCreated(this.taskId)
		}

		this.diffStrategy = new MultiSearchReplaceDiffStrategy(this.fuzzyMatchThreshold)

		onCreated?.(this)

		if (startTask) {
			if (task || images) {
				this.startTask(task, images)
			} else if (historyItem) {
				this.resumeTaskFromHistory()
			} else {
				throw new Error("Either historyItem or task/images must be provided")
			}
		}
	}

	static create(options: ClineOptions): [Cline, Promise<void>] {
		const instance = new Cline({ ...options, startTask: false })
		const { images, task, historyItem } = options
		let promise

		if (images || task) {
			promise = instance.startTask(task, images)
		} else if (historyItem) {
			promise = instance.resumeTaskFromHistory()
		} else {
			throw new Error("Either historyItem or task/images must be provided")
		}

		return [instance, promise]
	}

	// API Messages

	private async getSavedApiConversationHistory(): Promise<Anthropic.MessageParam[]> {
		return readApiMessages({ taskId: this.taskId, globalStoragePath: this.globalStoragePath })
	}

	private async addToApiConversationHistory(message: Anthropic.MessageParam) {
		const messageWithTs = { ...message, ts: Date.now() }
		this.apiConversationHistory.push(messageWithTs)
		await this.saveApiConversationHistory()
	}

	async overwriteApiConversationHistory(newHistory: Anthropic.MessageParam[]) {
		this.apiConversationHistory = newHistory
		await this.saveApiConversationHistory()
	}

	private async saveApiConversationHistory() {
		try {
			await saveApiMessages({
				messages: this.apiConversationHistory,
				taskId: this.taskId,
				globalStoragePath: this.globalStoragePath,
			})
		} catch (error) {
			// In the off chance this fails, we don't want to stop the task.
			console.error("Failed to save API conversation history:", error)
		}
	}

	// Cline Messages

	private async getSavedClineMessages(): Promise<ClineMessage[]> {
		return readTaskMessages({ taskId: this.taskId, globalStoragePath: this.globalStoragePath })
	}

	private async addToClineMessages(message: ClineMessage) {
		this.clineMessages.push(message)
		await this.providerRef.deref()?.postStateToWebview()
		this.emit("message", { action: "created", message })
		await this.saveClineMessages()
	}

	public async overwriteClineMessages(newMessages: ClineMessage[]) {
		// Reset the the prompt cache key since we've altered the conversation history.
		this.promptCacheKey = crypto.randomUUID()
		this.clineMessages = newMessages
		await this.saveClineMessages()
	}

	private async updateClineMessage(partialMessage: ClineMessage) {
		await this.providerRef.deref()?.postMessageToWebview({ type: "partialMessage", partialMessage })
		this.emit("message", { action: "updated", message: partialMessage })
	}

	private async saveClineMessages() {
		try {
			await saveTaskMessages({
				messages: this.clineMessages,
				taskId: this.taskId,
				globalStoragePath: this.globalStoragePath,
			})

			const { historyItem, tokenUsage } = await taskMetadata({
				messages: this.clineMessages,
				taskId: this.taskId,
				taskNumber: this.taskNumber,
				globalStoragePath: this.globalStoragePath,
				workspace: this.cwd,
			})

			this.emit("taskTokenUsageUpdated", this.taskId, tokenUsage)

			await this.providerRef.deref()?.updateTaskHistory(historyItem)
		} catch (error) {
			console.error("Failed to save cline messages:", error)
		}
	}

	// Note that `partial` has three valid states true (partial message),
	// false (completion of partial message), undefined (individual complete
	// message).
	async ask(
		type: ClineAsk,
		text?: string,
		partial?: boolean,
		progressStatus?: ToolProgressStatus,
	): Promise<{ response: ClineAskResponse; text?: string; images?: string[] }> {
		// If this Cline instance was aborted by the provider, then the only
		// thing keeping us alive is a promise still running in the background,
		// in which case we don't want to send its result to the webview as it
		// is attached to a new instance of Cline now. So we can safely ignore
		// the result of any active promises, and this class will be
		// deallocated. (Although we set Cline = undefined in provider, that
		// simply removes the reference to this instance, but the instance is
		// still alive until this promise resolves or rejects.)
		if (this.abort) {
			throw new Error(`[Cline#ask] task ${this.taskId}.${this.instanceId} aborted`)
		}

		let askTs: number

		if (partial !== undefined) {
			const lastMessage = this.clineMessages.at(-1)

			const isUpdatingPreviousPartial =
				lastMessage && lastMessage.partial && lastMessage.type === "ask" && lastMessage.ask === type

			if (partial) {
				if (isUpdatingPreviousPartial) {
					// Existing partial message, so update it.
					lastMessage.text = text
					lastMessage.partial = partial
					lastMessage.progressStatus = progressStatus
					// TODO: Be more efficient about saving and posting only new
					// data or one whole message at a time so ignore partial for
					// saves, and only post parts of partial message instead of
					// whole array in new listener.
					this.updateClineMessage(lastMessage)
					throw new Error("Current ask promise was ignored (#1)")
				} else {
					// This is a new partial message, so add it with partial
					// state.
					askTs = Date.now()
					this.lastMessageTs = askTs
					await this.addToClineMessages({ ts: askTs, type: "ask", ask: type, text, partial })
					throw new Error("Current ask promise was ignored (#2)")
				}
			} else {
				if (isUpdatingPreviousPartial) {
					// This is the complete version of a previously partial
					// message, so replace the partial with the complete version.
					this.askResponse = undefined
					this.askResponseText = undefined
					this.askResponseImages = undefined

					// Bug for the history books:
					// In the webview we use the ts as the chatrow key for the
					// virtuoso list. Since we would update this ts right at the
					// end of streaming, it would cause the view to flicker. The
					// key prop has to be stable otherwise react has trouble
					// reconciling items between renders, causing unmounting and
					// remounting of components (flickering).
					// The lesson here is if you see flickering when rendering
					// lists, it's likely because the key prop is not stable.
					// So in this case we must make sure that the message ts is
					// never altered after first setting it.
					askTs = lastMessage.ts
					this.lastMessageTs = askTs
					lastMessage.text = text
					lastMessage.partial = false
					lastMessage.progressStatus = progressStatus
					await this.saveClineMessages()
					this.updateClineMessage(lastMessage)
				} else {
					// This is a new and complete message, so add it like normal.
					this.askResponse = undefined
					this.askResponseText = undefined
					this.askResponseImages = undefined
					askTs = Date.now()
					this.lastMessageTs = askTs
					await this.addToClineMessages({ ts: askTs, type: "ask", ask: type, text })
				}
			}
		} else {
			// This is a new non-partial message, so add it like normal.
			this.askResponse = undefined
			this.askResponseText = undefined
			this.askResponseImages = undefined
			askTs = Date.now()
			this.lastMessageTs = askTs
			await this.addToClineMessages({ ts: askTs, type: "ask", ask: type, text })
		}

		await pWaitFor(() => this.askResponse !== undefined || this.lastMessageTs !== askTs, { interval: 100 })

		if (this.lastMessageTs !== askTs) {
			// Could happen if we send multiple asks in a row i.e. with
			// command_output. It's important that when we know an ask could
			// fail, it is handled gracefully.
			throw new Error("Current ask promise was ignored")
		}

		const result = { response: this.askResponse!, text: this.askResponseText, images: this.askResponseImages }
		this.askResponse = undefined
		this.askResponseText = undefined
		this.askResponseImages = undefined
		this.emit("taskAskResponded")
		return result
	}

	async handleWebviewAskResponse(askResponse: ClineAskResponse, text?: string, images?: string[]) {
		this.askResponse = askResponse
		this.askResponseText = text
		this.askResponseImages = images
	}

	async handleTerminalOperation(terminalOperation: "continue" | "abort") {
		if (terminalOperation === "continue") {
			this.terminalProcess?.continue()
		} else if (terminalOperation === "abort") {
			this.terminalProcess?.abort()
		}
	}

	async say(
		type: ClineSay,
		text?: string,
		images?: string[],
		partial?: boolean,
		checkpoint?: Record<string, unknown>,
		progressStatus?: ToolProgressStatus,
	): Promise<undefined> {
		if (this.abort) {
			throw new Error(`[Cline#say] task ${this.taskId}.${this.instanceId} aborted`)
		}

		if (partial !== undefined) {
			const lastMessage = this.clineMessages.at(-1)
			const isUpdatingPreviousPartial =
				lastMessage && lastMessage.partial && lastMessage.type === "say" && lastMessage.say === type
			if (partial) {
				if (isUpdatingPreviousPartial) {
					// existing partial message, so update it
					lastMessage.text = text
					lastMessage.images = images
					lastMessage.partial = partial
					lastMessage.progressStatus = progressStatus
					this.updateClineMessage(lastMessage)
				} else {
					// this is a new partial message, so add it with partial state
					const sayTs = Date.now()
					this.lastMessageTs = sayTs
					await this.addToClineMessages({ ts: sayTs, type: "say", say: type, text, images, partial })
				}
			} else {
				// New now have a complete version of a previously partial message.
				if (isUpdatingPreviousPartial) {
					// This is the complete version of a previously partial
					// message, so replace the partial with the complete version.
					this.lastMessageTs = lastMessage.ts
					// lastMessage.ts = sayTs
					lastMessage.text = text
					lastMessage.images = images
					lastMessage.partial = false
					lastMessage.progressStatus = progressStatus
					// Instead of streaming partialMessage events, we do a save
					// and post like normal to persist to disk.
					await this.saveClineMessages()
					// More performant than an entire postStateToWebview.
					this.updateClineMessage(lastMessage)
				} else {
					// This is a new and complete message, so add it like normal.
					const sayTs = Date.now()
					this.lastMessageTs = sayTs
					await this.addToClineMessages({ ts: sayTs, type: "say", say: type, text, images })
				}
			}
		} else {
			// this is a new non-partial message, so add it like normal
			const sayTs = Date.now()
			this.lastMessageTs = sayTs
			await this.addToClineMessages({ ts: sayTs, type: "say", say: type, text, images, checkpoint })
		}
	}

	async sayAndCreateMissingParamError(toolName: ToolName, paramName: string, relPath?: string) {
		await this.say(
			"error",
			`Roo tried to use ${toolName}${
				relPath ? ` for '${relPath.toPosix()}'` : ""
			} without value for required parameter '${paramName}'. Retrying...`,
		)
		return formatResponse.toolError(formatResponse.missingToolParameterError(paramName))
	}

	// Start / Abort / Resume

	private async startTask(task?: string, images?: string[]): Promise<void> {
		// conversationHistory (for API) and clineMessages (for webview) need to be in sync
		// if the extension process were killed, then on restart the clineMessages might not be empty, so we need to set it to [] when we create a new Cline client (otherwise webview would show stale messages from previous session)
		this.clineMessages = []
		this.apiConversationHistory = []
		await this.providerRef.deref()?.postStateToWebview()

		await this.say("text", task, images)
		this.isInitialized = true

		let imageBlocks: Anthropic.ImageBlockParam[] = formatResponse.imageBlocks(images)

		console.log(`[subtasks] task ${this.taskId}.${this.instanceId} starting`)

		await this.initiateTaskLoop([
			{
				type: "text",
				text: `<task>\n${task}\n</task>`,
			},
			...imageBlocks,
		])
	}

	public async resumePausedTask(lastMessage: string) {
		// release this Cline instance from paused state
		this.isPaused = false
		this.emit("taskUnpaused")

		// fake an answer from the subtask that it has completed running and this is the result of what it has done
		// add the message to the chat history and to the webview ui
		try {
			await this.say("subtask_result", lastMessage)

			await this.addToApiConversationHistory({
				role: "user",
				content: [
					{
						type: "text",
						text: `[new_task completed] Result: ${lastMessage}`,
					},
				],
			})
		} catch (error) {
			this.providerRef
				.deref()
				?.log(`Error failed to add reply from subtast into conversation of parent task, error: ${error}`)
			throw error
		}
	}

	private async resumeTaskFromHistory() {
		const modifiedClineMessages = await this.getSavedClineMessages()

		// Remove any resume messages that may have been added before
		const lastRelevantMessageIndex = findLastIndex(
			modifiedClineMessages,
			(m) => !(m.ask === "resume_task" || m.ask === "resume_completed_task"),
		)

		if (lastRelevantMessageIndex !== -1) {
			modifiedClineMessages.splice(lastRelevantMessageIndex + 1)
		}

		// since we don't use api_req_finished anymore, we need to check if the last api_req_started has a cost value, if it doesn't and no cancellation reason to present, then we remove it since it indicates an api request without any partial content streamed
		const lastApiReqStartedIndex = findLastIndex(
			modifiedClineMessages,
			(m) => m.type === "say" && m.say === "api_req_started",
		)

		if (lastApiReqStartedIndex !== -1) {
			const lastApiReqStarted = modifiedClineMessages[lastApiReqStartedIndex]
			const { cost, cancelReason }: ClineApiReqInfo = JSON.parse(lastApiReqStarted.text || "{}")
			if (cost === undefined && cancelReason === undefined) {
				modifiedClineMessages.splice(lastApiReqStartedIndex, 1)
			}
		}

		await this.overwriteClineMessages(modifiedClineMessages)
		this.clineMessages = await this.getSavedClineMessages()

		// Now present the cline messages to the user and ask if they want to
		// resume (NOTE: we ran into a bug before where the
		// apiConversationHistory wouldn't be initialized when opening a old
		// task, and it was because we were waiting for resume).
		// This is important in case the user deletes messages without resuming
		// the task first.
		this.apiConversationHistory = await this.getSavedApiConversationHistory()

		const lastClineMessage = this.clineMessages
			.slice()
			.reverse()
			.find((m) => !(m.ask === "resume_task" || m.ask === "resume_completed_task")) // could be multiple resume tasks

		let askType: ClineAsk
		if (lastClineMessage?.ask === "completion_result") {
			askType = "resume_completed_task"
		} else {
			askType = "resume_task"
		}

		this.isInitialized = true

		const { response, text, images } = await this.ask(askType) // calls poststatetowebview
		let responseText: string | undefined
		let responseImages: string[] | undefined
		if (response === "messageResponse") {
			await this.say("user_feedback", text, images)
			responseText = text
			responseImages = images
		}

		// Make sure that the api conversation history can be resumed by the API,
		// even if it goes out of sync with cline messages.
		let existingApiConversationHistory: Anthropic.Messages.MessageParam[] =
			await this.getSavedApiConversationHistory()

		// v2.0 xml tags refactor caveat: since we don't use tools anymore, we need to replace all tool use blocks with a text block since the API disallows conversations with tool uses and no tool schema
		const conversationWithoutToolBlocks = existingApiConversationHistory.map((message) => {
			if (Array.isArray(message.content)) {
				const newContent = message.content.map((block) => {
					if (block.type === "tool_use") {
						// it's important we convert to the new tool schema format so the model doesn't get confused about how to invoke tools
						const inputAsXml = Object.entries(block.input as Record<string, string>)
							.map(([key, value]) => `<${key}>\n${value}\n</${key}>`)
							.join("\n")
						return {
							type: "text",
							text: `<${block.name}>\n${inputAsXml}\n</${block.name}>`,
						} as Anthropic.Messages.TextBlockParam
					} else if (block.type === "tool_result") {
						// Convert block.content to text block array, removing images
						const contentAsTextBlocks = Array.isArray(block.content)
							? block.content.filter((item) => item.type === "text")
							: [{ type: "text", text: block.content }]
						const textContent = contentAsTextBlocks.map((item) => item.text).join("\n\n")
						const toolName = findToolName(block.tool_use_id, existingApiConversationHistory)
						return {
							type: "text",
							text: `[${toolName} Result]\n\n${textContent}`,
						} as Anthropic.Messages.TextBlockParam
					}
					return block
				})
				return { ...message, content: newContent }
			}
			return message
		})
		existingApiConversationHistory = conversationWithoutToolBlocks

		// FIXME: remove tool use blocks altogether

		// if the last message is an assistant message, we need to check if there's tool use since every tool use has to have a tool response
		// if there's no tool use and only a text block, then we can just add a user message
		// (note this isn't relevant anymore since we use custom tool prompts instead of tool use blocks, but this is here for legacy purposes in case users resume old tasks)

		// if the last message is a user message, we can need to get the assistant message before it to see if it made tool calls, and if so, fill in the remaining tool responses with 'interrupted'

		let modifiedOldUserContent: UserContent // either the last message if its user message, or the user message before the last (assistant) message
		let modifiedApiConversationHistory: Anthropic.Messages.MessageParam[] // need to remove the last user message to replace with new modified user message
		if (existingApiConversationHistory.length > 0) {
			const lastMessage = existingApiConversationHistory[existingApiConversationHistory.length - 1]

			if (lastMessage.role === "assistant") {
				const content = Array.isArray(lastMessage.content)
					? lastMessage.content
					: [{ type: "text", text: lastMessage.content }]
				const hasToolUse = content.some((block) => block.type === "tool_use")

				if (hasToolUse) {
					const toolUseBlocks = content.filter(
						(block) => block.type === "tool_use",
					) as Anthropic.Messages.ToolUseBlock[]
					const toolResponses: Anthropic.ToolResultBlockParam[] = toolUseBlocks.map((block) => ({
						type: "tool_result",
						tool_use_id: block.id,
						content: "Task was interrupted before this tool call could be completed.",
					}))
					modifiedApiConversationHistory = [...existingApiConversationHistory] // no changes
					modifiedOldUserContent = [...toolResponses]
				} else {
					modifiedApiConversationHistory = [...existingApiConversationHistory]
					modifiedOldUserContent = []
				}
			} else if (lastMessage.role === "user") {
				const previousAssistantMessage: Anthropic.Messages.MessageParam | undefined =
					existingApiConversationHistory[existingApiConversationHistory.length - 2]

				const existingUserContent: UserContent = Array.isArray(lastMessage.content)
					? lastMessage.content
					: [{ type: "text", text: lastMessage.content }]
				if (previousAssistantMessage && previousAssistantMessage.role === "assistant") {
					const assistantContent = Array.isArray(previousAssistantMessage.content)
						? previousAssistantMessage.content
						: [{ type: "text", text: previousAssistantMessage.content }]

					const toolUseBlocks = assistantContent.filter(
						(block) => block.type === "tool_use",
					) as Anthropic.Messages.ToolUseBlock[]

					if (toolUseBlocks.length > 0) {
						const existingToolResults = existingUserContent.filter(
							(block) => block.type === "tool_result",
						) as Anthropic.ToolResultBlockParam[]

						const missingToolResponses: Anthropic.ToolResultBlockParam[] = toolUseBlocks
							.filter(
								(toolUse) => !existingToolResults.some((result) => result.tool_use_id === toolUse.id),
							)
							.map((toolUse) => ({
								type: "tool_result",
								tool_use_id: toolUse.id,
								content: "Task was interrupted before this tool call could be completed.",
							}))

						modifiedApiConversationHistory = existingApiConversationHistory.slice(0, -1) // removes the last user message
						modifiedOldUserContent = [...existingUserContent, ...missingToolResponses]
					} else {
						modifiedApiConversationHistory = existingApiConversationHistory.slice(0, -1)
						modifiedOldUserContent = [...existingUserContent]
					}
				} else {
					modifiedApiConversationHistory = existingApiConversationHistory.slice(0, -1)
					modifiedOldUserContent = [...existingUserContent]
				}
			} else {
				throw new Error("Unexpected: Last message is not a user or assistant message")
			}
		} else {
			throw new Error("Unexpected: No existing API conversation history")
		}

		let newUserContent: UserContent = [...modifiedOldUserContent]

		const agoText = ((): string => {
			const timestamp = lastClineMessage?.ts ?? Date.now()
			const now = Date.now()
			const diff = now - timestamp
			const minutes = Math.floor(diff / 60000)
			const hours = Math.floor(minutes / 60)
			const days = Math.floor(hours / 24)

			if (days > 0) {
				return `${days} day${days > 1 ? "s" : ""} ago`
			}
			if (hours > 0) {
				return `${hours} hour${hours > 1 ? "s" : ""} ago`
			}
			if (minutes > 0) {
				return `${minutes} minute${minutes > 1 ? "s" : ""} ago`
			}
			return "just now"
		})()

		const lastTaskResumptionIndex = newUserContent.findIndex(
			(x) => x.type === "text" && x.text.startsWith("[TASK RESUMPTION]"),
		)
		if (lastTaskResumptionIndex !== -1) {
			newUserContent.splice(lastTaskResumptionIndex, newUserContent.length - lastTaskResumptionIndex)
		}

		const wasRecent = lastClineMessage?.ts && Date.now() - lastClineMessage.ts < 30_000

		newUserContent.push({
			type: "text",
			text:
				`[TASK RESUMPTION] This task was interrupted ${agoText}. It may or may not be complete, so please reassess the task context. Be aware that the project state may have changed since then. If the task has not been completed, retry the last step before interruption and proceed with completing the task.\n\nNote: If you previously attempted a tool use that the user did not provide a result for, you should assume the tool use was not successful and assess whether you should retry. If the last tool was a browser_action, the browser has been closed and you must launch a new browser if needed.${
					wasRecent
						? "\n\nIMPORTANT: If the last tool use was a write_to_file that was interrupted, the file was reverted back to its original state before the interrupted edit, and you do NOT need to re-read the file as you already have its up-to-date contents."
						: ""
				}` +
				(responseText
					? `\n\nNew instructions for task continuation:\n<user_message>\n${responseText}\n</user_message>`
					: ""),
		})

		if (responseImages && responseImages.length > 0) {
			newUserContent.push(...formatResponse.imageBlocks(responseImages))
		}

		await this.overwriteApiConversationHistory(modifiedApiConversationHistory)

		console.log(`[subtasks] task ${this.taskId}.${this.instanceId} resuming from history item`)

		await this.initiateTaskLoop(newUserContent)
	}

	public async abortTask(isAbandoned = false) {
		console.log(`[subtasks] aborting task ${this.taskId}.${this.instanceId}`)

		// Will stop any autonomously running promises.
		if (isAbandoned) {
			this.abandoned = true
		}

		this.abort = true
		this.emit("taskAborted")

		// Stop waiting for child task completion.
		if (this.pauseInterval) {
			clearInterval(this.pauseInterval)
			this.pauseInterval = undefined
		}

		// Release any terminals associated with this task.
		TerminalRegistry.releaseTerminalsForTask(this.taskId)

		this.urlContentFetcher.closeBrowser()
		this.browserSession.closeBrowser()
		this.rooIgnoreController?.dispose()
		this.fileContextTracker.dispose()

		// If we're not streaming then `abortStream` (which reverts the diff
		// view changes) won't be called, so we need to revert the changes here.
		if (this.isStreaming && this.diffViewProvider.isEditing) {
			await this.diffViewProvider.revertChanges()
		}

		// Save the countdown message in the automatic retry or other content.
		await this.saveClineMessages()
	}

	// Used when a sub-task is launched and the parent task is waiting for it to
	// finish.
	// TBD: The 1s should be added to the settings, also should add a timeout to
	// prevent infinite waiting.
	public async waitForResume() {
		await new Promise<void>((resolve) => {
			this.pauseInterval = setInterval(() => {
				if (!this.isPaused) {
					clearInterval(this.pauseInterval)
					this.pauseInterval = undefined
					resolve()
				}
			}, 1000)
		})
	}

	// Task Loop

	private async initiateTaskLoop(userContent: UserContent): Promise<void> {
		// Kicks off the checkpoints initialization process in the background.
		this.getCheckpointService()

		let nextUserContent = userContent
		let includeFileDetails = true

		this.emit("taskStarted")

		while (!this.abort) {
			const didEndLoop = await this.recursivelyMakeClineRequests(nextUserContent, includeFileDetails)
			includeFileDetails = false // we only need file details the first time

			// The way this agentic loop works is that cline will be given a
			// task that he then calls tools to complete. Unless there's an
			// attempt_completion call, we keep responding back to him with his
			// tool's responses until he either attempt_completion or does not
			// use anymore tools. If he does not use anymore tools, we ask him
			// to consider if he's completed the task and then call
			// attempt_completion, otherwise proceed with completing the task.
			// There is a MAX_REQUESTS_PER_TASK limit to prevent infinite
			// requests, but Cline is prompted to finish the task as efficiently
			// as he can.

			if (didEndLoop) {
				// For now a task never 'completes'. This will only happen if
				// the user hits max requests and denies resetting the count.
				break
			} else {
				nextUserContent = [{ type: "text", text: formatResponse.noToolsUsed() }]
				this.consecutiveMistakeCount++
			}
		}
	}

	public async recursivelyMakeClineRequests(
		userContent: UserContent,
		includeFileDetails: boolean = false,
	): Promise<boolean> {
		if (this.abort) {
			throw new Error(`[Cline#recursivelyMakeClineRequests] task ${this.taskId}.${this.instanceId} aborted`)
		}

		if (this.consecutiveMistakeCount >= this.consecutiveMistakeLimit) {
			const { response, text, images } = await this.ask(
				"mistake_limit_reached",
				this.api.getModel().id.includes("claude")
					? `This may indicate a failure in his thought process or inability to use a tool properly, which can be mitigated with some user guidance (e.g. "Try breaking down the task into smaller steps").`
					: "Roo Code uses complex prompts and iterative task execution that may be challenging for less capable models. For best results, it's recommended to use Claude 3.7 Sonnet for its advanced agentic coding capabilities.",
			)

			if (response === "messageResponse") {
				userContent.push(
					...[
						{ type: "text" as const, text: formatResponse.tooManyMistakes(text) },
						...formatResponse.imageBlocks(images),
					],
				)

				await this.say("user_feedback", text, images)

				// Track consecutive mistake errors in telemetry.
				telemetryService.captureConsecutiveMistakeError(this.taskId)
			}

			this.consecutiveMistakeCount = 0
		}

		// Get previous api req's index to check token usage and determine if we
		// need to truncate conversation history.
		const previousApiReqIndex = findLastIndex(this.clineMessages, (m) => m.say === "api_req_started")

		// In this Cline request loop, we need to check if this task instance
		// has been asked to wait for a subtask to finish before continuing.
		const provider = this.providerRef.deref()

		if (this.isPaused && provider) {
			provider.log(`[subtasks] paused ${this.taskId}.${this.instanceId}`)
			await this.waitForResume()
			provider.log(`[subtasks] resumed ${this.taskId}.${this.instanceId}`)
			const currentMode = (await provider.getState())?.mode ?? defaultModeSlug

			if (currentMode !== this.pausedModeSlug) {
				// The mode has changed, we need to switch back to the paused mode.
				await provider.handleModeSwitch(this.pausedModeSlug)

				// Delay to allow mode change to take effect before next tool is executed.
				await delay(500)

				provider.log(
					`[subtasks] task ${this.taskId}.${this.instanceId} has switched back to '${this.pausedModeSlug}' from '${currentMode}'`,
				)
			}
		}

		// Getting verbose details is an expensive operation, it uses ripgrep to
		// top-down build file structure of project which for large projects can
		// take a few seconds. For the best UX we show a placeholder api_req_started
		// message with a loading spinner as this happens.
		await this.say(
			"api_req_started",
			JSON.stringify({
				request:
					userContent.map((block) => formatContentBlockToMarkdown(block)).join("\n\n") + "\n\nLoading...",
			}),
		)

		const parsedUserContent = await this.parseUserContent(userContent)
		const environmentDetails = await getEnvironmentDetails(this, includeFileDetails)

		// Add environment details as its own text block, separate from tool
		// results.
		const finalUserContent = [...parsedUserContent, { type: "text" as const, text: environmentDetails }]

		await this.addToApiConversationHistory({ role: "user", content: finalUserContent })
		telemetryService.captureConversationMessage(this.taskId, "user")

		// Since we sent off a placeholder api_req_started message to update the
		// webview while waiting to actually start the API request (to load
		// potential details for example), we need to update the text of that
		// message.
		const lastApiReqIndex = findLastIndex(this.clineMessages, (m) => m.say === "api_req_started")

		this.clineMessages[lastApiReqIndex].text = JSON.stringify({
			request: finalUserContent.map((block) => formatContentBlockToMarkdown(block)).join("\n\n"),
		} satisfies ClineApiReqInfo)

		await this.saveClineMessages()
		await provider?.postStateToWebview()

		try {
			let cacheWriteTokens = 0
			let cacheReadTokens = 0
			let inputTokens = 0
			let outputTokens = 0
			let totalCost: number | undefined

			// We can't use `api_req_finished` anymore since it's a unique case
			// where it could come after a streaming message (i.e. in the middle
			// of being updated or executed).
			// Fortunately `api_req_finished` was always parsed out for the GUI
			// anyways, so it remains solely for legacy purposes to keep track
			// of prices in tasks from history (it's worth removing a few months
			// from now).
			const updateApiReqMsg = (cancelReason?: ClineApiReqCancelReason, streamingFailedMessage?: string) => {
				this.clineMessages[lastApiReqIndex].text = JSON.stringify({
					...JSON.parse(this.clineMessages[lastApiReqIndex].text || "{}"),
					tokensIn: inputTokens,
					tokensOut: outputTokens,
					cacheWrites: cacheWriteTokens,
					cacheReads: cacheReadTokens,
					cost:
						totalCost ??
						calculateApiCostAnthropic(
							this.api.getModel().info,
							inputTokens,
							outputTokens,
							cacheWriteTokens,
							cacheReadTokens,
						),
					cancelReason,
					streamingFailedMessage,
				} satisfies ClineApiReqInfo)
			}

			const abortStream = async (cancelReason: ClineApiReqCancelReason, streamingFailedMessage?: string) => {
				if (this.diffViewProvider.isEditing) {
					await this.diffViewProvider.revertChanges() // closes diff view
				}

				// if last message is a partial we need to update and save it
				const lastMessage = this.clineMessages.at(-1)

				if (lastMessage && lastMessage.partial) {
					// lastMessage.ts = Date.now() DO NOT update ts since it is used as a key for virtuoso list
					lastMessage.partial = false
					// instead of streaming partialMessage events, we do a save and post like normal to persist to disk
					console.log("updating partial message", lastMessage)
					// await this.saveClineMessages()
				}

				// Let assistant know their response was interrupted for when task is resumed
				await this.addToApiConversationHistory({
					role: "assistant",
					content: [
						{
							type: "text",
							text:
								assistantMessage +
								`\n\n[${
									cancelReason === "streaming_failed"
										? "Response interrupted by API Error"
										: "Response interrupted by user"
								}]`,
						},
					],
				})

				// Update `api_req_started` to have cancelled and cost, so that
				// we can display the cost of the partial stream.
				updateApiReqMsg(cancelReason, streamingFailedMessage)
				await this.saveClineMessages()

				// Signals to provider that it can retrieve the saved messages
				// from disk, as abortTask can not be awaited on in nature.
				this.didFinishAbortingStream = true
			}

			// Reset streaming state.
			this.currentStreamingContentIndex = 0
			this.assistantMessageContent = []
			this.didCompleteReadingStream = false
			this.userMessageContent = []
			this.userMessageContentReady = false
			this.didRejectTool = false
			this.didAlreadyUseTool = false
			this.presentAssistantMessageLocked = false
			this.presentAssistantMessageHasPendingUpdates = false

			await this.diffViewProvider.reset()

			// Yields only if the first chunk is successful, otherwise will
			// allow the user to retry the request (most likely due to rate
			// limit error, which gets thrown on the first chunk).
			const stream = this.attemptApiRequest(previousApiReqIndex)
			let assistantMessage = ""
			let reasoningMessage = ""
			this.isStreaming = true

			try {
				for await (const chunk of stream) {
					if (!chunk) {
						// Sometimes chunk is undefined, no idea that can cause
						// it, but this workaround seems to fix it.
						continue
					}

					switch (chunk.type) {
						case "reasoning":
							reasoningMessage += chunk.text
							await this.say("reasoning", reasoningMessage, undefined, true)
							break
						case "usage":
							inputTokens += chunk.inputTokens
							outputTokens += chunk.outputTokens
							cacheWriteTokens += chunk.cacheWriteTokens ?? 0
							cacheReadTokens += chunk.cacheReadTokens ?? 0
							totalCost = chunk.totalCost
							break
						case "text":
							assistantMessage += chunk.text

							// Parse raw assistant message into content blocks.
							const prevLength = this.assistantMessageContent.length
							this.assistantMessageContent = parseAssistantMessage(assistantMessage)

							if (this.assistantMessageContent.length > prevLength) {
								// New content we need to present, reset to
								// false in case previous content set this to true.
								this.userMessageContentReady = false
							}

							// Present content to user.
							this.presentAssistantMessage()
							break
					}

					if (this.abort) {
						console.log(`aborting stream, this.abandoned = ${this.abandoned}`)

						if (!this.abandoned) {
							// Only need to gracefully abort if this instance
							// isn't abandoned (sometimes OpenRouter stream
							// hangs, in which case this would affect future
							// instances of Cline).
							await abortStream("user_cancelled")
						}

						break // Aborts the stream.
					}

					if (this.didRejectTool) {
						// `userContent` has a tool rejection, so interrupt the
						// assistant's response to present the user's feedback.
						assistantMessage += "\n\n[Response interrupted by user feedback]"
						// Instead of setting this premptively, we allow the
						// present iterator to finish and set
						// userMessageContentReady when its ready.
						// this.userMessageContentReady = true
						break
					}

					// PREV: We need to let the request finish for openrouter to
					// get generation details.
					// UPDATE: It's better UX to interrupt the request at the
					// cost of the API cost not being retrieved.
					if (this.didAlreadyUseTool) {
						assistantMessage +=
							"\n\n[Response interrupted by a tool use result. Only one tool may be used at a time and should be placed at the end of the message.]"
						break
					}
				}
			} catch (error) {
				// Abandoned happens when extension is no longer waiting for the
				// Cline instance to finish aborting (error is thrown here when
				// any function in the for loop throws due to this.abort).
				if (!this.abandoned) {
					// If the stream failed, there's various states the task
					// could be in (i.e. could have streamed some tools the user
					// may have executed), so we just resort to replicating a
					// cancel task.
					this.abortTask()

					await abortStream(
						"streaming_failed",
						error.message ?? JSON.stringify(serializeError(error), null, 2),
					)

					const history = await provider?.getTaskWithId(this.taskId)

					if (history) {
						await provider?.initClineWithHistoryItem(history.historyItem)
					}
				}
			} finally {
				this.isStreaming = false
			}

			// Need to call here in case the stream was aborted.
			if (this.abort || this.abandoned) {
				throw new Error(`[Cline#recursivelyMakeClineRequests] task ${this.taskId}.${this.instanceId} aborted`)
			}

			this.didCompleteReadingStream = true

			// Set any blocks to be complete to allow `presentAssistantMessage`
			// to finish and set `userMessageContentReady` to true.
			// (Could be a text block that had no subsequent tool uses, or a
			// text block at the very end, or an invalid tool use, etc. Whatever
			// the case, `presentAssistantMessage` relies on these blocks either
			// to be completed or the user to reject a block in order to proceed
			// and eventually set userMessageContentReady to true.)
			const partialBlocks = this.assistantMessageContent.filter((block) => block.partial)
			partialBlocks.forEach((block) => (block.partial = false))

			// Can't just do this b/c a tool could be in the middle of executing.
			// this.assistantMessageContent.forEach((e) => (e.partial = false))

			if (partialBlocks.length > 0) {
				// If there is content to update then it will complete and
				// update `this.userMessageContentReady` to true, which we
				// `pWaitFor` before making the next request. All this is really
				// doing is presenting the last partial message that we just set
				// to complete.
				this.presentAssistantMessage()
			}

			updateApiReqMsg()
			await this.saveClineMessages()
			await this.providerRef.deref()?.postStateToWebview()

			// Now add to apiConversationHistory.
			// Need to save assistant responses to file before proceeding to
			// tool use since user can exit at any moment and we wouldn't be
			// able to save the assistant's response.
			let didEndLoop = false

			if (assistantMessage.length > 0) {
				await this.addToApiConversationHistory({
					role: "assistant",
					content: [{ type: "text", text: assistantMessage }],
				})

				telemetryService.captureConversationMessage(this.taskId, "assistant")

				// NOTE: This comment is here for future reference - this was a
				// workaround for `userMessageContent` not getting set to true.
				// It was due to it not recursively calling for partial blocks
				// when `didRejectTool`, so it would get stuck waiting for a
				// partial block to complete before it could continue.
				// In case the content blocks finished it may be the api stream
				// finished after the last parsed content block was executed, so
				// we are able to detect out of bounds and set
				// `userMessageContentReady` to true (note you should not call
				// `presentAssistantMessage` since if the last block i
				//  completed it will be presented again).
				// const completeBlocks = this.assistantMessageContent.filter((block) => !block.partial) // If there are any partial blocks after the stream ended we can consider them invalid.
				// if (this.currentStreamingContentIndex >= completeBlocks.length) {
				// 	this.userMessageContentReady = true
				// }

<<<<<<< HEAD
		switch (block.type) {
			case "log_message": {
				// Log messages are processed immediately without requiring approval
				// and don't count as a tool use
				this.logManager.processLogEntry(block.message, block.level, block.partial)
				break
			}
			case "text": {
				if (this.didRejectTool || this.didAlreadyUseTool) {
					break
=======
				await pWaitFor(() => this.userMessageContentReady)

				// If the model did not tool use, then we need to tell it to
				// either use a tool or attempt_completion.
				const didToolUse = this.assistantMessageContent.some((block) => block.type === "tool_use")

				if (!didToolUse) {
					this.userMessageContent.push({ type: "text", text: formatResponse.noToolsUsed() })
					this.consecutiveMistakeCount++
>>>>>>> ce8fbbda
				}

				const recDidEndLoop = await this.recursivelyMakeClineRequests(this.userMessageContent)
				didEndLoop = recDidEndLoop
			} else {
				// If there's no assistant_responses, that means we got no text
				// or tool_use content blocks from API which we should assume is
				// an error.
				await this.say(
					"error",
					"Unexpected API Response: The language model did not provide any assistant messages. This may indicate an issue with the API or the model's output.",
				)

				await this.addToApiConversationHistory({
					role: "assistant",
					content: [{ type: "text", text: "Failure: I did not provide a response." }],
				})
			}

			return didEndLoop // Will always be false for now.
		} catch (error) {
			// This should never happen since the only thing that can throw an
			// error is the attemptApiRequest, which is wrapped in a try catch
			// that sends an ask where if noButtonClicked, will clear current
			// task and destroy this instance. However to avoid unhandled
			// promise rejection, we will end this loop which will end execution
			// of this instance (see `startTask`).
			return true // Needs to be true so parent loop knows to end task.
		}
	}

	public async *attemptApiRequest(previousApiReqIndex: number, retryAttempt: number = 0): ApiStream {
		let mcpHub: McpHub | undefined

		const { apiConfiguration, mcpEnabled, autoApprovalEnabled, alwaysApproveResubmit, requestDelaySeconds } =
			(await this.providerRef.deref()?.getState()) ?? {}

		let rateLimitDelay = 0

		// Only apply rate limiting if this isn't the first request
		if (this.lastApiRequestTime) {
			const now = Date.now()
			const timeSinceLastRequest = now - this.lastApiRequestTime
			const rateLimit = apiConfiguration?.rateLimitSeconds || 0
			rateLimitDelay = Math.ceil(Math.max(0, rateLimit * 1000 - timeSinceLastRequest) / 1000)
		}

		// Only show rate limiting message if we're not retrying. If retrying, we'll include the delay there.
		if (rateLimitDelay > 0 && retryAttempt === 0) {
			// Show countdown timer
			for (let i = rateLimitDelay; i > 0; i--) {
				const delayMessage = `Rate limiting for ${i} seconds...`
				await this.say("api_req_retry_delayed", delayMessage, undefined, true)
				await delay(1000)
			}
		}

		// Update last request time before making the request
		this.lastApiRequestTime = Date.now()

		if (mcpEnabled ?? true) {
			const provider = this.providerRef.deref()

			if (!provider) {
				throw new Error("Provider reference lost during view transition")
			}

			// Wait for MCP hub initialization through McpServerManager
			mcpHub = await McpServerManager.getInstance(provider.context, provider)

			if (!mcpHub) {
				throw new Error("Failed to get MCP hub from server manager")
			}

			// Wait for MCP servers to be connected before generating system prompt
			await pWaitFor(() => !mcpHub!.isConnecting, { timeout: 10_000 }).catch(() => {
				console.error("MCP servers failed to connect in time")
			})
		}

		const rooIgnoreInstructions = this.rooIgnoreController?.getInstructions()

		const {
			browserViewportSize,
			mode,
			customModePrompts,
			experiments,
			enableMcpServerCreation,
			browserToolEnabled,
			language,
		} = (await this.providerRef.deref()?.getState()) ?? {}

		const { customModes } = (await this.providerRef.deref()?.getState()) ?? {}

		const systemPrompt = await (async () => {
			const provider = this.providerRef.deref()

			if (!provider) {
				throw new Error("Provider not available")
			}

			return SYSTEM_PROMPT(
				provider.context,
				this.cwd,
				(this.api.getModel().info.supportsComputerUse ?? false) && (browserToolEnabled ?? true),
				mcpHub,
				this.diffStrategy,
				browserViewportSize,
				mode,
				customModePrompts,
				customModes,
				this.customInstructions,
				this.diffEnabled,
				experiments,
				enableMcpServerCreation,
				language,
				rooIgnoreInstructions,
			)
		})()

		// If the previous API request's total token usage is close to the
		// context window, truncate the conversation history to free up space
		// for the new request.
		if (previousApiReqIndex >= 0) {
			const previousRequest = this.clineMessages[previousApiReqIndex]?.text

			if (!previousRequest) {
				return
			}

			const {
				tokensIn = 0,
				tokensOut = 0,
				cacheWrites = 0,
				cacheReads = 0,
			}: ClineApiReqInfo = JSON.parse(previousRequest)

			const totalTokens = tokensIn + tokensOut + cacheWrites + cacheReads

			// Default max tokens value for thinking models when no specific
			// value is set.
			const DEFAULT_THINKING_MODEL_MAX_TOKENS = 16_384

			const modelInfo = this.api.getModel().info

			const maxTokens = modelInfo.thinking
				? this.apiConfiguration.modelMaxTokens || DEFAULT_THINKING_MODEL_MAX_TOKENS
				: modelInfo.maxTokens

			const contextWindow = modelInfo.contextWindow

			const trimmedMessages = await truncateConversationIfNeeded({
				messages: this.apiConversationHistory,
				totalTokens,
				maxTokens,
				contextWindow,
				apiHandler: this.api,
			})

			if (trimmedMessages !== this.apiConversationHistory) {
				await this.overwriteApiConversationHistory(trimmedMessages)
			}
		}

		// Clean conversation history by:
		// 1. Converting to Anthropic.MessageParam by spreading only the API-required properties.
		// 2. Converting image blocks to text descriptions if model doesn't support images.
		const cleanConversationHistory = this.apiConversationHistory.map(({ role, content }) => {
			// Handle array content (could contain image blocks).
			if (Array.isArray(content)) {
				if (!this.api.getModel().info.supportsImages) {
					// Convert image blocks to text descriptions.
					content = content.map((block) => {
						if (block.type === "image") {
							// Convert image blocks to text descriptions.
							// Note: We can't access the actual image content/url due to API limitations,
							// but we can indicate that an image was present in the conversation.
							return {
								type: "text",
								text: "[Referenced image in conversation]",
							}
						}
						return block
					})
				}
			}

			return { role, content }
		})

		const stream = this.api.createMessage(systemPrompt, cleanConversationHistory, this.promptCacheKey)
		const iterator = stream[Symbol.asyncIterator]()

		try {
			// Awaiting first chunk to see if it will throw an error.
			this.isWaitingForFirstChunk = true
			const firstChunk = await iterator.next()
			yield firstChunk.value
			this.isWaitingForFirstChunk = false
		} catch (error) {
			// note that this api_req_failed ask is unique in that we only present this option if the api hasn't streamed any content yet (ie it fails on the first chunk due), as it would allow them to hit a retry button. However if the api failed mid-stream, it could be in any arbitrary state where some tools may have executed, so that error is handled differently and requires cancelling the task entirely.
			if (autoApprovalEnabled && alwaysApproveResubmit) {
				let errorMsg

				if (error.error?.metadata?.raw) {
					errorMsg = JSON.stringify(error.error.metadata.raw, null, 2)
				} else if (error.message) {
					errorMsg = error.message
				} else {
					errorMsg = "Unknown error"
				}

				const baseDelay = requestDelaySeconds || 5
				let exponentialDelay = Math.ceil(baseDelay * Math.pow(2, retryAttempt))

				// If the error is a 429, and the error details contain a retry delay, use that delay instead of exponential backoff
				if (error.status === 429) {
					const geminiRetryDetails = error.errorDetails?.find(
						(detail: any) => detail["@type"] === "type.googleapis.com/google.rpc.RetryInfo",
					)
					if (geminiRetryDetails) {
						const match = geminiRetryDetails?.retryDelay?.match(/^(\d+)s$/)
						if (match) {
							exponentialDelay = Number(match[1]) + 1
						}
					}
				}

				// Wait for the greater of the exponential delay or the rate limit delay
				const finalDelay = Math.max(exponentialDelay, rateLimitDelay)

				// Show countdown timer with exponential backoff
				for (let i = finalDelay; i > 0; i--) {
					await this.say(
						"api_req_retry_delayed",
						`${errorMsg}\n\nRetry attempt ${retryAttempt + 1}\nRetrying in ${i} seconds...`,
						undefined,
						true,
					)
					await delay(1000)
				}

				await this.say(
					"api_req_retry_delayed",
					`${errorMsg}\n\nRetry attempt ${retryAttempt + 1}\nRetrying now...`,
					undefined,
					false,
				)

				// Delegate generator output from the recursive call with
				// incremented retry count.
				yield* this.attemptApiRequest(previousApiReqIndex, retryAttempt + 1)

				return
			} else {
				const { response } = await this.ask(
					"api_req_failed",
					error.message ?? JSON.stringify(serializeError(error), null, 2),
				)

				if (response !== "yesButtonClicked") {
					// This will never happen since if noButtonClicked, we will
					// clear current task, aborting this instance.
					throw new Error("API request failed")
				}

				await this.say("api_req_retried")

				// Delegate generator output from the recursive call.
				yield* this.attemptApiRequest(previousApiReqIndex)
				return
			}
		}

		// No error, so we can continue to yield all remaining chunks.
		// (Needs to be placed outside of try/catch since it we want caller to
		// handle errors not with api_req_failed as that is reserved for first
		// chunk failures only.)
		// This delegates to another generator or iterable object. In this case,
		// it's saying "yield all remaining values from this iterator". This
		// effectively passes along all subsequent chunks from the original
		// stream.
		yield* iterator
	}

	public async presentAssistantMessage() {
		if (this.abort) {
			throw new Error(`[Cline#presentAssistantMessage] task ${this.taskId}.${this.instanceId} aborted`)
		}

		if (this.presentAssistantMessageLocked) {
			this.presentAssistantMessageHasPendingUpdates = true
			return
		}
		this.presentAssistantMessageLocked = true
		this.presentAssistantMessageHasPendingUpdates = false

		if (this.currentStreamingContentIndex >= this.assistantMessageContent.length) {
			// this may happen if the last content block was completed before streaming could finish. if streaming is finished, and we're out of bounds then this means we already presented/executed the last content block and are ready to continue to next request
			if (this.didCompleteReadingStream) {
				this.userMessageContentReady = true
			}
			// console.log("no more content blocks to stream! this shouldn't happen?")
			this.presentAssistantMessageLocked = false
			return
			//throw new Error("No more content blocks to stream! This shouldn't happen...") // remove and just return after testing
		}

		const block = cloneDeep(this.assistantMessageContent[this.currentStreamingContentIndex]) // need to create copy bc while stream is updating the array, it could be updating the reference block properties too

		switch (block.type) {
			case "text": {
				if (this.didRejectTool || this.didAlreadyUseTool) {
					break
				}
				let content = block.content
				if (content) {
					// (have to do this for partial and complete since sending content in thinking tags to markdown renderer will automatically be removed)
					// Remove end substrings of <thinking or </thinking (below xml parsing is only for opening tags)
					// (this is done with the xml parsing below now, but keeping here for reference)
					// content = content.replace(/<\/?t(?:h(?:i(?:n(?:k(?:i(?:n(?:g)?)?)?$/, "")
					// Remove all instances of <thinking> (with optional line break after) and </thinking> (with optional line break before)
					// - Needs to be separate since we dont want to remove the line break before the first tag
					// - Needs to happen before the xml parsing below
					content = content.replace(/<thinking>\s?/g, "")
					content = content.replace(/\s?<\/thinking>/g, "")

					// Remove partial XML tag at the very end of the content (for tool use and thinking tags)
					// (prevents scrollview from jumping when tags are automatically removed)
					const lastOpenBracketIndex = content.lastIndexOf("<")
					if (lastOpenBracketIndex !== -1) {
						const possibleTag = content.slice(lastOpenBracketIndex)
						// Check if there's a '>' after the last '<' (i.e., if the tag is complete) (complete thinking and tool tags will have been removed by now)
						const hasCloseBracket = possibleTag.includes(">")
						if (!hasCloseBracket) {
							// Extract the potential tag name
							let tagContent: string
							if (possibleTag.startsWith("</")) {
								tagContent = possibleTag.slice(2).trim()
							} else {
								tagContent = possibleTag.slice(1).trim()
							}
							// Check if tagContent is likely an incomplete tag name (letters and underscores only)
							const isLikelyTagName = /^[a-zA-Z_]+$/.test(tagContent)
							// Preemptively remove < or </ to keep from these artifacts showing up in chat (also handles closing thinking tags)
							const isOpeningOrClosing = possibleTag === "<" || possibleTag === "</"
							// If the tag is incomplete and at the end, remove it from the content
							if (isOpeningOrClosing || isLikelyTagName) {
								content = content.slice(0, lastOpenBracketIndex).trim()
							}
						}
					}
				}
				await this.say("text", content, undefined, block.partial)
				break
			}
			case "tool_use":
				const toolDescription = (): string => {
					switch (block.name) {
						case "execute_command":
							return `[${block.name} for '${block.params.command}']`
						case "read_file":
							return `[${block.name} for '${block.params.path}']`
						case "fetch_instructions":
							return `[${block.name} for '${block.params.task}']`
						case "write_to_file":
							return `[${block.name} for '${block.params.path}']`
						case "apply_diff":
							return `[${block.name} for '${block.params.path}']`
						case "search_files":
							return `[${block.name} for '${block.params.regex}'${
								block.params.file_pattern ? ` in '${block.params.file_pattern}'` : ""
							}]`
						case "insert_content":
							return `[${block.name} for '${block.params.path}']`
						case "search_and_replace":
							return `[${block.name} for '${block.params.path}']`
						case "list_files":
							return `[${block.name} for '${block.params.path}']`
						case "list_code_definition_names":
							return `[${block.name} for '${block.params.path}']`
						case "browser_action":
							return `[${block.name} for '${block.params.action}']`
						case "use_mcp_tool":
							return `[${block.name} for '${block.params.server_name}']`
						case "access_mcp_resource":
							return `[${block.name} for '${block.params.server_name}']`
						case "ask_followup_question":
							return `[${block.name} for '${block.params.question}']`
						case "attempt_completion":
							return `[${block.name}]`
						case "switch_mode":
							return `[${block.name} to '${block.params.mode_slug}'${block.params.reason ? ` because: ${block.params.reason}` : ""}]`
						case "new_task": {
							const mode = block.params.mode ?? defaultModeSlug
							const message = block.params.message ?? "(no message)"
							const modeName = getModeBySlug(mode, customModes)?.name ?? mode
							return `[${block.name} in ${modeName} mode: '${message}']`
						}
					}
				}

				if (this.didRejectTool) {
					// ignore any tool content after user has rejected tool once
					if (!block.partial) {
						this.userMessageContent.push({
							type: "text",
							text: `Skipping tool ${toolDescription()} due to user rejecting a previous tool.`,
						})
					} else {
						// partial tool after user rejected a previous tool
						this.userMessageContent.push({
							type: "text",
							text: `Tool ${toolDescription()} was interrupted and not executed due to user rejecting a previous tool.`,
						})
					}
					break
				}

				if (this.didAlreadyUseTool) {
					// ignore any content after a tool has already been used
					this.userMessageContent.push({
						type: "text",
						text: `Tool [${block.name}] was not executed because a tool has already been used in this message. Only one tool may be used per message. You must assess the first tool's result before proceeding to use the next tool.`,
					})
					break
				}

				const pushToolResult = (content: ToolResponse) => {
					this.userMessageContent.push({
						type: "text",
						text: `${toolDescription()} Result:`,
					})
					if (typeof content === "string") {
						this.userMessageContent.push({
							type: "text",
							text: content || "(tool did not return anything)",
						})
					} else {
						this.userMessageContent.push(...content)
					}
					// once a tool result has been collected, ignore all other tool uses since we should only ever present one tool result per message
					this.didAlreadyUseTool = true

					// Flag a checkpoint as possible since we've used a tool
					// which may have changed the file system.
				}

				const askApproval = async (
					type: ClineAsk,
					partialMessage?: string,
					progressStatus?: ToolProgressStatus,
				) => {
					const { response, text, images } = await this.ask(type, partialMessage, false, progressStatus)
					if (response !== "yesButtonClicked") {
						// Handle both messageResponse and noButtonClicked with text
						if (text) {
							await this.say("user_feedback", text, images)
							pushToolResult(
								formatResponse.toolResult(formatResponse.toolDeniedWithFeedback(text), images),
							)
						} else {
							pushToolResult(formatResponse.toolDenied())
						}
						this.didRejectTool = true
						return false
					}
					// Handle yesButtonClicked with text
					if (text) {
						await this.say("user_feedback", text, images)
						pushToolResult(formatResponse.toolResult(formatResponse.toolApprovedWithFeedback(text), images))
					}
					return true
				}

				const askFinishSubTaskApproval = async () => {
					// ask the user to approve this task has completed, and he has reviewd it, and we can declare task is finished
					// and return control to the parent task to continue running the rest of the sub-tasks
					const toolMessage = JSON.stringify({
						tool: "finishTask",
					})

					return await askApproval("tool", toolMessage)
				}

				const handleError = async (action: string, error: Error) => {
					const errorString = `Error ${action}: ${JSON.stringify(serializeError(error))}`
					await this.say(
						"error",
						`Error ${action}:\n${error.message ?? JSON.stringify(serializeError(error), null, 2)}`,
					)
					// this.toolResults.push({
					// 	type: "tool_result",
					// 	tool_use_id: toolUseId,
					// 	content: await this.formatToolError(errorString),
					// })
					pushToolResult(formatResponse.toolError(errorString))
				}

				// If block is partial, remove partial closing tag so its not presented to user
				const removeClosingTag = (tag: ToolParamName, text?: string): string => {
					if (!block.partial) {
						return text || ""
					}
					if (!text) {
						return ""
					}
					// This regex dynamically constructs a pattern to match the closing tag:
					// - Optionally matches whitespace before the tag
					// - Matches '<' or '</' optionally followed by any subset of characters from the tag name
					const tagRegex = new RegExp(
						`\\s?<\/?${tag
							.split("")
							.map((char) => `(?:${char})?`)
							.join("")}$`,
						"g",
					)
					return text.replace(tagRegex, "")
				}

				if (block.name !== "browser_action") {
					await this.browserSession.closeBrowser()
				}

				if (!block.partial) {
					this.recordToolUsage(block.name)
					telemetryService.captureToolUsage(this.taskId, block.name)
				}

				// Validate tool use before execution
				const { mode, customModes } = (await this.providerRef.deref()?.getState()) ?? {}
				try {
					validateToolUse(
						block.name as ToolName,
						mode ?? defaultModeSlug,
						customModes ?? [],
						{
							apply_diff: this.diffEnabled,
						},
						block.params,
					)
				} catch (error) {
					this.consecutiveMistakeCount++
					pushToolResult(formatResponse.toolError(error.message))
					break
				}

				switch (block.name) {
					case "write_to_file":
						await writeToFileTool(this, block, askApproval, handleError, pushToolResult, removeClosingTag)
						break
					case "apply_diff":
						await applyDiffTool(this, block, askApproval, handleError, pushToolResult, removeClosingTag)
						break
					case "insert_content":
						await insertContentTool(this, block, askApproval, handleError, pushToolResult, removeClosingTag)
						break
					case "search_and_replace":
						await searchAndReplaceTool(
							this,
							block,
							askApproval,
							handleError,
							pushToolResult,
							removeClosingTag,
						)
						break
					case "read_file":
						await readFileTool(this, block, askApproval, handleError, pushToolResult, removeClosingTag)

						break
					case "fetch_instructions":
						await fetchInstructionsTool(this, block, askApproval, handleError, pushToolResult)
						break
					case "list_files":
						await listFilesTool(this, block, askApproval, handleError, pushToolResult, removeClosingTag)
						break
					case "list_code_definition_names":
						await listCodeDefinitionNamesTool(
							this,
							block,
							askApproval,
							handleError,
							pushToolResult,
							removeClosingTag,
						)
						break
					case "search_files":
						await searchFilesTool(this, block, askApproval, handleError, pushToolResult, removeClosingTag)
						break
					case "browser_action":
						await browserActionTool(this, block, askApproval, handleError, pushToolResult, removeClosingTag)
						break
					case "execute_command":
						await executeCommandTool(
							this,
							block,
							askApproval,
							handleError,
							pushToolResult,
							removeClosingTag,
						)
						break
					case "use_mcp_tool":
						await useMcpToolTool(this, block, askApproval, handleError, pushToolResult, removeClosingTag)
						break
					case "access_mcp_resource":
						await accessMcpResourceTool(
							this,
							block,
							askApproval,
							handleError,
							pushToolResult,
							removeClosingTag,
						)
						break
					case "ask_followup_question":
						await askFollowupQuestionTool(
							this,
							block,
							askApproval,
							handleError,
							pushToolResult,
							removeClosingTag,
						)
						break
					case "switch_mode":
						await switchModeTool(this, block, askApproval, handleError, pushToolResult, removeClosingTag)
						break
					case "new_task":
						await newTaskTool(this, block, askApproval, handleError, pushToolResult, removeClosingTag)
						break
					case "attempt_completion":
						await attemptCompletionTool(
							this,
							block,
							askApproval,
							handleError,
							pushToolResult,
							removeClosingTag,
							toolDescription,
							askFinishSubTaskApproval,
						)
						break
				}

				break
		}

		const recentlyModifiedFiles = this.fileContextTracker.getAndClearCheckpointPossibleFile()

		if (recentlyModifiedFiles.length > 0) {
			// TODO: We can track what file changes were made and only
			// checkpoint those files, this will be save storage.
			await this.checkpointSave()
		}

		/*
		Seeing out of bounds is fine, it means that the next too call is being built up and ready to add to assistantMessageContent to present.
		When you see the UI inactive during this, it means that a tool is breaking without presenting any UI. For example the write_to_file tool was breaking when relpath was undefined, and for invalid relpath it never presented UI.
		*/
		this.presentAssistantMessageLocked = false // this needs to be placed here, if not then calling this.presentAssistantMessage below would fail (sometimes) since it's locked
		// NOTE: when tool is rejected, iterator stream is interrupted and it waits for userMessageContentReady to be true. Future calls to present will skip execution since didRejectTool and iterate until contentIndex is set to message length and it sets userMessageContentReady to true itself (instead of preemptively doing it in iterator)
		if (!block.partial || this.didRejectTool || this.didAlreadyUseTool) {
			// block is finished streaming and executing
			if (this.currentStreamingContentIndex === this.assistantMessageContent.length - 1) {
				// its okay that we increment if !didCompleteReadingStream, it'll just return bc out of bounds and as streaming continues it will call presentAssitantMessage if a new block is ready. if streaming is finished then we set userMessageContentReady to true when out of bounds. This gracefully allows the stream to continue on and all potential content blocks be presented.
				// last block is complete and it is finished executing
				this.userMessageContentReady = true // will allow pwaitfor to continue
			}

			// call next block if it exists (if not then read stream will call it when its ready)
			this.currentStreamingContentIndex++ // need to increment regardless, so when read stream calls this function again it will be streaming the next block

			if (this.currentStreamingContentIndex < this.assistantMessageContent.length) {
				// there are already more content blocks to stream, so we'll call this function ourselves
				// await this.presentAssistantContent()

				this.presentAssistantMessage()
				return
			}
		}
		// block is partial, but the read stream may have finished
		if (this.presentAssistantMessageHasPendingUpdates) {
			this.presentAssistantMessage()
		}
	}

	// Transform

	public async parseUserContent(userContent: UserContent) {
		// Process userContent array, which contains various block types:
		// TextBlockParam, ImageBlockParam, ToolUseBlockParam, and ToolResultBlockParam.
		// We need to apply parseMentions() to:
		// 1. All TextBlockParam's text (first user message with task)
		// 2. ToolResultBlockParam's content/context text arrays if it contains
		// "<feedback>" (see formatToolDeniedFeedback, attemptCompletion,
		// executeCommand, and consecutiveMistakeCount >= 3) or "<answer>"
		// (see askFollowupQuestion), we place all user generated content in
		// these tags so they can effectively be used as markers for when we
		// should parse mentions).
		return Promise.all(
			userContent.map(async (block) => {
				const shouldProcessMentions = (text: string) => text.includes("<task>") || text.includes("<feedback>")

				if (block.type === "text") {
					if (shouldProcessMentions(block.text)) {
						return {
							...block,
							text: await parseMentions(
								block.text,
								this.cwd,
								this.urlContentFetcher,
								this.fileContextTracker,
							),
						}
					}

					return block
				} else if (block.type === "tool_result") {
					if (typeof block.content === "string") {
						if (shouldProcessMentions(block.content)) {
							return {
								...block,
								content: await parseMentions(
									block.content,
									this.cwd,
									this.urlContentFetcher,
									this.fileContextTracker,
								),
							}
						}

						return block
					} else if (Array.isArray(block.content)) {
						const parsedContent = await Promise.all(
							block.content.map(async (contentBlock) => {
								if (contentBlock.type === "text" && shouldProcessMentions(contentBlock.text)) {
									return {
										...contentBlock,
										text: await parseMentions(
											contentBlock.text,
											this.cwd,
											this.urlContentFetcher,
											this.fileContextTracker,
										),
									}
								}

								return contentBlock
							}),
						)

						return { ...block, content: parsedContent }
					}

					return block
				}

				return block
			}),
		)
	}

	// Checkpoints

	private getCheckpointService() {
		if (!this.enableCheckpoints) {
			return undefined
		}

		if (this.checkpointService) {
			return this.checkpointService
		}

		if (this.checkpointServiceInitializing) {
			console.log("[Cline#getCheckpointService] checkpoint service is still initializing")
			return undefined
		}

		const log = (message: string) => {
			console.log(message)

			try {
				this.providerRef.deref()?.log(message)
			} catch (err) {
				// NO-OP
			}
		}

		console.log("[Cline#getCheckpointService] initializing checkpoints service")

		try {
			const workspaceDir = getWorkspacePath()

			if (!workspaceDir) {
				log("[Cline#getCheckpointService] workspace folder not found, disabling checkpoints")
				this.enableCheckpoints = false
				return undefined
			}

			const globalStorageDir = this.providerRef.deref()?.context.globalStorageUri.fsPath

			if (!globalStorageDir) {
				log("[Cline#getCheckpointService] globalStorageDir not found, disabling checkpoints")
				this.enableCheckpoints = false
				return undefined
			}

			const options: CheckpointServiceOptions = {
				taskId: this.taskId,
				workspaceDir,
				shadowDir: globalStorageDir,
				log,
			}

			const service = RepoPerTaskCheckpointService.create(options)

			this.checkpointServiceInitializing = true

			service.on("initialize", () => {
				log("[Cline#getCheckpointService] service initialized")

				try {
					const isCheckpointNeeded =
						typeof this.clineMessages.find(({ say }) => say === "checkpoint_saved") === "undefined"

					this.checkpointService = service
					this.checkpointServiceInitializing = false

					if (isCheckpointNeeded) {
						log("[Cline#getCheckpointService] no checkpoints found, saving initial checkpoint")
						this.checkpointSave()
					}
				} catch (err) {
					log("[Cline#getCheckpointService] caught error in on('initialize'), disabling checkpoints")
					this.enableCheckpoints = false
				}
			})

			service.on("checkpoint", ({ isFirst, fromHash: from, toHash: to }) => {
				try {
					this.providerRef.deref()?.postMessageToWebview({ type: "currentCheckpointUpdated", text: to })

					this.say("checkpoint_saved", to, undefined, undefined, { isFirst, from, to }).catch((err) => {
						log("[Cline#getCheckpointService] caught unexpected error in say('checkpoint_saved')")
						console.error(err)
					})
				} catch (err) {
					log(
						"[Cline#getCheckpointService] caught unexpected error in on('checkpoint'), disabling checkpoints",
					)
					console.error(err)
					this.enableCheckpoints = false
				}
			})

			log("[Cline#getCheckpointService] initializing shadow git")

			service.initShadowGit().catch((err) => {
				log(
					`[Cline#getCheckpointService] caught unexpected error in initShadowGit, disabling checkpoints (${err.message})`,
				)
				console.error(err)
				this.enableCheckpoints = false
			})

			return service
		} catch (err) {
			log("[Cline#getCheckpointService] caught unexpected error, disabling checkpoints")
			this.enableCheckpoints = false
			return undefined
		}
	}

	private async getInitializedCheckpointService({
		interval = 250,
		timeout = 15_000,
	}: { interval?: number; timeout?: number } = {}) {
		const service = this.getCheckpointService()

		if (!service || service.isInitialized) {
			return service
		}

		try {
			await pWaitFor(
				() => {
					console.log("[Cline#getCheckpointService] waiting for service to initialize")
					return service.isInitialized
				},
				{ interval, timeout },
			)

			return service
		} catch (err) {
			return undefined
		}
	}

	public async checkpointDiff({
		ts,
		previousCommitHash,
		commitHash,
		mode,
	}: {
		ts: number
		previousCommitHash?: string
		commitHash: string
		mode: "full" | "checkpoint"
	}) {
		const service = await this.getInitializedCheckpointService()

		if (!service) {
			return
		}

		telemetryService.captureCheckpointDiffed(this.taskId)

		if (!previousCommitHash && mode === "checkpoint") {
			const previousCheckpoint = this.clineMessages
				.filter(({ say }) => say === "checkpoint_saved")
				.sort((a, b) => b.ts - a.ts)
				.find((message) => message.ts < ts)

			previousCommitHash = previousCheckpoint?.text
		}

		try {
			const changes = await service.getDiff({ from: previousCommitHash, to: commitHash })

			if (!changes?.length) {
				vscode.window.showInformationMessage("No changes found.")
				return
			}

			await vscode.commands.executeCommand(
				"vscode.changes",
				mode === "full" ? "Changes since task started" : "Changes since previous checkpoint",
				changes.map((change) => [
					vscode.Uri.file(change.paths.absolute),
					vscode.Uri.parse(`${DIFF_VIEW_URI_SCHEME}:${change.paths.relative}`).with({
						query: Buffer.from(change.content.before ?? "").toString("base64"),
					}),
					vscode.Uri.parse(`${DIFF_VIEW_URI_SCHEME}:${change.paths.relative}`).with({
						query: Buffer.from(change.content.after ?? "").toString("base64"),
					}),
				]),
			)
		} catch (err) {
			this.providerRef.deref()?.log("[checkpointDiff] disabling checkpoints for this task")
			this.enableCheckpoints = false
		}
	}

	public async checkpointSave() {
		const service = this.getCheckpointService()

		if (!service) {
			return
		}

		if (!service.isInitialized) {
			this.providerRef
				.deref()
				?.log("[checkpointSave] checkpoints didn't initialize in time, disabling checkpoints for this task")

			this.enableCheckpoints = false
			return
		}

		telemetryService.captureCheckpointCreated(this.taskId)

		// Start the checkpoint process in the background.
		return service.saveCheckpoint(`Task: ${this.taskId}, Time: ${Date.now()}`).catch((err) => {
			console.error("[Cline#checkpointSave] caught unexpected error, disabling checkpoints", err)
			this.enableCheckpoints = false
		})
	}

	public async checkpointRestore({
		ts,
		commitHash,
		mode,
	}: {
		ts: number
		commitHash: string
		mode: "preview" | "restore"
	}) {
		const service = await this.getInitializedCheckpointService()

		if (!service) {
			return
		}

		const index = this.clineMessages.findIndex((m) => m.ts === ts)

		if (index === -1) {
			return
		}

		try {
			await service.restoreCheckpoint(commitHash)

			telemetryService.captureCheckpointRestored(this.taskId)

			await this.providerRef.deref()?.postMessageToWebview({ type: "currentCheckpointUpdated", text: commitHash })

			if (mode === "restore") {
				await this.overwriteApiConversationHistory(
					this.apiConversationHistory.filter((m) => !m.ts || m.ts < ts),
				)

				const deletedMessages = this.clineMessages.slice(index + 1)

				const { totalTokensIn, totalTokensOut, totalCacheWrites, totalCacheReads, totalCost } = getApiMetrics(
					combineApiRequests(combineCommandSequences(deletedMessages)),
				)

				await this.overwriteClineMessages(this.clineMessages.slice(0, index + 1))

				// TODO: Verify that this is working as expected.
				await this.say(
					"api_req_deleted",
					JSON.stringify({
						tokensIn: totalTokensIn,
						tokensOut: totalTokensOut,
						cacheWrites: totalCacheWrites,
						cacheReads: totalCacheReads,
						cost: totalCost,
					} satisfies ClineApiReqInfo),
				)
			}

			// The task is already cancelled by the provider beforehand, but we
			// need to re-init to get the updated messages.
			//
			// This was take from Cline's implementation of the checkpoints
			// feature. The cline instance will hang if we don't cancel twice,
			// so this is currently necessary, but it seems like a complicated
			// and hacky solution to a problem that I don't fully understand.
			// I'd like to revisit this in the future and try to improve the
			// task flow and the communication between the webview and the
			// Cline instance.
			this.providerRef.deref()?.cancelTask()
		} catch (err) {
			this.providerRef.deref()?.log("[checkpointRestore] disabling checkpoints for this task")
			this.enableCheckpoints = false
		}
	}

	// Metrics

	public getTokenUsage() {
		return getApiMetrics(combineApiRequests(combineCommandSequences(this.clineMessages.slice(1))))
	}

	public recordToolUsage(toolName: ToolName) {
		if (!this.toolUsage[toolName]) {
			this.toolUsage[toolName] = { attempts: 0, failures: 0 }
		}

		this.toolUsage[toolName].attempts++
	}

	public recordToolError(toolName: ToolName, error?: string) {
		if (!this.toolUsage[toolName]) {
			this.toolUsage[toolName] = { attempts: 0, failures: 0 }
		}

		this.toolUsage[toolName].failures++

		if (error) {
			this.emit("taskToolFailed", this.taskId, toolName, error)
		}
	}

	public getToolUsage() {
		return this.toolUsage
	}

	// Getters

	public get cwd() {
		return this.workspacePath
	}

	public getFileContextTracker(): FileContextTracker {
		return this.fileContextTracker
	}
}<|MERGE_RESOLUTION|>--- conflicted
+++ resolved
@@ -87,11 +87,8 @@
 import { validateToolUse } from "./mode-validator"
 import { MultiSearchReplaceDiffStrategy } from "./diff/strategies/multi-search-replace"
 import { readApiMessages, saveApiMessages, readTaskMessages, saveTaskMessages, taskMetadata } from "./task-persistence"
-<<<<<<< HEAD
+import { getEnvironmentDetails } from "./environment/getEnvironmentDetails"
 import { LogManager } from "./logging"
-=======
-import { getEnvironmentDetails } from "./environment/getEnvironmentDetails"
->>>>>>> ce8fbbda
 
 type UserContent = Array<Anthropic.Messages.ContentBlockParam>
 
@@ -1306,18 +1303,6 @@
 				// 	this.userMessageContentReady = true
 				// }
 
-<<<<<<< HEAD
-		switch (block.type) {
-			case "log_message": {
-				// Log messages are processed immediately without requiring approval
-				// and don't count as a tool use
-				this.logManager.processLogEntry(block.message, block.level, block.partial)
-				break
-			}
-			case "text": {
-				if (this.didRejectTool || this.didAlreadyUseTool) {
-					break
-=======
 				await pWaitFor(() => this.userMessageContentReady)
 
 				// If the model did not tool use, then we need to tell it to
@@ -1327,7 +1312,6 @@
 				if (!didToolUse) {
 					this.userMessageContent.push({ type: "text", text: formatResponse.noToolsUsed() })
 					this.consecutiveMistakeCount++
->>>>>>> ce8fbbda
 				}
 
 				const recDidEndLoop = await this.recursivelyMakeClineRequests(this.userMessageContent)
@@ -1639,6 +1623,12 @@
 		const block = cloneDeep(this.assistantMessageContent[this.currentStreamingContentIndex]) // need to create copy bc while stream is updating the array, it could be updating the reference block properties too
 
 		switch (block.type) {
+			case "log_message": {
+				// Log messages are processed immediately without requiring approval
+				// and don't count as a tool use
+				this.logManager.processLogEntry(block.message, block.level, block.partial)
+				break
+			}
 			case "text": {
 				if (this.didRejectTool || this.didAlreadyUseTool) {
 					break
