import { Anthropic } from "@anthropic-ai/sdk"
import cloneDeep from "clone-deep"
import { DiffStrategy, getDiffStrategy, UnifiedDiffStrategy } from "./diff/DiffStrategy"
import delay from "delay"
import fs from "fs/promises"
import os from "os"
import pWaitFor from "p-wait-for"
import * as path from "path"
import { serializeError } from "serialize-error"
import * as vscode from "vscode"
import { ApiHandler, buildApiHandler } from "../api"
import { ApiStream } from "../api/transform/stream"
import { DiffViewProvider } from "../integrations/editor/DiffViewProvider"
import { findToolName, formatContentBlockToMarkdown } from "../integrations/misc/export-markdown"
import { extractTextFromFile, addLineNumbers } from "../integrations/misc/extract-text"
import { TerminalManager } from "../integrations/terminal/TerminalManager"
import { UrlContentFetcher } from "../services/browser/UrlContentFetcher"
import { listFiles } from "../services/glob/list-files"
import { regexSearchFiles } from "../services/ripgrep"
import { parseSourceCodeForDefinitionsTopLevel } from "../services/tree-sitter"
import { ApiConfiguration } from "../shared/api"
import { findLastIndex } from "../shared/array"
import { combineApiRequests } from "../shared/combineApiRequests"
import { combineCommandSequences } from "../shared/combineCommandSequences"
import {
	BrowserAction,
	BrowserActionResult,
	browserActions,
	ClineApiReqCancelReason,
	ClineApiReqInfo,
	ClineAsk,
	ClineAskUseMcpServer,
	ClineMessage,
	ClineSay,
	ClineSayBrowserAction,
	ClineSayTool,
} from "../shared/ExtensionMessage"
import { getApiMetrics } from "../shared/getApiMetrics"
import { HistoryItem } from "../shared/HistoryItem"
import { ClineAskResponse } from "../shared/WebviewMessage"
import { calculateApiCost } from "../utils/cost"
import { fileExistsAtPath } from "../utils/fs"
import { arePathsEqual, getReadablePath } from "../utils/path"
import { parseMentions } from "./mentions"
import { AssistantMessageContent, parseAssistantMessage, ToolParamName, ToolUseName } from "./assistant-message"
import { formatResponse } from "./prompts/responses"
import { addCustomInstructions, SYSTEM_PROMPT } from "./prompts/system"
import { truncateHalfConversation } from "./sliding-window"
import { ClineProvider, GlobalFileNames } from "./webview/ClineProvider"
import { detectCodeOmission } from "../integrations/editor/detect-omission"
import { BrowserSession } from "../services/browser/BrowserSession"

const cwd =
	vscode.workspace.workspaceFolders?.map((folder) => folder.uri.fsPath).at(0) ?? path.join(os.homedir(), "Desktop") // may or may not exist but fs checking existence would immediately ask for permission which would be bad UX, need to come up with a better solution

type ToolResponse = string | Array<Anthropic.TextBlockParam | Anthropic.ImageBlockParam>
type UserContent = Array<
	Anthropic.TextBlockParam | Anthropic.ImageBlockParam | Anthropic.ToolUseBlockParam | Anthropic.ToolResultBlockParam
>

export class Cline {
	readonly taskId: string
	api: ApiHandler
	private terminalManager: TerminalManager
	private urlContentFetcher: UrlContentFetcher
	private browserSession: BrowserSession
	private didEditFile: boolean = false
	private isInteractiveMode: boolean = false
	private browserPort: string = '7333'
	customInstructions?: string
	diffStrategy?: DiffStrategy

	apiConversationHistory: Anthropic.MessageParam[] = []
	clineMessages: ClineMessage[] = []
	private askResponse?: ClineAskResponse
	private askResponseText?: string
	private askResponseImages?: string[]
	private lastMessageTs?: number
	private consecutiveMistakeCount: number = 0
	private providerRef: WeakRef<ClineProvider>
	private abort: boolean = false
	didFinishAborting = false
	abandoned = false
	private diffViewProvider: DiffViewProvider

	// streaming
	private currentStreamingContentIndex = 0
	private assistantMessageContent: AssistantMessageContent[] = []
	private presentAssistantMessageLocked = false
	private presentAssistantMessageHasPendingUpdates = false
	private userMessageContent: (Anthropic.TextBlockParam | Anthropic.ImageBlockParam)[] = []
	private userMessageContentReady = false
	private didRejectTool = false
	private didAlreadyUseTool = false
	private didCompleteReadingStream = false

	constructor(
		provider: ClineProvider,
		apiConfiguration: ApiConfiguration,
		customInstructions?: string,
		diffEnabled?: boolean,
<<<<<<< HEAD
		isInteractiveMode?: boolean,
		browserPort?: string,
=======
		debugDiffEnabled?: boolean,
>>>>>>> eda682cf
		task?: string,
		images?: string[],
		historyItem?: HistoryItem,
	) {
		this.providerRef = new WeakRef(provider)
		this.api = buildApiHandler(apiConfiguration)
		this.terminalManager = new TerminalManager()
		this.urlContentFetcher = new UrlContentFetcher(provider.context)
		this.browserSession = new BrowserSession(provider.context, provider)
		this.diffViewProvider = new DiffViewProvider(cwd)
		this.isInteractiveMode = isInteractiveMode ?? false
		this.browserPort = browserPort ?? "7333"
		this.customInstructions = customInstructions
		if (diffEnabled && this.api.getModel().id) {
			this.diffStrategy = getDiffStrategy(this.api.getModel().id, debugDiffEnabled)
		}
		if (historyItem) {
			this.taskId = historyItem.id
			this.resumeTaskFromHistory()
		} else if (task || images) {
			this.taskId = Date.now().toString()
			this.startTask(task, images)
		} else {
			throw new Error("Either historyItem or task/images must be provided")
		}
	}

	// Storing task to disk for history

	private async ensureTaskDirectoryExists(): Promise<string> {
		const globalStoragePath = this.providerRef.deref()?.context.globalStorageUri.fsPath
		if (!globalStoragePath) {
			throw new Error("Global storage uri is invalid")
		}
		const taskDir = path.join(globalStoragePath, "tasks", this.taskId)
		await fs.mkdir(taskDir, { recursive: true })
		return taskDir
	}

	private async getSavedApiConversationHistory(): Promise<Anthropic.MessageParam[]> {
		const filePath = path.join(await this.ensureTaskDirectoryExists(), GlobalFileNames.apiConversationHistory)
		const fileExists = await fileExistsAtPath(filePath)
		if (fileExists) {
			return JSON.parse(await fs.readFile(filePath, "utf8"))
		}
		return []
	}

	private async addToApiConversationHistory(message: Anthropic.MessageParam) {
		this.apiConversationHistory.push(message)
		await this.saveApiConversationHistory()
	}

	private async overwriteApiConversationHistory(newHistory: Anthropic.MessageParam[]) {
		this.apiConversationHistory = newHistory
		await this.saveApiConversationHistory()
	}

	private async saveApiConversationHistory() {
		try {
			const filePath = path.join(await this.ensureTaskDirectoryExists(), GlobalFileNames.apiConversationHistory)
			await fs.writeFile(filePath, JSON.stringify(this.apiConversationHistory))
		} catch (error) {
			// in the off chance this fails, we don't want to stop the task
			console.error("Failed to save API conversation history:", error)
		}
	}

	private async getSavedClineMessages(): Promise<ClineMessage[]> {
		const filePath = path.join(await this.ensureTaskDirectoryExists(), GlobalFileNames.uiMessages)
		if (await fileExistsAtPath(filePath)) {
			return JSON.parse(await fs.readFile(filePath, "utf8"))
		} else {
			// check old location
			const oldPath = path.join(await this.ensureTaskDirectoryExists(), "claude_messages.json")
			if (await fileExistsAtPath(oldPath)) {
				const data = JSON.parse(await fs.readFile(oldPath, "utf8"))
				await fs.unlink(oldPath) // remove old file
				return data
			}
		}
		return []
	}

	private async addToClineMessages(message: ClineMessage) {
		this.clineMessages.push(message)
		await this.saveClineMessages()
	}

	private async overwriteClineMessages(newMessages: ClineMessage[]) {
		this.clineMessages = newMessages
		await this.saveClineMessages()
	}

	private async saveClineMessages() {
		try {
			const filePath = path.join(await this.ensureTaskDirectoryExists(), GlobalFileNames.uiMessages)
			await fs.writeFile(filePath, JSON.stringify(this.clineMessages))
			// combined as they are in ChatView
			const apiMetrics = getApiMetrics(combineApiRequests(combineCommandSequences(this.clineMessages.slice(1))))
			const taskMessage = this.clineMessages[0] // first message is always the task say
			const lastRelevantMessage =
				this.clineMessages[
					findLastIndex(
						this.clineMessages,
						(m) => !(m.ask === "resume_task" || m.ask === "resume_completed_task"),
					)
				]
			await this.providerRef.deref()?.updateTaskHistory({
				id: this.taskId,
				ts: lastRelevantMessage.ts,
				task: taskMessage.text ?? "",
				tokensIn: apiMetrics.totalTokensIn,
				tokensOut: apiMetrics.totalTokensOut,
				cacheWrites: apiMetrics.totalCacheWrites,
				cacheReads: apiMetrics.totalCacheReads,
				totalCost: apiMetrics.totalCost,
			})
		} catch (error) {
			console.error("Failed to save cline messages:", error)
		}
	}

	// Communicate with webview

	// partial has three valid states true (partial message), false (completion of partial message), undefined (individual complete message)
	async ask(
		type: ClineAsk,
		text?: string,
		partial?: boolean,
	): Promise<{ response: ClineAskResponse; text?: string; images?: string[] }> {
		// If this Cline instance was aborted by the provider, then the only thing keeping us alive is a promise still running in the background, in which case we don't want to send its result to the webview as it is attached to a new instance of Cline now. So we can safely ignore the result of any active promises, and this class will be deallocated. (Although we set Cline = undefined in provider, that simply removes the reference to this instance, but the instance is still alive until this promise resolves or rejects.)
		if (this.abort) {
			throw new Error("Cline instance aborted")
		}
		let askTs: number
		if (partial !== undefined) {
			const lastMessage = this.clineMessages.at(-1)
			const isUpdatingPreviousPartial =
				lastMessage && lastMessage.partial && lastMessage.type === "ask" && lastMessage.ask === type
			if (partial) {
				if (isUpdatingPreviousPartial) {
					// existing partial message, so update it
					lastMessage.text = text
					lastMessage.partial = partial
					// todo be more efficient about saving and posting only new data or one whole message at a time so ignore partial for saves, and only post parts of partial message instead of whole array in new listener
					// await this.saveClineMessages()
					// await this.providerRef.deref()?.postStateToWebview()
					await this.providerRef
						.deref()
						?.postMessageToWebview({ type: "partialMessage", partialMessage: lastMessage })
					throw new Error("Current ask promise was ignored 1")
				} else {
					// this is a new partial message, so add it with partial state
					// this.askResponse = undefined
					// this.askResponseText = undefined
					// this.askResponseImages = undefined
					askTs = Date.now()
					this.lastMessageTs = askTs
					await this.addToClineMessages({ ts: askTs, type: "ask", ask: type, text, partial })
					await this.providerRef.deref()?.postStateToWebview()
					throw new Error("Current ask promise was ignored 2")
				}
			} else {
				// partial=false means its a complete version of a previously partial message
				if (isUpdatingPreviousPartial) {
					// this is the complete version of a previously partial message, so replace the partial with the complete version
					this.askResponse = undefined
					this.askResponseText = undefined
					this.askResponseImages = undefined

					/*
					Bug for the history books:
					In the webview we use the ts as the chatrow key for the virtuoso list. Since we would update this ts right at the end of streaming, it would cause the view to flicker. The key prop has to be stable otherwise react has trouble reconciling items between renders, causing unmounting and remounting of components (flickering).
					The lesson here is if you see flickering when rendering lists, it's likely because the key prop is not stable.
					So in this case we must make sure that the message ts is never altered after first setting it.
					*/
					askTs = lastMessage.ts
					this.lastMessageTs = askTs
					// lastMessage.ts = askTs
					lastMessage.text = text
					lastMessage.partial = false
					await this.saveClineMessages()
					// await this.providerRef.deref()?.postStateToWebview()
					await this.providerRef
						.deref()
						?.postMessageToWebview({ type: "partialMessage", partialMessage: lastMessage })
				} else {
					// this is a new partial=false message, so add it like normal
					this.askResponse = undefined
					this.askResponseText = undefined
					this.askResponseImages = undefined
					askTs = Date.now()
					this.lastMessageTs = askTs
					await this.addToClineMessages({ ts: askTs, type: "ask", ask: type, text })
					await this.providerRef.deref()?.postStateToWebview()
				}
			}
		} else {
			// this is a new non-partial message, so add it like normal
			// const lastMessage = this.clineMessages.at(-1)
			this.askResponse = undefined
			this.askResponseText = undefined
			this.askResponseImages = undefined
			askTs = Date.now()
			this.lastMessageTs = askTs
			await this.addToClineMessages({ ts: askTs, type: "ask", ask: type, text })
			await this.providerRef.deref()?.postStateToWebview()
		}

		await pWaitFor(() => this.askResponse !== undefined || this.lastMessageTs !== askTs, { interval: 100 })
		if (this.lastMessageTs !== askTs) {
			throw new Error("Current ask promise was ignored") // could happen if we send multiple asks in a row i.e. with command_output. It's important that when we know an ask could fail, it is handled gracefully
		}
		const result = { response: this.askResponse!, text: this.askResponseText, images: this.askResponseImages }
		this.askResponse = undefined
		this.askResponseText = undefined
		this.askResponseImages = undefined
		return result
	}

	async handleWebviewAskResponse(askResponse: ClineAskResponse, text?: string, images?: string[]) {
		this.askResponse = askResponse
		this.askResponseText = text
		this.askResponseImages = images
	}

	async say(type: ClineSay, text?: string, images?: string[], partial?: boolean): Promise<undefined> {
		if (this.abort) {
			throw new Error("Cline instance aborted")
		}

		if (partial !== undefined) {
			const lastMessage = this.clineMessages.at(-1)
			const isUpdatingPreviousPartial =
				lastMessage && lastMessage.partial && lastMessage.type === "say" && lastMessage.say === type
			if (partial) {
				if (isUpdatingPreviousPartial) {
					// existing partial message, so update it
					lastMessage.text = text
					lastMessage.images = images
					lastMessage.partial = partial
					await this.providerRef
						.deref()
						?.postMessageToWebview({ type: "partialMessage", partialMessage: lastMessage })
				} else {
					// this is a new partial message, so add it with partial state
					const sayTs = Date.now()
					this.lastMessageTs = sayTs
					await this.addToClineMessages({ ts: sayTs, type: "say", say: type, text, images, partial })
					await this.providerRef.deref()?.postStateToWebview()
				}
			} else {
				// partial=false means its a complete version of a previously partial message
				if (isUpdatingPreviousPartial) {
					// this is the complete version of a previously partial message, so replace the partial with the complete version
					this.lastMessageTs = lastMessage.ts
					// lastMessage.ts = sayTs
					lastMessage.text = text
					lastMessage.images = images
					lastMessage.partial = false

					// instead of streaming partialMessage events, we do a save and post like normal to persist to disk
					await this.saveClineMessages()
					// await this.providerRef.deref()?.postStateToWebview()
					await this.providerRef
						.deref()
						?.postMessageToWebview({ type: "partialMessage", partialMessage: lastMessage }) // more performant than an entire postStateToWebview
				} else {
					// this is a new partial=false message, so add it like normal
					const sayTs = Date.now()
					this.lastMessageTs = sayTs
					await this.addToClineMessages({ ts: sayTs, type: "say", say: type, text, images })
					await this.providerRef.deref()?.postStateToWebview()
				}
			}
		} else {
			// this is a new non-partial message, so add it like normal
			const sayTs = Date.now()
			this.lastMessageTs = sayTs
			await this.addToClineMessages({ ts: sayTs, type: "say", say: type, text, images })
			await this.providerRef.deref()?.postStateToWebview()
		}
	}

	async sayAndCreateMissingParamError(toolName: ToolUseName, paramName: string, relPath?: string) {
		await this.say(
			"error",
			`Cline tried to use ${toolName}${
				relPath ? ` for '${relPath.toPosix()}'` : ""
			} without value for required parameter '${paramName}'. Retrying...`,
		)
		return formatResponse.toolError(formatResponse.missingToolParameterError(paramName))
	}

	// Task lifecycle

	private async startTask(task?: string, images?: string[]): Promise<void> {
		// conversationHistory (for API) and clineMessages (for webview) need to be in sync
		// if the extension process were killed, then on restart the clineMessages might not be empty, so we need to set it to [] when we create a new Cline client (otherwise webview would show stale messages from previous session)
		this.clineMessages = []
		this.apiConversationHistory = []
		await this.providerRef.deref()?.postStateToWebview()

		await this.say("text", task, images)

		let imageBlocks: Anthropic.ImageBlockParam[] = formatResponse.imageBlocks(images)
		await this.initiateTaskLoop([
			{
				type: "text",
				text: `<task>\n${task}\n</task>`,
			},
			...imageBlocks,
		])
	}

	private async resumeTaskFromHistory() {
		const modifiedClineMessages = await this.getSavedClineMessages()

		// Remove any resume messages that may have been added before
		const lastRelevantMessageIndex = findLastIndex(
			modifiedClineMessages,
			(m) => !(m.ask === "resume_task" || m.ask === "resume_completed_task"),
		)
		if (lastRelevantMessageIndex !== -1) {
			modifiedClineMessages.splice(lastRelevantMessageIndex + 1)
		}

		// since we don't use api_req_finished anymore, we need to check if the last api_req_started has a cost value, if it doesn't and no cancellation reason to present, then we remove it since it indicates an api request without any partial content streamed
		const lastApiReqStartedIndex = findLastIndex(
			modifiedClineMessages,
			(m) => m.type === "say" && m.say === "api_req_started",
		)
		if (lastApiReqStartedIndex !== -1) {
			const lastApiReqStarted = modifiedClineMessages[lastApiReqStartedIndex]
			const { cost, cancelReason }: ClineApiReqInfo = JSON.parse(lastApiReqStarted.text || "{}")
			if (cost === undefined && cancelReason === undefined) {
				modifiedClineMessages.splice(lastApiReqStartedIndex, 1)
			}
		}

		await this.overwriteClineMessages(modifiedClineMessages)
		this.clineMessages = await this.getSavedClineMessages()

		// Now present the cline messages to the user and ask if they want to resume

		const lastClineMessage = this.clineMessages
			.slice()
			.reverse()
			.find((m) => !(m.ask === "resume_task" || m.ask === "resume_completed_task")) // could be multiple resume tasks
		// const lastClineMessage = this.clineMessages[lastClineMessageIndex]
		// could be a completion result with a command
		// const secondLastClineMessage = this.clineMessages
		// 	.slice()
		// 	.reverse()
		// 	.find(
		// 		(m, index) =>
		// 			index !== lastClineMessageIndex && !(m.ask === "resume_task" || m.ask === "resume_completed_task")
		// 	)
		// (lastClineMessage?.ask === "command" && secondLastClineMessage?.ask === "completion_result")

		let askType: ClineAsk
		if (lastClineMessage?.ask === "completion_result") {
			askType = "resume_completed_task"
		} else {
			askType = "resume_task"
		}

		const { response, text, images } = await this.ask(askType) // calls poststatetowebview
		let responseText: string | undefined
		let responseImages: string[] | undefined
		if (response === "messageResponse") {
			await this.say("user_feedback", text, images)
			responseText = text
			responseImages = images
		}

		// need to make sure that the api conversation history can be resumed by the api, even if it goes out of sync with cline messages

		let existingApiConversationHistory: Anthropic.Messages.MessageParam[] =
			await this.getSavedApiConversationHistory()

		// v2.0 xml tags refactor caveat: since we don't use tools anymore, we need to replace all tool use blocks with a text block since the API disallows conversations with tool uses and no tool schema
		const conversationWithoutToolBlocks = existingApiConversationHistory.map((message) => {
			if (Array.isArray(message.content)) {
				const newContent = message.content.map((block) => {
					if (block.type === "tool_use") {
						// it's important we convert to the new tool schema format so the model doesn't get confused about how to invoke tools
						const inputAsXml = Object.entries(block.input as Record<string, string>)
							.map(([key, value]) => `<${key}>\n${value}\n</${key}>`)
							.join("\n")
						return {
							type: "text",
							text: `<${block.name}>\n${inputAsXml}\n</${block.name}>`,
						} as Anthropic.Messages.TextBlockParam
					} else if (block.type === "tool_result") {
						// Convert block.content to text block array, removing images
						const contentAsTextBlocks = Array.isArray(block.content)
							? block.content.filter((item) => item.type === "text")
							: [{ type: "text", text: block.content }]
						const textContent = contentAsTextBlocks.map((item) => item.text).join("\n\n")
						const toolName = findToolName(block.tool_use_id, existingApiConversationHistory)
						return {
							type: "text",
							text: `[${toolName} Result]\n\n${textContent}`,
						} as Anthropic.Messages.TextBlockParam
					}
					return block
				})
				return { ...message, content: newContent }
			}
			return message
		})
		existingApiConversationHistory = conversationWithoutToolBlocks

		// FIXME: remove tool use blocks altogether

		// if the last message is an assistant message, we need to check if there's tool use since every tool use has to have a tool response
		// if there's no tool use and only a text block, then we can just add a user message
		// (note this isn't relevant anymore since we use custom tool prompts instead of tool use blocks, but this is here for legacy purposes in case users resume old tasks)

		// if the last message is a user message, we can need to get the assistant message before it to see if it made tool calls, and if so, fill in the remaining tool responses with 'interrupted'

		let modifiedOldUserContent: UserContent // either the last message if its user message, or the user message before the last (assistant) message
		let modifiedApiConversationHistory: Anthropic.Messages.MessageParam[] // need to remove the last user message to replace with new modified user message
		if (existingApiConversationHistory.length > 0) {
			const lastMessage = existingApiConversationHistory[existingApiConversationHistory.length - 1]

			if (lastMessage.role === "assistant") {
				const content = Array.isArray(lastMessage.content)
					? lastMessage.content
					: [{ type: "text", text: lastMessage.content }]
				const hasToolUse = content.some((block) => block.type === "tool_use")

				if (hasToolUse) {
					const toolUseBlocks = content.filter(
						(block) => block.type === "tool_use",
					) as Anthropic.Messages.ToolUseBlock[]
					const toolResponses: Anthropic.ToolResultBlockParam[] = toolUseBlocks.map((block) => ({
						type: "tool_result",
						tool_use_id: block.id,
						content: "Task was interrupted before this tool call could be completed.",
					}))
					modifiedApiConversationHistory = [...existingApiConversationHistory] // no changes
					modifiedOldUserContent = [...toolResponses]
				} else {
					modifiedApiConversationHistory = [...existingApiConversationHistory]
					modifiedOldUserContent = []
				}
			} else if (lastMessage.role === "user") {
				const previousAssistantMessage: Anthropic.Messages.MessageParam | undefined =
					existingApiConversationHistory[existingApiConversationHistory.length - 2]

				const existingUserContent: UserContent = Array.isArray(lastMessage.content)
					? lastMessage.content
					: [{ type: "text", text: lastMessage.content }]
				if (previousAssistantMessage && previousAssistantMessage.role === "assistant") {
					const assistantContent = Array.isArray(previousAssistantMessage.content)
							? previousAssistantMessage.content
							: [{ type: "text", text: previousAssistantMessage.content }]

					const toolUseBlocks = assistantContent.filter(
						(block) => block.type === "tool_use",
					) as Anthropic.Messages.ToolUseBlock[]

					if (toolUseBlocks.length > 0) {
						const existingToolResults = existingUserContent.filter(
							(block) => block.type === "tool_result",
						) as Anthropic.ToolResultBlockParam[]

						const missingToolResponses: Anthropic.ToolResultBlockParam[] = toolUseBlocks
							.filter(
								(toolUse) => !existingToolResults.some((result) => result.tool_use_id === toolUse.id),
							)
							.map((toolUse) => ({
								type: "tool_result",
								tool_use_id: toolUse.id,
								content: "Task was interrupted before this tool call could be completed.",
							}))

						modifiedApiConversationHistory = existingApiConversationHistory.slice(0, -1) // removes the last user message
						modifiedOldUserContent = [...existingUserContent, ...missingToolResponses]
					} else {
						modifiedApiConversationHistory = existingApiConversationHistory.slice(0, -1)
						modifiedOldUserContent = [...existingUserContent]
					}
				} else {
					modifiedApiConversationHistory = existingApiConversationHistory.slice(0, -1)
					modifiedOldUserContent = [...existingUserContent]
				}
			} else {
				throw new Error("Unexpected: Last message is not a user or assistant message")
			}
		} else {
			throw new Error("Unexpected: No existing API conversation history")
		}

		let newUserContent: UserContent = [...modifiedOldUserContent]

		const agoText = (() => {
			const timestamp = lastClineMessage?.ts ?? Date.now()
			const now = Date.now()
			const diff = now - timestamp
			const minutes = Math.floor(diff / 60000)
			const hours = Math.floor(minutes / 60)
			const days = Math.floor(hours / 24)

			if (days > 0) {
				return `${days} day${days > 1 ? "s" : ""} ago`
			}
			if (hours > 0) {
				return `${hours} hour${hours > 1 ? "s" : ""} ago`
			}
			if (minutes > 0) {
				return `${minutes} minute${minutes > 1 ? "s" : ""} ago`
			}
			return "just now"
		})()

		const wasRecent = lastClineMessage?.ts && Date.now() - lastClineMessage.ts < 30_000

		newUserContent.push({
			type: "text",
			text:
				`[TASK RESUMPTION] This task was interrupted ${agoText}. It may or may not be complete, so please reassess the task context. Be aware that the project state may have changed since then. The current working directory is now '${cwd.toPosix()}'. If the task has not been completed, retry the last step before interruption and proceed with completing the task.\n\nNote: If you previously attempted a tool use that the user did not provide a result for, you should assume the tool use was not successful and assess whether you should retry. If the last tool was a browser_action, the browser has been closed and you must launch a new browser if needed.${
					wasRecent
						? "\n\nIMPORTANT: If the last tool use was a write_to_file that was interrupted, the file was reverted back to its original state before the interrupted edit, and you do NOT need to re-read the file as you already have its up-to-date contents."
						: ""
				}` +
				(responseText
					? `\n\nNew instructions for task continuation:\n<user_message>\n${responseText}\n</user_message>`
					: ""),
		})

		if (responseImages && responseImages.length > 0) {
			newUserContent.push(...formatResponse.imageBlocks(responseImages))
		}
		const state = await this.providerRef.deref()?.getState()
		const wasInteractiveBrowser = state?.isInteractiveMode
		let hadBrowserPort = '';
		if ( wasInteractiveBrowser ) {
			hadBrowserPort = state?.browserPort;
			this.providerRef.deref()?.outputChannel.appendLine(`resumeTaskFromHistory :: browserPort :: ${hadBrowserPort}`)
		}
		await this.overwriteApiConversationHistory(modifiedApiConversationHistory)
		await this.initiateTaskLoop(newUserContent, wasInteractiveBrowser, hadBrowserPort)
	}

	private async initiateTaskLoop(userContent: UserContent, wasInteractiveBrowser: boolean = false, hadBrowserPort: string = ''): Promise<void> {
		const state = await this.providerRef.deref()?.getState()
		const hasInteractiveMode = state?.isInteractiveMode ?? wasInteractiveBrowser


		this.providerRef.deref()?.outputChannel.appendLine(`initiateTaskLoop :: hasInteractiveMode :: ${hasInteractiveMode}`)
		
		// Set interactive mode flag if found in text
		if (hasInteractiveMode) {
			this.isInteractiveMode = true;
			this.browserPort = state?.browserPort ?? hadBrowserPort
			this.providerRef.deref()?.outputChannel.appendLine(`initiateTaskLoop :: browserPort :: ${this.browserPort}`)
		}
	
		let nextUserContent = userContent;
		let includeFileDetails = true;
		while (!this.abort) {
			const didEndLoop = await this.recursivelyMakeClineRequests(
				nextUserContent, 
				includeFileDetails,
				this.isInteractiveMode, // Pass the flag to recursivelyMakeClineRequests
				this.browserPort // Pass the browserPort to recursivelyMakeClineRequests
			)
			includeFileDetails = false
	
			if (didEndLoop) {
				// For now a task never 'completes'. This will only happen if the user hits max requests and denies resetting the count.
				//this.say("task_completed", `Task completed. Total API usage cost: ${totalCost}`)
				break
			} else {
				// this.say(
				// 	"tool",
				// 	"Cline responded with only text blocks but has not called attempt_completion yet. Forcing him to continue with task..."
				// )
				nextUserContent = [
					{
						type: "text",
						text: formatResponse.noToolsUsed(),
					}
				]
				this.consecutiveMistakeCount++
			}
		}
	}

	abortTask() {
		this.abort = true // will stop any autonomously running promises
		this.terminalManager.disposeAll()
		this.urlContentFetcher.closeBrowser()
		this.browserSession.closeBrowser()
	}

	// Tools

	async executeCommandTool(command: string): Promise<[boolean, ToolResponse]> {
		const terminalInfo = await this.terminalManager.getOrCreateTerminal(cwd)
		terminalInfo.terminal.show() // weird visual bug when creating new terminals (even manually) where there's an empty space at the top.
		const process = this.terminalManager.runCommand(terminalInfo, command)

		let userFeedback: { text?: string; images?: string[] } | undefined
		let didContinue = false
		const sendCommandOutput = async (line: string): Promise<void> => {
			try {
				const { response, text, images } = await this.ask("command_output", line)
				if (response === "yesButtonClicked") {
					// proceed while running
				} else {
					userFeedback = { text, images }
				}
				didContinue = true
				process.continue() // continue past the await
			} catch {
				// This can only happen if this ask promise was ignored, so ignore this error
			}
		}

		let result = ""
		process.on("line", (line) => {
			result += line + "\n"
			if (!didContinue) {
				sendCommandOutput(line)
			} else {
				this.say("command_output", line)
			}
		})

		let completed = false
		process.once("completed", () => {
			completed = true
		})

		process.once("no_shell_integration", async () => {
			await this.say("shell_integration_warning")
		})

		await process

		// Wait for a short delay to ensure all messages are sent to the webview
		// This delay allows time for non-awaited promises to be created and
		// for their associated messages to be sent to the webview, maintaining
		// the correct order of messages (although the webview is smart about
		// grouping command_output messages despite any gaps anyways)
		await delay(50)

		result = result.trim()

		if (userFeedback) {
			await this.say("user_feedback", userFeedback.text, userFeedback.images)
			return [
				true,
				formatResponse.toolResult(
					`Command is still running in the user's terminal.${
						result.length > 0 ? `\nHere's the output so far:\n${result}` : ""
					}\n\nThe user provided the following feedback:\n<feedback>\n${userFeedback.text}\n</feedback>`,
					userFeedback.images,
				),
			]
		}

		if (completed) {
			return [false, `Command executed.${result.length > 0 ? `\nOutput:\n${result}` : ""}`]
		} else {
			return [
				false,
				`Command is still running in the user's terminal.${
					result.length > 0 ? `\nHere's the output so far:\n${result}` : ""
				}\n\nYou will be updated on the terminal status and new output in the future.`,
			]
		}
	}

	async *attemptApiRequest(previousApiReqIndex: number): ApiStream {
		// Wait for MCP servers to be connected before generating system prompt
		await pWaitFor(() => this.providerRef.deref()?.mcpHub?.isConnecting !== true, { timeout: 10_000 }).catch(() => {
			console.error("MCP servers failed to connect in time")
		})

		const mcpHub = this.providerRef.deref()?.mcpHub
		if (!mcpHub) {
			throw new Error("MCP hub not available")
		}

		const systemPrompt = await SYSTEM_PROMPT(cwd, this.api.getModel().info.supportsComputerUse ?? false, mcpHub, this.diffStrategy) + await addCustomInstructions(this.customInstructions ?? '', cwd)

		// If the previous API request's total token usage is close to the context window, truncate the conversation history to free up space for the new request
		if (previousApiReqIndex >= 0) {
			const previousRequest = this.clineMessages[previousApiReqIndex]
			if (previousRequest && previousRequest.text) {
				const { tokensIn, tokensOut, cacheWrites, cacheReads }: ClineApiReqInfo = JSON.parse(
					previousRequest.text,
				)
				const totalTokens = (tokensIn || 0) + (tokensOut || 0) + (cacheWrites || 0) + (cacheReads || 0)
				const contextWindow = this.api.getModel().info.contextWindow || 128_000
				const maxAllowedSize = Math.max(contextWindow - 40_000, contextWindow * 0.8)
				if (totalTokens >= maxAllowedSize) {
					const truncatedMessages = truncateHalfConversation(this.apiConversationHistory)
					await this.overwriteApiConversationHistory(truncatedMessages)
				}
			}
		}

		const stream = this.api.createMessage(systemPrompt, this.apiConversationHistory)
		const iterator = stream[Symbol.asyncIterator]()

		try {
			// awaiting first chunk to see if it will throw an error
			const firstChunk = await iterator.next()
			yield firstChunk.value
		} catch (error) {
			// note that this api_req_failed ask is unique in that we only present this option if the api hasn't streamed any content yet (ie it fails on the first chunk due), as it would allow them to hit a retry button. However if the api failed mid-stream, it could be in any arbitrary state where some tools may have executed, so that error is handled differently and requires cancelling the task entirely.
			const { response } = await this.ask(
				"api_req_failed",
				error.message ?? JSON.stringify(serializeError(error), null, 2),
			)
			if (response !== "yesButtonClicked") {
				// this will never happen since if noButtonClicked, we will clear current task, aborting this instance
				throw new Error("API request failed")
			}
			await this.say("api_req_retried")
			// delegate generator output from the recursive call
			yield* this.attemptApiRequest(previousApiReqIndex)
			return
		}

		// no error, so we can continue to yield all remaining chunks
		// (needs to be placed outside of try/catch since it we want caller to handle errors not with api_req_failed as that is reserved for first chunk failures only)
		// this delegates to another generator or iterable object. In this case, it's saying "yield all remaining values from this iterator". This effectively passes along all subsequent chunks from the original stream.
		yield* iterator
	}

	async presentAssistantMessage() {
		if (this.abort) {
			throw new Error("Cline instance aborted")
		}

		if (this.presentAssistantMessageLocked) {
			this.presentAssistantMessageHasPendingUpdates = true
			return
		}
		this.presentAssistantMessageLocked = true
		this.presentAssistantMessageHasPendingUpdates = false

		if (this.currentStreamingContentIndex >= this.assistantMessageContent.length) {
			// this may happen if the last content block was completed before streaming could finish. if streaming is finished, and we're out of bounds then this means we already presented/executed the last content block and are ready to continue to next request
			if (this.didCompleteReadingStream) {
				this.userMessageContentReady = true
			}
			// console.log("no more content blocks to stream! this shouldn't happen?")
			this.presentAssistantMessageLocked = false
			return
			//throw new Error("No more content blocks to stream! This shouldn't happen...") // remove and just return after testing
		}

		const block = cloneDeep(this.assistantMessageContent[this.currentStreamingContentIndex]) // need to create copy bc while stream is updating the array, it could be updating the reference block properties too
		switch (block.type) {
			case "text": {
				if (this.didRejectTool || this.didAlreadyUseTool) {
					break
				}
				let content = block.content
				if (content) {
					// (have to do this for partial and complete since sending content in thinking tags to markdown renderer will automatically be removed)
					// Remove end substrings of <thinking or </thinking (below xml parsing is only for opening tags)
					// (this is done with the xml parsing below now, but keeping here for reference)
					// content = content.replace(/<\/?t(?:h(?:i(?:n(?:k(?:i(?:n(?:g)?)?)?)?$/, "")
					// Remove all instances of <thinking> (with optional line break after) and </thinking> (with optional line break before)
					// - Needs to be separate since we dont want to remove the line break before the first tag
					// - Needs to happen before the xml parsing below
					content = content.replace(/<thinking>\s?/g, "")
					content = content.replace(/\s?<\/thinking>/g, "")

					// Remove partial XML tag at the very end of the content (for tool use and thinking tags)
					// (prevents scrollview from jumping when tags are automatically removed)
					const lastOpenBracketIndex = content.lastIndexOf("<")
					if (lastOpenBracketIndex !== -1) {
						const possibleTag = content.slice(lastOpenBracketIndex)
						// Check if there's a '>' after the last '<' (i.e., if the tag is complete) (complete thinking and tool tags will have been removed by now)
						const hasCloseBracket = possibleTag.includes(">")
						if (!hasCloseBracket) {
							// Extract the potential tag name
							let tagContent: string
							if (possibleTag.startsWith("</")) {
								tagContent = possibleTag.slice(2).trim()
							} else {
								tagContent = possibleTag.slice(1).trim()
							}
							// Check if tagContent is likely an incomplete tag name (letters and underscores only)
							const isLikelyTagName = /^[a-zA-Z_]+$/.test(tagContent)
							// Preemptively remove < or </ to keep from these artifacts showing up in chat (also handles closing thinking tags)
							const isOpeningOrClosing = possibleTag === "<" || possibleTag === "</"
							// If the tag is incomplete and at the end, remove it from the content
							if (isOpeningOrClosing || isLikelyTagName) {
								content = content.slice(0, lastOpenBracketIndex).trim()
							}
						}
					}
				}
				await this.say("text", content, undefined, block.partial)
				break
			}
			case "tool_use":
				const toolDescription = () => {
					switch (block.name) {
						case "execute_command":
							return `[${block.name} for '${block.params.command}']`
						case "read_file":
							return `[${block.name} for '${block.params.path}']`
						case "write_to_file":
							return `[${block.name} for '${block.params.path}']`
						case "apply_diff":
							return `[${block.name} for '${block.params.path}']`
						case "search_files":
							return `[${block.name} for '${block.params.regex}'${
								block.params.file_pattern ? ` in '${block.params.file_pattern}'` : ""
							}]`
						case "list_files":
							return `[${block.name} for '${block.params.path}']`
						case "list_code_definition_names":
							return `[${block.name} for '${block.params.path}']`
						case "browser_action":
							return `[${block.name} for '${block.params.action}']`
						case "use_mcp_tool":
							return `[${block.name} for '${block.params.server_name}']`
						case "access_mcp_resource":
							return `[${block.name} for '${block.params.server_name}']`
						case "ask_followup_question":
							return `[${block.name} for '${block.params.question}']`
						case "attempt_completion":
							return `[${block.name}]`
					}
				}

				if (this.didRejectTool) {
					// ignore any tool content after user has rejected tool once
					if (!block.partial) {
						this.userMessageContent.push({
							type: "text",
							text: `Skipping tool ${toolDescription()} due to user rejecting a previous tool.`,
						})
					} else {
						// partial tool after user rejected a previous tool
						this.userMessageContent.push({
							type: "text",
							text: `Tool ${toolDescription()} was interrupted and not executed due to user rejecting a previous tool.`,
						})
					}
					break
				}

				if (this.didAlreadyUseTool) {
					// ignore any content after a tool has already been used
					this.userMessageContent.push({
						type: "text",
						text: `Tool [${block.name}] was not executed because a tool has already been used in this message. Only one tool may be used per message. You must assess the first tool's result before proceeding to use the next tool.`,
					})
					break
				}

				const pushToolResult = (content: ToolResponse) => {
					this.userMessageContent.push({
						type: "text",
						text: `${toolDescription()} Result:`,
					})
					if (typeof content === "string") {
						this.userMessageContent.push({
							type: "text",
							text: content || "(tool did not return anything)",
						})
					} else {
						this.userMessageContent.push(...content)
					}
					// once a tool result has been collected, ignore all other tool uses since we should only ever present one tool result per message
					this.didAlreadyUseTool = true
				}

				const askApproval = async (type: ClineAsk, partialMessage?: string) => {
					const { response, text, images } = await this.ask(type, partialMessage, false)
					if (response !== "yesButtonClicked") {
						if (response === "messageResponse") {
							await this.say("user_feedback", text, images)
							pushToolResult(
								formatResponse.toolResult(formatResponse.toolDeniedWithFeedback(text), images),
							)
							// this.userMessageContent.push({
							// 	type: "text",
							// 	text: `${toolDescription()}`,
							// })
							// this.toolResults.push({
							// 	type: "tool_result",
							// 	tool_use_id: toolUseId,
							// 	content: this.formatToolResponseWithImages(
							// 		await this.formatToolDeniedFeedback(text),
							// 		images
							// 	),
							// })
							this.didRejectTool = true
							return false
						}
						pushToolResult(formatResponse.toolDenied())
						// this.toolResults.push({
						// 	type: "tool_result",
						// 	tool_use_id: toolUseId,
						// 	content: await this.formatToolDenied(),
						// })
						this.didRejectTool = true
						return false
					}
					return true
				}

				const handleError = async (action: string, error: Error) => {
					const errorString = `Error ${action}: ${JSON.stringify(serializeError(error))}`
					await this.say(
						"error",
						`Error ${action}:\n${error.message ?? JSON.stringify(serializeError(error), null, 2)}`,
					)
					// this.toolResults.push({
					// 	type: "tool_result",
					// 	tool_use_id: toolUseId,
					// 	content: await this.formatToolError(errorString),
					// })
					pushToolResult(formatResponse.toolError(errorString))
				}

				// If block is partial, remove partial closing tag so its not presented to user
				const removeClosingTag = (tag: ToolParamName, text?: string) => {
					if (!block.partial) {
						return text || ""
					}
					if (!text) {
						return ""
					}
					// This regex dynamically constructs a pattern to match the closing tag:
					// - Optionally matches whitespace before the tag
					// - Matches '<' or '</' optionally followed by any subset of characters from the tag name
					const tagRegex = new RegExp(
						`\\s?<\/?${tag
							.split("")
							.map((char) => `(?:${char})?`)
							.join("")}$`,
						"g",
					)
					return text.replace(tagRegex, "")
				}

				if (block.name !== "browser_action") {
					await this.browserSession.closeBrowser()
				}

				switch (block.name) {
					case "write_to_file": {
						const relPath: string | undefined = block.params.path
						let newContent: string | undefined = block.params.content
						if (!relPath || !newContent) {
							// checking for newContent ensure relPath is complete
							// wait so we can determine if it's a new file or editing an existing file
							break
						}
						// Check if file exists using cached map or fs.access
						let fileExists: boolean
						if (this.diffViewProvider.editType !== undefined) {
							fileExists = this.diffViewProvider.editType === "modify"
						} else {
							const absolutePath = path.resolve(cwd, relPath)
							fileExists = await fileExistsAtPath(absolutePath)
							this.diffViewProvider.editType = fileExists ? "modify" : "create"
						}

						// pre-processing newContent for cases where weaker models might add artifacts like markdown codeblock markers (deepseek/llama) or extra escape characters (gemini)
						if (newContent.startsWith("```")) {
							// this handles cases where it includes language specifiers like ```python ```js
							newContent = newContent.split("\n").slice(1).join("\n").trim()
						}
						if (newContent.endsWith("```")) {
							newContent = newContent.split("\n").slice(0, -1).join("\n").trim()
						}

						if (!this.api.getModel().id.includes("claude")) {
							// it seems not just llama models are doing this, but also gemini and potentially others
							if (
								newContent.includes("&gt;") ||
								newContent.includes("&lt;") ||
								newContent.includes("&quot;")
							) {
								newContent = newContent
									.replace(/&gt;/g, ">")
									.replace(/&lt;/g, "<")
									.replace(/&quot;/g, '"')
							}
						}

						const sharedMessageProps: ClineSayTool = {
							tool: fileExists ? "editedExistingFile" : "newFileCreated",
							path: getReadablePath(cwd, removeClosingTag("path", relPath)),
						}
						try {
							if (block.partial) {
								// update gui message
								const partialMessage = JSON.stringify(sharedMessageProps)
								await this.ask("tool", partialMessage, block.partial).catch(() => {})
								// update editor
								if (!this.diffViewProvider.isEditing) {
									// open the editor and prepare to stream content in
									await this.diffViewProvider.open(relPath)
								}
								// editor is open, stream content in
								await this.diffViewProvider.update(newContent, false)
								break
							} else {
								if (!relPath) {
									this.consecutiveMistakeCount++
									pushToolResult(await this.sayAndCreateMissingParamError("write_to_file", "path"))
									await this.diffViewProvider.reset()
									break
								}
								if (!newContent) {
									this.consecutiveMistakeCount++
									pushToolResult(await this.sayAndCreateMissingParamError("write_to_file", "content"))
									await this.diffViewProvider.reset()
									break
								}
								this.consecutiveMistakeCount = 0

								// if isEditingFile false, that means we have the full contents of the file already.
								// it's important to note how this function works, you can't make the assumption that the block.partial conditional will always be called since it may immediately get complete, non-partial data. So this part of the logic will always be called.
								// in other words, you must always repeat the block.partial logic here
								if (!this.diffViewProvider.isEditing) {
									// show gui message before showing edit animation
									const partialMessage = JSON.stringify(sharedMessageProps)
									await this.ask("tool", partialMessage, true).catch(() => {}) // sending true for partial even though it's not a partial, this shows the edit row before the content is streamed into the editor
									await this.diffViewProvider.open(relPath)
								}
								await this.diffViewProvider.update(newContent, true)
								await delay(300) // wait for diff view to update
								this.diffViewProvider.scrollToFirstDiff()

								// Check for code omissions before proceeding
								if (detectCodeOmission(this.diffViewProvider.originalContent || "", newContent)) {
									if (this.diffStrategy) {
										await this.diffViewProvider.revertChanges()
										pushToolResult(formatResponse.toolError(
											"Content appears to be truncated. Found comments indicating omitted code (e.g., '// rest of code unchanged', '/* previous code */'). Please provide the complete file content without any omissions if possible, or otherwise use the 'apply_diff' tool to apply the diff to the original file."
										))
										break
									} else {
										vscode.window
											.showWarningMessage(
												"Potential code truncation detected. This happens when the AI reaches its max output limit.",
												"Follow this guide to fix the issue",
											)
											.then((selection) => {
												if (selection === "Follow this guide to fix the issue") {
													vscode.env.openExternal(
														vscode.Uri.parse(
															"https://github.com/cline/cline/wiki/Troubleshooting-%E2%80%90-Cline-Deleting-Code-with-%22Rest-of-Code-Here%22-Comments",
														),
													)
												}
											})
									}
								}

								const completeMessage = JSON.stringify({
									...sharedMessageProps,
									content: fileExists ? undefined : newContent,
									diff: fileExists
										? formatResponse.createPrettyPatch(
												relPath,
												this.diffViewProvider.originalContent,
												newContent,
											)
										: undefined,
								} satisfies ClineSayTool)
								const didApprove = await askApproval("tool", completeMessage)
								if (!didApprove) {
									await this.diffViewProvider.revertChanges()
									break
								}
								const { newProblemsMessage, userEdits, finalContent } =
									await this.diffViewProvider.saveChanges()
								this.didEditFile = true // used to determine if we should wait for busy terminal to update before sending api request
								if (userEdits) {
									await this.say(
										"user_feedback_diff",
										JSON.stringify({
											tool: fileExists ? "editedExistingFile" : "newFileCreated",
											path: getReadablePath(cwd, relPath),
											diff: userEdits,
										} satisfies ClineSayTool),
									)
									pushToolResult(
										`The user made the following updates to your content:\n\n${userEdits}\n\n` +
											`The updated content, which includes both your original modifications and the user's edits, has been successfully saved to ${relPath.toPosix()}. Here is the full, updated content of the file, including line numbers:\n\n` +
											`<final_file_content path="${relPath.toPosix()}">\n${addLineNumbers(finalContent || '')}\n</final_file_content>\n\n` +
											`Please note:\n` +
											`1. You do not need to re-write the file with these changes, as they have already been applied.\n` +
											`2. Proceed with the task using this updated file content as the new baseline.\n` +
											`3. If the user's edits have addressed part of the task or changed the requirements, adjust your approach accordingly.` +
											`${newProblemsMessage}`,
									)
								} else {
									pushToolResult(
										`The content was successfully saved to ${relPath.toPosix()}.${newProblemsMessage}`,
									)
								}
								await this.diffViewProvider.reset()
								break
							}
						} catch (error) {
							await handleError("writing file", error)
							await this.diffViewProvider.reset()
							break
						}
					}
					case "apply_diff": {
						const relPath: string | undefined = block.params.path
						const diffContent: string | undefined = block.params.diff

						const sharedMessageProps: ClineSayTool = {
							tool: "appliedDiff",
							path: getReadablePath(cwd, removeClosingTag("path", relPath)),
						}

						try {
							if (block.partial) {
								// update gui message
								const partialMessage = JSON.stringify(sharedMessageProps)
								await this.ask("tool", partialMessage, block.partial).catch(() => {})
								break
							} else {
								if (!relPath) {
									this.consecutiveMistakeCount++
									pushToolResult(await this.sayAndCreateMissingParamError("apply_diff", "path"))
									break
								}
								if (!diffContent) {
									this.consecutiveMistakeCount++
									pushToolResult(await this.sayAndCreateMissingParamError("apply_diff", "diff"))
									break
								}

								const absolutePath = path.resolve(cwd, relPath)
								const fileExists = await fileExistsAtPath(absolutePath)

								if (!fileExists) {
									this.consecutiveMistakeCount++
									await this.say("error", `File does not exist at path: ${absolutePath}`)
									pushToolResult(`Error: File does not exist at path: ${absolutePath}`)
									break
								}

								const originalContent = await fs.readFile(absolutePath, "utf-8")

								// Apply the diff to the original content
								const diffResult = this.diffStrategy?.applyDiff(
									originalContent, 
									diffContent, 
									parseInt(block.params.start_line ?? ''), 
									parseInt(block.params.end_line ?? '')
								) ?? {
									success: false,
									error: "No diff strategy available"
								}
								if (!diffResult.success) {
									this.consecutiveMistakeCount++
									const errorDetails = diffResult.details ? `\n\nDetails:\n${JSON.stringify(diffResult.details, null, 2)}` : ''
									await this.say("error", `Unable to apply diff to file: ${absolutePath}\n${diffResult.error}${errorDetails}`)
									pushToolResult(`Error applying diff to file: ${absolutePath}\n${diffResult.error}${errorDetails}`)
									break
								}
								const newContent = diffResult.content

								this.consecutiveMistakeCount = 0

								// Show diff view before asking for approval
								this.diffViewProvider.editType = "modify"
								await this.diffViewProvider.open(relPath);
								await this.diffViewProvider.update(diffResult.content, true);
								await this.diffViewProvider.scrollToFirstDiff();

								const completeMessage = JSON.stringify({
									...sharedMessageProps,
									diff: diffContent,
								} satisfies ClineSayTool)

								const didApprove = await askApproval("tool", completeMessage)
								if (!didApprove) {
									await this.diffViewProvider.revertChanges() // This likely handles closing the diff view
									break
								}

								const { newProblemsMessage, userEdits, finalContent } =
									await this.diffViewProvider.saveChanges()
								this.didEditFile = true // used to determine if we should wait for busy terminal to update before sending api request
								if (userEdits) {
									await this.say(
										"user_feedback_diff",
										JSON.stringify({
											tool: fileExists ? "editedExistingFile" : "newFileCreated",
											path: getReadablePath(cwd, relPath),
											diff: userEdits,
										} satisfies ClineSayTool),
									)
									pushToolResult(
										`The user made the following updates to your content:\n\n${userEdits}\n\n` +
											`The updated content, which includes both your original modifications and the user's edits, has been successfully saved to ${relPath.toPosix()}. Here is the full, updated content of the file, including line numbers:\n\n` +
											`<final_file_content path="${relPath.toPosix()}">\n${addLineNumbers(finalContent || '')}\n</final_file_content>\n\n` +
											`Please note:\n` +
											`1. You do not need to re-write the file with these changes, as they have already been applied.\n` +
											`2. Proceed with the task using this updated file content as the new baseline.\n` +
											`3. If the user's edits have addressed part of the task or changed the requirements, adjust your approach accordingly.` +
											`${newProblemsMessage}`,
									)
								} else {
									pushToolResult(`Changes successfully applied to ${relPath.toPosix()}:\n\n${newProblemsMessage}`)
								}
								await this.diffViewProvider.reset()
								break
							}
						} catch (error) {
							await handleError("applying diff", error)
							await this.diffViewProvider.reset()
							break
						}
					}
					case "read_file": {
						const relPath: string | undefined = block.params.path
						const sharedMessageProps: ClineSayTool = {
							tool: "readFile",
							path: getReadablePath(cwd, removeClosingTag("path", relPath)),
						}
						try {
							if (block.partial) {
								const partialMessage = JSON.stringify({
									...sharedMessageProps,
									content: undefined,
								} satisfies ClineSayTool)
								await this.ask("tool", partialMessage, block.partial).catch(() => {})
								break
							} else {
								if (!relPath) {
									this.consecutiveMistakeCount++
									pushToolResult(await this.sayAndCreateMissingParamError("read_file", "path"))
									break
								}
								this.consecutiveMistakeCount = 0
								const absolutePath = path.resolve(cwd, relPath)
								const completeMessage = JSON.stringify({
									...sharedMessageProps,
									content: absolutePath,
								} satisfies ClineSayTool)
								const didApprove = await askApproval("tool", completeMessage)
								if (!didApprove) {
									break
								}
								// now execute the tool like normal
								const content = await extractTextFromFile(absolutePath)
								pushToolResult(content)
								break
							}
						} catch (error) {
							await handleError("reading file", error)
							break
						}
					}
					case "list_files": {
						const relDirPath: string | undefined = block.params.path
						const recursiveRaw: string | undefined = block.params.recursive
						const recursive = recursiveRaw?.toLowerCase() === "true"
						const sharedMessageProps: ClineSayTool = {
							tool: !recursive ? "listFilesTopLevel" : "listFilesRecursive",
							path: getReadablePath(cwd, removeClosingTag("path", relDirPath)),
						}
						try {
							if (block.partial) {
								const partialMessage = JSON.stringify({
									...sharedMessageProps,
									content: "",
								} satisfies ClineSayTool)
								await this.ask("tool", partialMessage, block.partial).catch(() => {})
								break
							} else {
								if (!relDirPath) {
									this.consecutiveMistakeCount++
									pushToolResult(await this.sayAndCreateMissingParamError("list_files", "path"))
									break
								}
								this.consecutiveMistakeCount = 0
								const absolutePath = path.resolve(cwd, relDirPath)
								const [files, didHitLimit] = await listFiles(absolutePath, recursive, 200)
								const result = formatResponse.formatFilesList(absolutePath, files, didHitLimit)
								const completeMessage = JSON.stringify({
									...sharedMessageProps,
									content: result,
								} satisfies ClineSayTool)
								const didApprove = await askApproval("tool", completeMessage)
								if (!didApprove) {
									break
								}
								pushToolResult(result)
								break
							}
						} catch (error) {
							await handleError("listing files", error)
							break
						}
					}
					case "list_code_definition_names": {
						const relDirPath: string | undefined = block.params.path
						const sharedMessageProps: ClineSayTool = {
							tool: "listCodeDefinitionNames",
							path: getReadablePath(cwd, removeClosingTag("path", relDirPath)),
						}
						try {
							if (block.partial) {
								const partialMessage = JSON.stringify({
									...sharedMessageProps,
									content: "",
								} satisfies ClineSayTool)
								await this.ask("tool", partialMessage, block.partial).catch(() => {})
								break
							} else {
								if (!relDirPath) {
									this.consecutiveMistakeCount++
									pushToolResult(
										await this.sayAndCreateMissingParamError("list_code_definition_names", "path"),
									)
									break
								}
								this.consecutiveMistakeCount = 0
								const absolutePath = path.resolve(cwd, relDirPath)
								const result = await parseSourceCodeForDefinitionsTopLevel(absolutePath)
								const completeMessage = JSON.stringify({
									...sharedMessageProps,
									content: result,
								} satisfies ClineSayTool)
								const didApprove = await askApproval("tool", completeMessage)
								if (!didApprove) {
									break
								}
								pushToolResult(result)
								break
							}
						} catch (error) {
							await handleError("parsing source code definitions", error)
							break
						}
					}
					case "search_files": {
						const relDirPath: string | undefined = block.params.path
						const regex: string | undefined = block.params.regex
						const filePattern: string | undefined = block.params.file_pattern
						const sharedMessageProps: ClineSayTool = {
							tool: "searchFiles",
							path: getReadablePath(cwd, removeClosingTag("path", relDirPath)),
							regex: removeClosingTag("regex", regex),
							filePattern: removeClosingTag("file_pattern", filePattern),
						}
						try {
							if (block.partial) {
								const partialMessage = JSON.stringify({
									...sharedMessageProps,
									content: "",
								} satisfies ClineSayTool)
								await this.ask("tool", partialMessage, block.partial).catch(() => {})
								break
							} else {
								if (!relDirPath) {
									this.consecutiveMistakeCount++
									pushToolResult(await this.sayAndCreateMissingParamError("search_files", "path"))
									break
								}
								if (!regex) {
									this.consecutiveMistakeCount++
									pushToolResult(await this.sayAndCreateMissingParamError("search_files", "regex"))
									break
								}
								this.consecutiveMistakeCount = 0
								const absolutePath = path.resolve(cwd, relDirPath)
								const results = await regexSearchFiles(cwd, absolutePath, regex, filePattern)
								const completeMessage = JSON.stringify({
									...sharedMessageProps,
									content: results,
								} satisfies ClineSayTool)
								const didApprove = await askApproval("tool", completeMessage)
								if (!didApprove) {
									break
								}
								pushToolResult(results)
								break
							}
						} catch (error) {
							await handleError("searching files", error)
							break
						}
					}
					case "browser_action": {
						const action: BrowserAction | undefined = block.params.action as BrowserAction
						const url: string | undefined = block.params.url
						const coordinate: string | undefined = block.params.coordinate
						const text: string | undefined = block.params.text
						if (!action || !browserActions.includes(action)) {
							// checking for action to ensure it is complete and valid
							if (!block.partial) {
								// if the block is complete and we don't have a valid action this is a mistake
								this.consecutiveMistakeCount++
								pushToolResult(await this.sayAndCreateMissingParamError("browser_action", "action"))
								await this.browserSession.closeBrowser()
							}
							break
						}

						try {
							if (block.partial) {
								if (action === "snapshot") {
									// For snapshot, we just show the streaming UI update
									await this.say(
									  "browser_action",
									  JSON.stringify({
										action: "snapshot"
									  } satisfies ClineSayBrowserAction),
									)
								} else if (action === "launch") {
									await this.ask(
										"browser_action_launch",
										removeClosingTag("url", url),
										block.partial
									).catch(() => {})
								} else {
									await this.say(
										"browser_action",
										JSON.stringify({
											action: action as BrowserAction,
											coordinate: removeClosingTag("coordinate", coordinate),
											text: removeClosingTag("text", text),
										} satisfies ClineSayBrowserAction),
										undefined,
										block.partial,
									)
								}
								break
							} else {
								let browserActionResult: BrowserActionResult
								if (action === "snapshot") {
									await this.say("browser_action",JSON.stringify({action: "snapshot"} satisfies ClineSayBrowserAction))
									browserActionResult = await this.browserSession.takeScreenshot(this.isInteractiveMode, this.browserPort)
								} else if (action === "launch") {
									if (!url) {
										if (this.isInteractiveMode) {
											browserActionResult = await this.browserSession.takeScreenshot()
										} else {
											this.consecutiveMistakeCount++
											pushToolResult(await this.sayAndCreateMissingParamError("browser_action", "url"))
											await this.browserSession.closeBrowser()
											break
										}
									} else {
										this.consecutiveMistakeCount = 0
										const didApprove = await askApproval("browser_action_launch", url)
										if (!didApprove) {
											break
										}

										// NOTE: it's okay that we call this message since the partial inspect_site is finished streaming. The only scenario we have to avoid is sending messages WHILE a partial message exists at the end of the messages array. For example the api_req_finished message would interfere with the partial message, so we needed to remove that.
										// await this.say("inspect_site_result", "") // no result, starts the loading spinner waiting for result
										await this.say("browser_action_result", "") // starts loading spinner
										await this.browserSession.launchBrowser(this.isInteractiveMode, this.browserPort)
										browserActionResult = await this.browserSession.navigateToUrl(url)
									}
								} else {
									if (action === "click") {
										if (!coordinate) {
											this.consecutiveMistakeCount++
											pushToolResult(
												await this.sayAndCreateMissingParamError(
													"browser_action",
													"coordinate",
												),
											)
											await this.browserSession.closeBrowser()
											break // can't be within an inner switch
										}
									}
									if (action === "type") {
										if (!text) {
											this.consecutiveMistakeCount++
											pushToolResult(
												await this.sayAndCreateMissingParamError("browser_action", "text"),
											)
											await this.browserSession.closeBrowser()
											break
										}
									}
									this.consecutiveMistakeCount = 0
									await this.say(
										"browser_action",
										JSON.stringify({
											action: action as BrowserAction,
											coordinate,
											text,
										} satisfies ClineSayBrowserAction),
										undefined,
										false,
									)
									switch (action) {
										case "click":
											browserActionResult = await this.browserSession.click(coordinate!)
											break
										case "type":
											browserActionResult = await this.browserSession.type(text!)
											break
										case "scroll_down":
											browserActionResult = await this.browserSession.scrollDown()
											break
										case "scroll_up":
											browserActionResult = await this.browserSession.scrollUp()
											break
										case "close":
											browserActionResult = await this.browserSession.closeBrowser()
											break
									}
								}
								switch (action) {
									case "snapshot": {
										const { screenshot, ...snapshotResult } = browserActionResult
										await this.say("browser_action_result", JSON.stringify(snapshotResult))
										pushToolResult(
											formatResponse.toolResult(
												`The browser action has been executed. The console logs have been captured for your analysis.\n\nConsole logs:\n${
													browserActionResult.logs || "(No new logs)"
												}\n\n(REMEMBER: if you need to proceed to using non-\`browser_action\` tools or launch a new browser, you MUST first close this browser. For example, if after analyzing the logs and screenshot you need to edit a file, you must first close the browser before you can use the write_to_file tool.)`,
												browserActionResult.screenshot ? [browserActionResult.screenshot] : [],
											),
										)
										break
									}	
									case "launch":
									case "click":
									case "type":
									case "scroll_down":
									case "scroll_up":
										await this.say("browser_action_result", JSON.stringify(browserActionResult))
										pushToolResult(
											formatResponse.toolResult(
												`The browser action has been executed. The console logs and screenshot have been captured for your analysis.\n\nConsole logs:\n${
													browserActionResult.logs || "(No new logs)"
												}\n\n(REMEMBER: if you need to proceed to using non-\`browser_action\` tools or launch a new browser, you MUST first close this browser. For example, if after analyzing the logs and screenshot you need to edit a file, you must first close the browser before you can use the write_to_file tool.)`,
												browserActionResult.screenshot ? [browserActionResult.screenshot] : [],
											),
										)
										break
									case "close":
										pushToolResult(
											formatResponse.toolResult(
												`The browser has been closed. You may now proceed to using other tools.`,
											),
										)
										break
								}
								break
							}
						} catch (error) {
							await this.browserSession.closeBrowser() // if any error occurs, the browser session is terminated
							await handleError("executing browser action", error)
							break
						}
					}
					case "execute_command": {
						const command: string | undefined = block.params.command
						try {
							if (block.partial) {
								await this.ask("command", removeClosingTag("command", command), block.partial).catch(
									() => {}
								)
								break
							} else {
								if (!command) {
									this.consecutiveMistakeCount++
									pushToolResult(
										await this.sayAndCreateMissingParamError("execute_command", "command"),
									)
									break
								}
								this.consecutiveMistakeCount = 0

								const didApprove = await askApproval("command", command)
								if (!didApprove) {
									break
								}
								const [userRejected, result] = await this.executeCommandTool(command)
								if (userRejected) {
									this.didRejectTool = true
								}
								pushToolResult(result)
								break
							}
						} catch (error) {
							await handleError("executing command", error)
							break
						}
					}
					case "use_mcp_tool": {
						const server_name: string | undefined = block.params.server_name
						const tool_name: string | undefined = block.params.tool_name
						const mcp_arguments: string | undefined = block.params.arguments
						try {
							if (block.partial) {
								const partialMessage = JSON.stringify({
									type: "use_mcp_tool",
									serverName: removeClosingTag("server_name", server_name),
									toolName: removeClosingTag("tool_name", tool_name),
									arguments: removeClosingTag("arguments", mcp_arguments),
								} satisfies ClineAskUseMcpServer)
								await this.ask("use_mcp_server", partialMessage, block.partial).catch(() => {})
								break
							} else {
								if (!server_name) {
									this.consecutiveMistakeCount++
									pushToolResult(
										await this.sayAndCreateMissingParamError("use_mcp_tool", "server_name"),
									)
									break
								}
								if (!tool_name) {
									this.consecutiveMistakeCount++
									pushToolResult(
										await this.sayAndCreateMissingParamError("use_mcp_tool", "tool_name"),
									)
									break
								}
								// arguments are optional, but if they are provided they must be valid JSON
								// if (!mcp_arguments) {
								// 	this.consecutiveMistakeCount++
								// 	pushToolResult(await this.sayAndCreateMissingParamError("use_mcp_tool", "arguments"))
								// 	break
								// }
								let parsedArguments: Record<string, unknown> | undefined
								if (mcp_arguments) {
									try {
										parsedArguments = JSON.parse(mcp_arguments)
									} catch (error) {
										this.consecutiveMistakeCount++
										await this.say(
											"error",
											`Cline tried to use ${tool_name} with an invalid JSON argument. Retrying...`,
										)
										pushToolResult(
											formatResponse.toolError(
												formatResponse.invalidMcpToolArgumentError(server_name, tool_name),
											),
										)
										break
									}
								}
								this.consecutiveMistakeCount = 0
								const completeMessage = JSON.stringify({
									type: "use_mcp_tool",
									serverName: server_name,
									toolName: tool_name,
									arguments: mcp_arguments,
								} satisfies ClineAskUseMcpServer)
								const didApprove = await askApproval("use_mcp_server", completeMessage)
								if (!didApprove) {
									break
								}
								// now execute the tool
								await this.say("mcp_server_request_started") // same as browser_action_result
								const toolResult = await this.providerRef
									.deref()
									?.mcpHub?.callTool(server_name, tool_name, parsedArguments)

								// TODO: add progress indicator and ability to parse images and non-text responses
								const toolResultPretty =
									(toolResult?.isError ? "Error:\n" : "") +
										toolResult?.content
											.map((item) => {
												if (item.type === "text") {
													return item.text
												}
												if (item.type === "resource") {
													const { blob, ...rest } = item.resource
													return JSON.stringify(rest, null, 2)
												}
												return ""
											})
											.filter(Boolean)
											.join("\n\n") || "(No response)"
								await this.say("mcp_server_response", toolResultPretty)
								pushToolResult(formatResponse.toolResult(toolResultPretty))
								break
							}
						} catch (error) {
							await handleError("executing MCP tool", error)
							break
						}
					}
					case "access_mcp_resource": {
						const server_name: string | undefined = block.params.server_name
						const uri: string | undefined = block.params.uri
						try {
							if (block.partial) {
								const partialMessage = JSON.stringify({
									type: "access_mcp_resource",
									serverName: removeClosingTag("server_name", server_name),
									uri: removeClosingTag("uri", uri),
								} satisfies ClineAskUseMcpServer)
								await this.ask("use_mcp_server", partialMessage, block.partial).catch(() => {})
								break
							} else {
								if (!server_name) {
									this.consecutiveMistakeCount++
									pushToolResult(
										await this.sayAndCreateMissingParamError("access_mcp_resource", "server_name"),
									)
									break
								}
								if (!uri) {
									this.consecutiveMistakeCount++
									pushToolResult(
										await this.sayAndCreateMissingParamError("access_mcp_resource", "uri"),
									)
									break
								}
								this.consecutiveMistakeCount = 0
								const completeMessage = JSON.stringify({
									type: "access_mcp_resource",
									serverName: server_name,
									uri,
								} satisfies ClineAskUseMcpServer)
								const didApprove = await askApproval("use_mcp_server", completeMessage)
								if (!didApprove) {
									break
								}
								// now execute the tool
								await this.say("mcp_server_request_started")
								const resourceResult = await this.providerRef
									.deref()
									?.mcpHub?.readResource(server_name, uri)
								const resourceResultPretty =
									resourceResult?.contents
										.map((item) => {
											if (item.text) {
												return item.text
											}
											return ""
										})
										.filter(Boolean)
										.join("\n\n") || "(Empty response)"
								await this.say("mcp_server_response", resourceResultPretty)
								pushToolResult(formatResponse.toolResult(resourceResultPretty))
								break
							}
						} catch (error) {
							await handleError("accessing MCP resource", error)
							break
						}
					}
					case "ask_followup_question": {
						const question: string | undefined = block.params.question
						try {
							if (block.partial) {
								await this.ask("followup", removeClosingTag("question", question), block.partial).catch(
									() => {},
								)
								break
							} else {
								if (!question) {
									this.consecutiveMistakeCount++
									pushToolResult(
										await this.sayAndCreateMissingParamError("ask_followup_question", "question"),
									)
									break
								}
								this.consecutiveMistakeCount = 0
								const { text, images } = await this.ask("followup", question, false)
								await this.say("user_feedback", text ?? "", images)
								pushToolResult(formatResponse.toolResult(`<answer>\n${text}\n</answer>`, images))
								break
							}
						} catch (error) {
							await handleError("asking question", error)
							break
						}
					}
					case "attempt_completion": {
						/*
						this.consecutiveMistakeCount = 0
						let resultToSend = result
						if (command) {
							await this.say("completion_result", resultToSend)
							// TODO: currently we don't handle if this command fails, it could be useful to let cline know and retry
							const [didUserReject, commandResult] = await this.executeCommand(command, true)
							// if we received non-empty string, the command was rejected or failed
							if (commandResult) {
								return [didUserReject, commandResult]
							}
							resultToSend = ""
						}
						const { response, text, images } = await this.ask("completion_result", resultToSend) // this prompts webview to show 'new task' button, and enable text input (which would be the 'text' here)
						if (response === "yesButtonClicked") {
							return [false, ""] // signals to recursive loop to stop (for now this never happens since yesButtonClicked will trigger a new task)
						}
						await this.say("user_feedback", text ?? "", images)
						return [
						*/
						const result: string | undefined = block.params.result
						const command: string | undefined = block.params.command
						try {
							const lastMessage = this.clineMessages.at(-1)
							if (block.partial) {
								if (command) {
									// the attempt_completion text is done, now we're getting command
									// remove the previous partial attempt_completion ask, replace with say, post state to webview, then stream command

									// const secondLastMessage = this.clineMessages.at(-2)
									if (lastMessage && lastMessage.ask === "command") {
										// update command
										await this.ask(
											"command",
											removeClosingTag("command", command),
											block.partial,
										).catch(() => {})
									} else {
										// last message is completion_result
										// we have command string, which means we have the result as well, so finish it (doesnt have to exist yet)
										await this.say(
											"completion_result",
											removeClosingTag("result", result),
											undefined,
											false,
										)
										await this.ask(
											"command",
											removeClosingTag("command", command),
											block.partial,
										).catch(() => {})
									}
								} else {
									// no command, still outputting partial result
									await this.say(
										"completion_result",
										removeClosingTag("result", result),
										undefined,
										block.partial,
									)
								}
								break
							} else {
								if (!result) {
									this.consecutiveMistakeCount++
									pushToolResult(
										await this.sayAndCreateMissingParamError("attempt_completion", "result"),
									)
									break
								}
								this.consecutiveMistakeCount = 0
					
								let commandResult: ToolResponse | undefined
								if (command) {
									if (lastMessage && lastMessage.ask !== "command") {
										await this.say("completion_result", result, undefined, false)
									}
					
									const didApprove = await askApproval("command", command)
									if (!didApprove) {
										break
									}
									const [userRejected, execCommandResult] = await this.executeCommandTool(command!)
									if (userRejected) {
										this.didRejectTool = true
										pushToolResult(execCommandResult)
										break
									}
									commandResult = execCommandResult
								} else {
									await this.say("completion_result", result, undefined, false)
								}
					
								const { response, text, images } = await this.ask("completion_result", "", false)
								if (response === "yesButtonClicked") {
									pushToolResult("") // signals to recursive loop to stop (for now this never happens since yesButtonClicked will trigger a new task)
									break
								}
								await this.say("user_feedback", text ?? "", images)
					
								const toolResults: (Anthropic.TextBlockParam | Anthropic.ImageBlockParam)[] = []
								if (commandResult) {
									if (typeof commandResult === "string") {
										toolResults.push({ type: "text", text: commandResult })
									} else if (Array.isArray(commandResult)) {
										toolResults.push(...commandResult)
									}
								}
								toolResults.push({
									type: "text",
									text: `The user has provided feedback on the results. Consider their input to continue the task, and then attempt completion again.\n<feedback>\n${text}\n</feedback>`,
								})
								toolResults.push(...formatResponse.imageBlocks(images))
								this.userMessageContent.push({
									type: "text",
									text: `${toolDescription()} Result:`,
								})
								this.userMessageContent.push(...toolResults)
					
								break
							}
						} catch (error) {
							await handleError("inspecting site", error)
							break
						}
					}
				}
				break
		}

		/*
		Seeing out of bounds is fine, it means that the next too call is being built up and ready to add to assistantMessageContent to present. 
		When you see the UI inactive during this, it means that a tool is breaking without presenting any UI. For example the write_to_file tool was breaking when relpath was undefined, and for invalid relpath it never presented UI.
		*/
		this.presentAssistantMessageLocked = false // this needs to be placed here, if not then calling this.presentAssistantMessage below would fail (sometimes) since it's locked
		// NOTE: when tool is rejected, iterator stream is interrupted and it waits for userMessageContentReady to be true. Future calls to present will skip execution since didRejectTool and iterate until contentIndex is set to message length and it sets userMessageContentReady to true itself (instead of preemptively doing it in iterator)
		if (!block.partial || this.didRejectTool || this.didAlreadyUseTool) {
			// block is finished streaming and executing
			if (this.currentStreamingContentIndex === this.assistantMessageContent.length - 1) {
				// its okay that we increment if !didCompleteReadingStream, it'll just return bc out of bounds and as streaming continues it will call presentAssitantMessage if a new block is ready. if streaming is finished then we set userMessageContentReady to true when out of bounds. This gracefully allows the stream to continue on and all potential content blocks be presented.
				// last block is complete and it is finished executing
				this.userMessageContentReady = true // will allow pwaitfor to continue
			}

			// call next block if it exists (if not then read stream will call it when its ready)
			this.currentStreamingContentIndex++ // need to increment regardless, so when read stream calls this function again it will be streaming the next block

			if (this.currentStreamingContentIndex < this.assistantMessageContent.length) {
				// there are already more content blocks to stream, so we'll call this function ourselves
				// await this.presentAssistantContent()

				this.presentAssistantMessage()
				return
			}
		}
		// block is partial, but the read stream may have finished
		if (this.presentAssistantMessageHasPendingUpdates) {
			this.presentAssistantMessage()
		}
	}

	async recursivelyMakeClineRequests(
		userContent: UserContent,
		includeFileDetails: boolean = false,
		isInteractiveMode: boolean = false,
		browserPort?: string
	): Promise<boolean> {
		if (this.presentAssistantMessageHasPendingUpdates) {
			this.presentAssistantMessage()
		}
		
		const state = await this.providerRef.deref()?.getState()
		// Use optional chaining and provide defaults
		this.isInteractiveMode = isInteractiveMode ?? state?.isInteractiveMode ?? false
		this.browserPort = browserPort ?? state?.browserPort ?? "7333"

		// Store interactive mode state
		if (state?.isInteractiveMode !== undefined) {
			this.isInteractiveMode = state.isInteractiveMode
		}

		if (this.abort) {
			throw new Error("Cline instance aborted")
		}
		// Store interactive mode state
		this.isInteractiveMode = isInteractiveMode;

		if (this.consecutiveMistakeCount >= 3) {
			const { response, text, images } = await this.ask(
				"mistake_limit_reached",
				this.api.getModel().id.includes("claude")
					? `This may indicate a failure in his thought process or inability to use a tool properly, which can be mitigated with some user guidance (e.g. "Try breaking down the task into smaller steps").`
					: "Cline uses complex prompts and iterative task execution that may be challenging for less capable models. For best results, it's recommended to use Claude 3.5 Sonnet for its advanced agentic coding capabilities.",
			)
			if (response === "messageResponse") {
				userContent.push(
					...[
						{
							type: "text",
							text: formatResponse.tooManyMistakes(text),
						} as Anthropic.Messages.TextBlockParam,
						...formatResponse.imageBlocks(images),
					],
				)
			}
			this.consecutiveMistakeCount = 0
		}

		// get previous api req's index to check token usage and determine if we need to truncate conversation history
		const previousApiReqIndex = findLastIndex(this.clineMessages, (m) => m.say === "api_req_started")

		// getting verbose details is an expensive operation, it uses globby to top-down build file structure of project which for large projects can take a few seconds
		// for the best UX we show a placeholder api_req_started message with a loading spinner as this happens
		await this.say(
			"api_req_started",
			JSON.stringify({
				request:
					userContent.map((block) => formatContentBlockToMarkdown(block)).join("\n\n") + "\n\nLoading...",
			}),
		)

		const [parsedUserContent, environmentDetails] = await this.loadContext(userContent, includeFileDetails)
		userContent = parsedUserContent
		// add environment details as its own text block, separate from tool results
		userContent.push({ type: "text", text: environmentDetails })

		await this.addToApiConversationHistory({ role: "user", content: userContent })

		// since we sent off a placeholder api_req_started message to update the webview while waiting to actually start the API request (to load potential details for example), we need to update the text of that message
		const lastApiReqIndex = findLastIndex(this.clineMessages, (m) => m.say === "api_req_started")
		this.clineMessages[lastApiReqIndex].text = JSON.stringify({
			request: userContent.map((block) => formatContentBlockToMarkdown(block)).join("\n\n"),
		} satisfies ClineApiReqInfo)
		await this.saveClineMessages()
		await this.providerRef.deref()?.postStateToWebview()

		try {
			let cacheWriteTokens = 0
			let cacheReadTokens = 0
			let inputTokens = 0
			let outputTokens = 0
			let totalCost: number | undefined

			// update api_req_started. we can't use api_req_finished anymore since it's a unique case where it could come after a streaming message (ie in the middle of being updated or executed)
			// fortunately api_req_finished was always parsed out for the gui anyways, so it remains solely for legacy purposes to keep track of prices in tasks from history
			// (it's worth removing a few months from now)
			const updateApiReqMsg = (cancelReason?: ClineApiReqCancelReason, streamingFailedMessage?: string) => {
				this.clineMessages[lastApiReqIndex].text = JSON.stringify({
					...JSON.parse(this.clineMessages[lastApiReqIndex].text || "{}"),
					tokensIn: inputTokens,
					tokensOut: outputTokens,
					cacheWrites: cacheWriteTokens,
					cacheReads: cacheReadTokens,
					cost:
						totalCost ??
						calculateApiCost(
							this.api.getModel().info,
							inputTokens,
							outputTokens,
							cacheWriteTokens,
							cacheReadTokens,
						),
					cancelReason,
					streamingFailedMessage,
				} satisfies ClineApiReqInfo)
			}

			const abortStream = async (cancelReason: ClineApiReqCancelReason, streamingFailedMessage?: string) => {
				if (this.diffViewProvider.isEditing) {
					await this.diffViewProvider.revertChanges() // closes diff view
				}

				// if last message is a partial we need to update and save it
				const lastMessage = this.clineMessages.at(-1)
				if (lastMessage && lastMessage.partial) {
					// lastMessage.ts = Date.now() DO NOT update ts since it is used as a key for virtuoso list
					lastMessage.partial = false
					// instead of streaming partialMessage events, we do a save and post like normal to persist to disk
					console.log("updating partial message", lastMessage)
					// await this.saveClineMessages()
				}

				// Let assistant know their response was interrupted for when task is resumed
				await this.addToApiConversationHistory({
					role: "assistant",
					content: [
						{
							type: "text",
							text:
								assistantMessage +
								`\n\n[${
									cancelReason === "streaming_failed"
										? "Response interrupted by API Error"
										: "Response interrupted by user"
								}]`,
						},
					],
				})

				// update api_req_started to have cancelled and cost, so that we can display the cost of the partial stream
				updateApiReqMsg(cancelReason, streamingFailedMessage)
				await this.saveClineMessages()

				// signals to provider that it can retrieve the saved messages from disk, as abortTask can not be awaited on in nature
				this.didFinishAborting = true
			}

			// reset streaming state
			this.currentStreamingContentIndex = 0
			this.assistantMessageContent = []
			this.didCompleteReadingStream = false
			this.userMessageContent = []
			this.userMessageContentReady = false
			this.didRejectTool = false
			this.didAlreadyUseTool = false
			this.presentAssistantMessageLocked = false
			this.presentAssistantMessageHasPendingUpdates = false
			await this.diffViewProvider.reset()

			const stream = this.attemptApiRequest(previousApiReqIndex) // yields only if the first chunk is successful, otherwise will allow the user to retry the request (most likely due to rate limit error, which gets thrown on the first chunk)
			let assistantMessage = ""
			try {
				for await (const chunk of stream) {
					switch (chunk.type) {
						case "usage":
							inputTokens += chunk.inputTokens
							outputTokens += chunk.outputTokens
							cacheWriteTokens += chunk.cacheWriteTokens ?? 0
							cacheReadTokens += chunk.cacheReadTokens ?? 0
							totalCost = chunk.totalCost
							break
						case "text":
							assistantMessage += chunk.text
							// parse raw assistant message into content blocks
							const prevLength = this.assistantMessageContent.length
							this.assistantMessageContent = parseAssistantMessage(assistantMessage)
							if (this.assistantMessageContent.length > prevLength) {
								this.userMessageContentReady = false // new content we need to present, reset to false in case previous content set this to true
							}
							// present content to user
							this.presentAssistantMessage()
							break
					}

					if (this.abort) {
						console.log("aborting stream...")
						if (!this.abandoned) {
							// only need to gracefully abort if this instance isn't abandoned (sometimes openrouter stream hangs, in which case this would affect future instances of cline)
							await abortStream("user_cancelled")
						}
						break // aborts the stream
					}

					if (this.didRejectTool) {
						// userContent has a tool rejection, so interrupt the assistant's response to present the user's feedback
						assistantMessage += "\n\n[Response interrupted by user feedback]"
						// this.userMessageContentReady = true // instead of setting this premptively, we allow the present iterator to finish and set userMessageContentReady when its ready
						break
					}

					// PREV: we need to let the request finish for openrouter to get generation details
					// UPDATE: it's better UX to interrupt the request at the cost of the api cost not being retrieved
					if (this.didAlreadyUseTool) {
						assistantMessage +=
							"\n\n[Response interrupted by a tool use result. Only one tool may be used at a time and should be placed at the end of the message.]"
						break
					}
				}
			} catch (error) {
				// abandoned happens when extension is no longer waiting for the cline instance to finish aborting (error is thrown here when any function in the for loop throws due to this.abort)
				if (!this.abandoned) {
					this.abortTask() // if the stream failed, there's various states the task could be in (i.e. could have streamed some tools the user may have executed), so we just resort to replicating a cancel task
					await abortStream(
						"streaming_failed",
						error.message ?? JSON.stringify(serializeError(error), null, 2),
					)
					const history = await this.providerRef.deref()?.getTaskWithId(this.taskId)
					if (history) {
						await this.providerRef.deref()?.initClineWithHistoryItem(history.historyItem)
						// await this.providerRef.deref()?.postStateToWebview()
					}
				}
			}

			// need to call here in case the stream was aborted
			if (this.abort) {
				throw new Error("Cline instance aborted")
			}

			this.didCompleteReadingStream = true

			// set any blocks to be complete to allow presentAssistantMessage to finish and set userMessageContentReady to true
			// (could be a text block that had no subsequent tool uses, or a text block at the very end, or an invalid tool use, etc. whatever the case, presentAssistantMessage relies on these blocks either to be completed or the user to reject a block in order to proceed and eventually set userMessageContentReady to true)
			const partialBlocks = this.assistantMessageContent.filter((block) => block.partial)
			partialBlocks.forEach((block) => {
				block.partial = false
			})
			// this.assistantMessageContent.forEach((e) => (e.partial = false)) // cant just do this bc a tool could be in the middle of executing ()
			if (partialBlocks.length > 0) {
				this.presentAssistantMessage() // if there is content to update then it will complete and update this.userMessageContentReady to true, which we pwaitfor before making the next request. all this is really doing is presenting the last partial message that we just set to complete
			}

			updateApiReqMsg()
			await this.saveClineMessages()
			await this.providerRef.deref()?.postStateToWebview()

			// now add to apiconversationhistory
			// need to save assistant responses to file before proceeding to tool use since user can exit at any moment and we wouldn't be able to save the assistant's response
			let didEndLoop = false
			if (assistantMessage.length > 0) {
				await this.addToApiConversationHistory({
					role: "assistant",
					content: [{ type: "text", text: assistantMessage }],
				})

				// NOTE: this comment is here for future reference - this was a workaround for userMessageContent not getting set to true. It was due to it not recursively calling for partial blocks when didRejectTool, so it would get stuck waiting for a partial block to complete before it could continue.
				// in case the content blocks finished
				// it may be the api stream finished after the last parsed content block was executed, so  we are able to detect out of bounds and set userMessageContentReady to true (note you should not call presentAssistantMessage since if the last block is completed it will be presented again)
				// const completeBlocks = this.assistantMessageContent.filter((block) => !block.partial) // if there are any partial blocks after the stream ended we can consider them invalid
				// if (this.currentStreamingContentIndex >= completeBlocks.length) {
				// 	this.userMessageContentReady = true
				// }

				await pWaitFor(() => this.userMessageContentReady)

				// if the model did not tool use, then we need to tell it to either use a tool or attempt_completion
				const didToolUse = this.assistantMessageContent.some((block) => block.type === "tool_use")
				if (!didToolUse) {
					this.userMessageContent.push({
						type: "text",
						text: formatResponse.noToolsUsed(),
					})
					this.consecutiveMistakeCount++
				}

				const recDidEndLoop = await this.recursivelyMakeClineRequests(this.userMessageContent, false, this.isInteractiveMode, browserPort)
				didEndLoop = recDidEndLoop
			} else {
				// if there's no assistant_responses, that means we got no text or tool_use content blocks from API which we should assume is an error
				await this.say(
					"error",
					"Unexpected API Response: The language model did not provide any assistant messages. This may indicate an issue with the API or the model's output.",
				)
				await this.addToApiConversationHistory({
					role: "assistant",
					content: [{ type: "text", text: "Failure: I did not provide a response." }],
				})
			}

			return didEndLoop // will always be false for now
		} catch (error) {
			// this should never happen since the only thing that can throw an error is the attemptApiRequest, which is wrapped in a try catch that sends an ask where if noButtonClicked, will clear current task and destroy this instance. However to avoid unhandled promise rejection, we will end this loop which will end execution of this instance (see startTask)
			return true // needs to be true so parent loop knows to end task
		}
	}

	async loadContext(userContent: UserContent, includeFileDetails: boolean = false) {
		return await Promise.all([
			// Process userContent array, which contains various block types:
			// TextBlockParam, ImageBlockParam, ToolUseBlockParam, and ToolResultBlockParam.
			// We need to apply parseMentions() to:
			// 1. All TextBlockParam's text (first user message with task)
			// 2. ToolResultBlockParam's content/context text arrays if it contains "<feedback>" (see formatToolDeniedFeedback, attemptCompletion, executeCommand, and consecutiveMistakeCount >= 3) or "<answer>" (see askFollowupQuestion), we place all user generated content in these tags so they can effectively be used as markers for when we should parse mentions)
			Promise.all(
				userContent.map(async (block) => {
					if (block.type === "text") {
						return {
							...block,
							text: await parseMentions(block.text, cwd, this.urlContentFetcher),
						}
					} else if (block.type === "tool_result") {
						const isUserMessage = (text: string) => text.includes("<feedback>") || text.includes("<answer>")
						if (typeof block.content === "string" && isUserMessage(block.content)) {
							return {
								...block,
								content: await parseMentions(block.content, cwd, this.urlContentFetcher),
							}
						} else if (Array.isArray(block.content)) {
							const parsedContent = await Promise.all(
								block.content.map(async (contentBlock) => {
									if (contentBlock.type === "text" && isUserMessage(contentBlock.text)) {
										return {
											...contentBlock,
											text: await parseMentions(contentBlock.text, cwd, this.urlContentFetcher),
										}
									}
									return contentBlock
								}),
							)
							return {
								...block,
								content: parsedContent,
							}
						}
					}
					return block
				}),
			),
			this.getEnvironmentDetails(includeFileDetails),
		])
	}

	async getEnvironmentDetails(includeFileDetails: boolean = false) {
		let details = ""

		// It could be useful for cline to know if the user went from one or no file to another between messages, so we always include this context
		details += "\n\n# VSCode Visible Files"
		const visibleFiles = vscode.window.visibleTextEditors
			?.map((editor) => editor.document?.uri?.fsPath)
			.filter(Boolean)
			.map((absolutePath) => path.relative(cwd, absolutePath).toPosix())
			.join("\n")
		if (visibleFiles) {
			details += `\n${visibleFiles}`
		} else {
			details += "\n(No visible files)"
		}

		details += "\n\n# VSCode Open Tabs"
		const openTabs = vscode.window.tabGroups.all
			.flatMap((group) => group.tabs)
			.map((tab) => (tab.input as vscode.TabInputText)?.uri?.fsPath)
			.filter(Boolean)
			.map((absolutePath) => path.relative(cwd, absolutePath).toPosix())
			.join("\n")
		if (openTabs) {
			details += `\n${openTabs}`
		} else {
			details += "\n(No open tabs)"
		}

		const busyTerminals = this.terminalManager.getTerminals(true)
		const inactiveTerminals = this.terminalManager.getTerminals(false)
		// const allTerminals = [...busyTerminals, ...inactiveTerminals]

		if (busyTerminals.length > 0 && this.didEditFile) {
			//  || this.didEditFile
			await delay(300) // delay after saving file to let terminals catch up
		}

		// let terminalWasBusy = false
		if (busyTerminals.length > 0) {
			// wait for terminals to cool down
			// terminalWasBusy = allTerminals.some((t) => this.terminalManager.isProcessHot(t.id))
			await pWaitFor(() => busyTerminals.every((t) => !this.terminalManager.isProcessHot(t.id)), {
				interval: 100,
				timeout: 15_000,
			}).catch(() => {})
		}

		// we want to get diagnostics AFTER terminal cools down for a few reasons: terminal could be scaffolding a project, dev servers (compilers like webpack) will first re-compile and then send diagnostics, etc
		/*
		let diagnosticsDetails = ""
		const diagnostics = await this.diagnosticsMonitor.getCurrentDiagnostics(this.didEditFile || terminalWasBusy) // if cline ran a command (ie npm install) or edited the workspace then wait a bit for updated diagnostics
		for (const [uri, fileDiagnostics] of diagnostics) {
			const problems = fileDiagnostics.filter((d) => d.severity === vscode.DiagnosticSeverity.Error)
			if (problems.length > 0) {
				diagnosticsDetails += `\n## ${path.relative(cwd, uri.fsPath)}`
				for (const diagnostic of problems) {
					// let severity = diagnostic.severity === vscode.DiagnosticSeverity.Error ? "Error" : "Warning"
					const line = diagnostic.range.start.line + 1 // VSCode lines are 0-indexed
					const source = diagnostic.source ? `[${diagnostic.source}] ` : ""
					diagnosticsDetails += `\n- ${source}Line ${line}: ${diagnostic.message}`
				}
			}
		}
		*/
		this.didEditFile = false // reset, this lets us know when to wait for saved files to update terminals

		// waiting for updated diagnostics lets terminal output be the most up-to-date possible
		let terminalDetails = ""
		if (busyTerminals.length > 0) {
			// terminals are cool, let's retrieve their output
			terminalDetails += "\n\n# Actively Running Terminals"
			for (const busyTerminal of busyTerminals) {
				terminalDetails += `\n## Original command: \`${busyTerminal.lastCommand}\``
				const newOutput = this.terminalManager.getUnretrievedOutput(busyTerminal.id)
				if (newOutput) {
					terminalDetails += `\n### New Output\n${newOutput}`
				} else {
					// details += `\n(Still running, no new output)` // don't want to show this right after running the command
				}
			}
		}
		// only show inactive terminals if there's output to show
		if (inactiveTerminals.length > 0) {
			const inactiveTerminalOutputs = new Map<number, string>()
			for (const inactiveTerminal of inactiveTerminals) {
				const newOutput = this.terminalManager.getUnretrievedOutput(inactiveTerminal.id)
				if (newOutput) {
					inactiveTerminalOutputs.set(inactiveTerminal.id, newOutput)
				}
			}
			if (inactiveTerminalOutputs.size > 0) {
				terminalDetails += "\n\n# Inactive Terminals"
				for (const [terminalId, newOutput] of inactiveTerminalOutputs) {
					const inactiveTerminal = inactiveTerminals.find((t) => t.id === terminalId)
					if (inactiveTerminal) {
						terminalDetails += `\n## ${inactiveTerminal.lastCommand}`
						terminalDetails += `\n### New Output\n${newOutput}`
					}
				}
			}
		}

		// details += "\n\n# VSCode Workspace Errors"
		// if (diagnosticsDetails) {
		// 	details += diagnosticsDetails
		// } else {
		// 	details += "\n(No errors detected)"
		// }

		if (terminalDetails) {
			details += terminalDetails
		}

		if (includeFileDetails) {
			details += `\n\n# Current Working Directory (${cwd.toPosix()}) Files\n`
			const isDesktop = arePathsEqual(cwd, path.join(os.homedir(), "Desktop"))
			if (isDesktop) {
				// don't want to immediately access desktop since it would show permission popup
				details += "(Desktop files not shown automatically. Use list_files to explore if needed.)"
			} else {
				const [files, didHitLimit] = await listFiles(cwd, true, 200)
				const result = formatResponse.formatFilesList(cwd, files, didHitLimit)
				details += result
			}
		}

		return `<environment_details>\n${details.trim()}\n</environment_details>`
	}
}<|MERGE_RESOLUTION|>--- conflicted
+++ resolved
@@ -99,12 +99,9 @@
 		apiConfiguration: ApiConfiguration,
 		customInstructions?: string,
 		diffEnabled?: boolean,
-<<<<<<< HEAD
+		debugDiffEnabled?: boolean,
 		isInteractiveMode?: boolean,
 		browserPort?: string,
-=======
-		debugDiffEnabled?: boolean,
->>>>>>> eda682cf
 		task?: string,
 		images?: string[],
 		historyItem?: HistoryItem,
