import delay from "delay"

import { Cline } from "../Cline"
import { ToolUse, AskApproval, HandleError, PushToolResult, RemoveClosingTag } from "../../shared/tools"
import { formatResponse } from "../prompts/responses"
import { defaultModeSlug, getModeBySlug } from "../../shared/modes"

export async function switchModeTool(
	cline: Cline,
	block: ToolUse,
	askApproval: AskApproval,
	handleError: HandleError,
	pushToolResult: PushToolResult,
	removeClosingTag: RemoveClosingTag,
) {
	const mode_slug: string | undefined = block.params.mode_slug
	const reason: string | undefined = block.params.reason

	try {
		if (block.partial) {
			const partialMessage = JSON.stringify({
				tool: "switchMode",
				mode: removeClosingTag("mode_slug", mode_slug),
				reason: removeClosingTag("reason", reason),
			})

			await cline.ask("tool", partialMessage, block.partial).catch(() => {})
			return
		} else {
			if (!mode_slug) {
				cline.consecutiveMistakeCount++
				cline.recordToolError("switch_mode")
				pushToolResult(await cline.sayAndCreateMissingParamError("switch_mode", "mode_slug"))
				return
			}

			cline.consecutiveMistakeCount = 0

			// Verify the mode exists
			const targetMode = getModeBySlug(mode_slug, (await cline.providerRef.deref()?.getState())?.customModes)
<<<<<<< HEAD
			if (!targetMode || targetMode.enabledForSwitching === false) {
=======

			if (!targetMode) {
				cline.recordToolError("switch_mode")
>>>>>>> eeb73c3c
				pushToolResult(formatResponse.toolError(`Invalid mode: ${mode_slug}`))
				return
			}

			// Check if already in requested mode
			const currentMode = (await cline.providerRef.deref()?.getState())?.mode ?? defaultModeSlug

			if (currentMode === mode_slug) {
				cline.recordToolError("switch_mode")
				pushToolResult(`Already in ${targetMode.name} mode.`)
				return
			}

			const completeMessage = JSON.stringify({ tool: "switchMode", mode: mode_slug, reason })
			const didApprove = await askApproval("tool", completeMessage)

			if (!didApprove) {
				return
			}

			// Switch the mode using shared handler
			await cline.providerRef.deref()?.handleModeSwitch(mode_slug)

			pushToolResult(
				`Successfully switched from ${getModeBySlug(currentMode)?.name ?? currentMode} mode to ${
					targetMode.name
				} mode${reason ? ` because: ${reason}` : ""}.`,
			)

			await delay(500) // Delay to allow mode change to take effect before next tool is executed

			return
		}
	} catch (error) {
		await handleError("switching mode", error)
		return
	}
}<|MERGE_RESOLUTION|>--- conflicted
+++ resolved
@@ -38,13 +38,9 @@
 
 			// Verify the mode exists
 			const targetMode = getModeBySlug(mode_slug, (await cline.providerRef.deref()?.getState())?.customModes)
-<<<<<<< HEAD
+
 			if (!targetMode || targetMode.enabledForSwitching === false) {
-=======
-
-			if (!targetMode) {
 				cline.recordToolError("switch_mode")
->>>>>>> eeb73c3c
 				pushToolResult(formatResponse.toolError(`Invalid mode: ${mode_slug}`))
 				return
 			}
