import * as path from "path"

import { Task } from "../task/Task"
import { ClineSayTool } from "../../shared/ExtensionMessage"
import { formatResponse } from "../prompts/responses"
import { listFiles } from "../../services/glob/list-files"
import { getReadablePath } from "../../utils/path"
<<<<<<< HEAD
import { AskApproval, HandleError, PushToolResult, RemoveClosingTag } from "../../shared/tools"
import { ListFilesToolDirective } from "../message-parsing/directives"
=======
import { isPathOutsideWorkspace } from "../../utils/pathUtils"
import { ToolUse, AskApproval, HandleError, PushToolResult, RemoveClosingTag } from "../../shared/tools"
>>>>>>> db334c18

/**
 * Implements the list_files tool.
 *
 * @param cline - The instance of Cline that is executing this tool.
 * @param block - The block of assistant message content that specifies the
 *   parameters for this tool.
 * @param askApproval - A function that asks the user for approval to show a
 *   message.
 * @param handleError - A function that handles an error that occurred while
 *   executing this tool.
 * @param pushToolResult - A function that pushes the result of this tool to the
 *   conversation.
 * @param removeClosingTag - A function that removes a closing tag from a string.
 */

export async function listFilesTool(
	cline: Task,
	block: ListFilesToolDirective,
	askApproval: AskApproval,
	handleError: HandleError,
	pushToolResult: PushToolResult,
	removeClosingTag: RemoveClosingTag,
) {
	const relDirPath: string | undefined = block.params.path
	const recursiveRaw: string | undefined = block.params.recursive
	const recursive = recursiveRaw?.toLowerCase() === "true"

	// Calculate if the path is outside workspace
	const absolutePath = relDirPath ? path.resolve(cline.cwd, relDirPath) : cline.cwd
	const isOutsideWorkspace = isPathOutsideWorkspace(absolutePath)

	const sharedMessageProps: ClineSayTool = {
		tool: !recursive ? "listFilesTopLevel" : "listFilesRecursive",
		path: getReadablePath(cline.cwd, removeClosingTag("path", relDirPath)),
		isOutsideWorkspace,
	}

	try {
		if (block.partial) {
			const partialMessage = JSON.stringify({ ...sharedMessageProps, content: "" } satisfies ClineSayTool)
			await cline.ask("tool", partialMessage, block.partial).catch(() => {})
			return
		} else {
			if (!relDirPath) {
				cline.consecutiveMistakeCount++
				cline.recordToolError("list_files")
				pushToolResult(await cline.sayAndCreateMissingParamError("list_files", "path"))
				return
			}

			cline.consecutiveMistakeCount = 0

			const [files, didHitLimit] = await listFiles(absolutePath, recursive, 200)
			const { showRooIgnoredFiles = true } = (await cline.providerRef.deref()?.getState()) ?? {}

			const result = formatResponse.formatFilesList(
				absolutePath,
				files,
				didHitLimit,
				cline.rooIgnoreController,
				showRooIgnoredFiles,
				cline.rooProtectedController,
			)

			const completeMessage = JSON.stringify({ ...sharedMessageProps, content: result } satisfies ClineSayTool)
			const didApprove = await askApproval("tool", completeMessage)

			if (!didApprove) {
				return
			}

			pushToolResult(result)
		}
	} catch (error) {
		await handleError("listing files", error)
	}
}<|MERGE_RESOLUTION|>--- conflicted
+++ resolved
@@ -5,13 +5,9 @@
 import { formatResponse } from "../prompts/responses"
 import { listFiles } from "../../services/glob/list-files"
 import { getReadablePath } from "../../utils/path"
-<<<<<<< HEAD
 import { AskApproval, HandleError, PushToolResult, RemoveClosingTag } from "../../shared/tools"
 import { ListFilesToolDirective } from "../message-parsing/directives"
-=======
 import { isPathOutsideWorkspace } from "../../utils/pathUtils"
-import { ToolUse, AskApproval, HandleError, PushToolResult, RemoveClosingTag } from "../../shared/tools"
->>>>>>> db334c18
 
 /**
  * Implements the list_files tool.
