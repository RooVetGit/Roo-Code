// npx jest core/webview/__tests__/ClineProvider.test.ts

import Anthropic from "@anthropic-ai/sdk"
import * as vscode from "vscode"
import axios from "axios"

import { type ProviderSettingsEntry, type ClineMessage, ORGANIZATION_ALLOW_ALL } from "@roo-code/types"
import { TelemetryService } from "@roo-code/telemetry"

import { ExtensionMessage, ExtensionState } from "../../../shared/ExtensionMessage"
import { defaultModeSlug } from "../../../shared/modes"
import { experimentDefault } from "../../../shared/experiments"
import { setTtsEnabled } from "../../../utils/tts"
import { ContextProxy } from "../../config/ContextProxy"
import { Task, TaskOptions } from "../../task/Task"

import { ClineProvider } from "../ClineProvider"

// Mock setup must come before imports
jest.mock("../../prompts/sections/custom-instructions")

jest.mock("vscode")

jest.mock("delay")

jest.mock("p-wait-for", () => ({
	__esModule: true,
	default: jest.fn().mockResolvedValue(undefined),
}))

jest.mock("fs/promises", () => ({
	mkdir: jest.fn(),
	writeFile: jest.fn(),
	readFile: jest.fn(),
	unlink: jest.fn(),
	rmdir: jest.fn(),
}))

jest.mock("axios", () => ({
	get: jest.fn().mockResolvedValue({ data: { data: [] } }),
	post: jest.fn(),
}))

jest.mock(
	"@modelcontextprotocol/sdk/types.js",
	() => ({
		CallToolResultSchema: {},
		ListResourcesResultSchema: {},
		ListResourceTemplatesResultSchema: {},
		ListToolsResultSchema: {},
		ReadResourceResultSchema: {},
		ErrorCode: {
			InvalidRequest: "InvalidRequest",
			MethodNotFound: "MethodNotFound",
			InternalError: "InternalError",
		},
		McpError: class McpError extends Error {
			code: string
			constructor(code: string, message: string) {
				super(message)
				this.code = code
				this.name = "McpError"
			}
		},
	}),
	{ virtual: true },
)

jest.mock("../../../services/browser/BrowserSession", () => ({
	BrowserSession: jest.fn().mockImplementation(() => ({
		testConnection: jest.fn().mockImplementation(async (url) => {
			if (url === "http://localhost:9222") {
				return {
					success: true,
					message: "Successfully connected to Chrome",
					endpoint: "ws://localhost:9222/devtools/browser/123",
				}
			} else {
				return {
					success: false,
					message: "Failed to connect to Chrome",
					endpoint: undefined,
				}
			}
		}),
	})),
}))

jest.mock("../../../services/browser/browserDiscovery", () => ({
	discoverChromeHostUrl: jest.fn().mockImplementation(async () => {
		return "http://localhost:9222"
	}),
	tryChromeHostUrl: jest.fn().mockImplementation(async (url) => {
		return url === "http://localhost:9222"
	}),
}))

const mockAddCustomInstructions = jest.fn().mockResolvedValue("Combined instructions")

;(jest.requireMock("../../prompts/sections/custom-instructions") as any).addCustomInstructions =
	mockAddCustomInstructions

jest.mock("delay", () => {
	const delayFn = (_ms: number) => Promise.resolve()
	delayFn.createDelay = () => delayFn
	delayFn.reject = () => Promise.reject(new Error("Delay rejected"))
	delayFn.range = () => Promise.resolve()
	return delayFn
})

// MCP-related modules are mocked once above (lines 87-109).

jest.mock(
	"@modelcontextprotocol/sdk/client/index.js",
	() => ({
		Client: jest.fn().mockImplementation(() => ({
			connect: jest.fn().mockResolvedValue(undefined),
			close: jest.fn().mockResolvedValue(undefined),
			listTools: jest.fn().mockResolvedValue({ tools: [] }),
			callTool: jest.fn().mockResolvedValue({ content: [] }),
		})),
	}),
	{ virtual: true },
)

jest.mock(
	"@modelcontextprotocol/sdk/client/stdio.js",
	() => ({
		StdioClientTransport: jest.fn().mockImplementation(() => ({
			connect: jest.fn().mockResolvedValue(undefined),
			close: jest.fn().mockResolvedValue(undefined),
		})),
	}),
	{ virtual: true },
)

jest.mock("vscode", () => ({
	ExtensionContext: jest.fn(),
	OutputChannel: jest.fn(),
	WebviewView: jest.fn(),
	Uri: {
		joinPath: jest.fn(),
		file: jest.fn(),
	},
	CodeActionKind: {
		QuickFix: { value: "quickfix" },
		RefactorRewrite: { value: "refactor.rewrite" },
	},
	window: {
		showInformationMessage: jest.fn(),
		showErrorMessage: jest.fn(),
	},
	workspace: {
		getConfiguration: jest.fn().mockReturnValue({
			get: jest.fn().mockReturnValue([]),
			update: jest.fn(),
		}),
		onDidChangeConfiguration: jest.fn().mockImplementation(() => ({
			dispose: jest.fn(),
		})),
		onDidSaveTextDocument: jest.fn(() => ({ dispose: jest.fn() })),
		onDidChangeTextDocument: jest.fn(() => ({ dispose: jest.fn() })),
		onDidOpenTextDocument: jest.fn(() => ({ dispose: jest.fn() })),
		onDidCloseTextDocument: jest.fn(() => ({ dispose: jest.fn() })),
	},
	env: {
		uriScheme: "vscode",
		language: "en",
	},
	ExtensionMode: {
		Production: 1,
		Development: 2,
		Test: 3,
	},
}))

jest.mock("../../../utils/tts", () => ({
	setTtsEnabled: jest.fn(),
	setTtsSpeed: jest.fn(),
}))

jest.mock("../../../api", () => ({
	buildApiHandler: jest.fn(),
}))

jest.mock("../../prompts/system", () => ({
	SYSTEM_PROMPT: jest.fn().mockImplementation(async () => "mocked system prompt"),
	codeMode: "code",
}))

jest.mock("../../../integrations/workspace/WorkspaceTracker", () => {
	return jest.fn().mockImplementation(() => ({
		initializeFilePaths: jest.fn(),
		dispose: jest.fn(),
	}))
})

jest.mock("../../task/Task", () => ({
	Task: jest
		.fn()
		.mockImplementation(
			(_provider, _apiConfiguration, _customInstructions, _diffEnabled, _fuzzyMatchThreshold, _task, taskId) => ({
				api: undefined,
				abortTask: jest.fn(),
				handleWebviewAskResponse: jest.fn(),
				clineMessages: [],
				apiConversationHistory: [],
				overwriteClineMessages: jest.fn(),
				overwriteApiConversationHistory: jest.fn(),
				getTaskNumber: jest.fn().mockReturnValue(0),
				setTaskNumber: jest.fn(),
				setParentTask: jest.fn(),
				setRootTask: jest.fn(),
				taskId: taskId || "test-task-id",
			}),
		),
}))

jest.mock("../../../integrations/misc/extract-text", () => ({
	extractTextFromFile: jest.fn().mockImplementation(async (_filePath: string) => {
		const content = "const x = 1;\nconst y = 2;\nconst z = 3;"
		const lines = content.split("\n")
		return lines.map((line, index) => `${index + 1} | ${line}`).join("\n")
	}),
}))

afterAll(() => {
	jest.restoreAllMocks()
})

describe("ClineProvider", () => {
	let defaultTaskOptions: TaskOptions

	let provider: ClineProvider
	let mockContext: vscode.ExtensionContext
	let mockOutputChannel: vscode.OutputChannel
	let mockWebviewView: vscode.WebviewView
	let mockPostMessage: jest.Mock
	let updateGlobalStateSpy: jest.SpyInstance<ClineProvider["contextProxy"]["updateGlobalState"]>

	beforeEach(() => {
		jest.clearAllMocks()

		if (!TelemetryService.hasInstance()) {
			TelemetryService.createInstance([])
		}

		const globalState: Record<string, string | undefined> = {
			mode: "architect",
			currentApiConfigName: "current-config",
		}

		const secrets: Record<string, string | undefined> = {}

		mockContext = {
			extensionPath: "/test/path",
			extensionUri: {} as vscode.Uri,
			globalState: {
				get: jest.fn().mockImplementation((key: string) => globalState[key]),
				update: jest
					.fn()
					.mockImplementation((key: string, value: string | undefined) => (globalState[key] = value)),
				keys: jest.fn().mockImplementation(() => Object.keys(globalState)),
			},
			secrets: {
				get: jest.fn().mockImplementation((key: string) => secrets[key]),
				store: jest.fn().mockImplementation((key: string, value: string | undefined) => (secrets[key] = value)),
				delete: jest.fn().mockImplementation((key: string) => delete secrets[key]),
			},
			subscriptions: [],
			extension: {
				packageJSON: { version: "1.0.0" },
			},
			globalStorageUri: {
				fsPath: "/test/storage/path",
			},
		} as unknown as vscode.ExtensionContext

		// Mock CustomModesManager
		const mockCustomModesManager = {
			updateCustomMode: jest.fn().mockResolvedValue(undefined),
			getCustomModes: jest.fn().mockResolvedValue([]),
			dispose: jest.fn(),
		}

		// Mock output channel
		mockOutputChannel = {
			appendLine: jest.fn(),
			clear: jest.fn(),
			dispose: jest.fn(),
		} as unknown as vscode.OutputChannel

		// Mock webview
		mockPostMessage = jest.fn()

		mockWebviewView = {
			webview: {
				postMessage: mockPostMessage,
				html: "",
				options: {},
				onDidReceiveMessage: jest.fn(),
				asWebviewUri: jest.fn(),
			},
			visible: true,
			onDidDispose: jest.fn().mockImplementation((callback) => {
				callback()
				return { dispose: jest.fn() }
			}),
			onDidChangeVisibility: jest.fn().mockImplementation(() => ({ dispose: jest.fn() })),
		} as unknown as vscode.WebviewView

		provider = new ClineProvider(mockContext, mockOutputChannel, "sidebar", new ContextProxy(mockContext))

		defaultTaskOptions = {
			provider,
			apiConfiguration: {
				apiProvider: "openrouter",
			},
		}

		// @ts-ignore - Access private property for testing
		updateGlobalStateSpy = jest.spyOn(provider.contextProxy, "setValue")

		// @ts-ignore - Accessing private property for testing.
		provider.customModesManager = mockCustomModesManager
	})

	test("constructor initializes correctly", () => {
		expect(provider).toBeInstanceOf(ClineProvider)
		// Since getVisibleInstance returns the last instance where view.visible is true
		// @ts-ignore - accessing private property for testing
		provider.view = mockWebviewView
		expect(ClineProvider.getVisibleInstance()).toBe(provider)
	})

	test("resolveWebviewView sets up webview correctly", async () => {
		await provider.resolveWebviewView(mockWebviewView)

		expect(mockWebviewView.webview.options).toEqual({
			enableScripts: true,
			localResourceRoots: [mockContext.extensionUri],
		})

		expect(mockWebviewView.webview.html).toContain("<!DOCTYPE html>")
	})

	test("resolveWebviewView sets up webview correctly in development mode even if local server is not running", async () => {
		provider = new ClineProvider(
			{ ...mockContext, extensionMode: vscode.ExtensionMode.Development },
			mockOutputChannel,
			"sidebar",
			new ContextProxy(mockContext),
		)
		;(axios.get as jest.Mock).mockRejectedValueOnce(new Error("Network error"))

		await provider.resolveWebviewView(mockWebviewView)

		expect(mockWebviewView.webview.options).toEqual({
			enableScripts: true,
			localResourceRoots: [mockContext.extensionUri],
		})

		expect(mockWebviewView.webview.html).toContain("<!DOCTYPE html>")

		// Verify Content Security Policy contains the necessary PostHog domains
		expect(mockWebviewView.webview.html).toContain(
			"connect-src https://openrouter.ai https://api.requesty.ai https://us.i.posthog.com https://us-assets.i.posthog.com",
		)

		// Extract the script-src directive section and verify required security elements
		const html = mockWebviewView.webview.html
		const scriptSrcMatch = html.match(/script-src[^;]*;/)
		expect(scriptSrcMatch).not.toBeNull()
		expect(scriptSrcMatch![0]).toContain("'nonce-")
		// Verify wasm-unsafe-eval is present for Shiki syntax highlighting
		expect(scriptSrcMatch![0]).toContain("'wasm-unsafe-eval'")
	})

	test("postMessageToWebview sends message to webview", async () => {
		await provider.resolveWebviewView(mockWebviewView)

		const mockState: ExtensionState = {
			version: "1.0.0",
			clineMessages: [],
			taskHistory: [],
			shouldShowAnnouncement: false,
			apiConfiguration: {
				apiProvider: "openrouter",
			},
			customInstructions: undefined,
			alwaysAllowReadOnly: false,
			alwaysAllowReadOnlyOutsideWorkspace: false,
			alwaysAllowWrite: false,
			codebaseIndexConfig: {
				codebaseIndexEnabled: false,
				codebaseIndexQdrantUrl: "",
				codebaseIndexEmbedderProvider: "openai",
				codebaseIndexEmbedderBaseUrl: "",
				codebaseIndexEmbedderModelId: "",
			},
			alwaysAllowWriteOutsideWorkspace: false,
			alwaysAllowExecute: false,
			alwaysAllowBrowser: false,
			alwaysAllowMcp: false,
			uriScheme: "vscode",
			soundEnabled: false,
			ttsEnabled: false,
			diffEnabled: false,
			enableCheckpoints: false,
			writeDelayMs: 1000,
			browserViewportSize: "900x600",
			fuzzyMatchThreshold: 1.0,
			mcpEnabled: true,
			enableMcpServerCreation: false,
			requestDelaySeconds: 5,
			mode: defaultModeSlug,
			customModes: [],
			experiments: experimentDefault,
			maxOpenTabsContext: 20,
			maxWorkspaceFiles: 200,
			browserToolEnabled: true,
			telemetrySetting: "unset",
			showRooIgnoredFiles: true,
			renderContext: "sidebar",
			maxReadFileLine: 500,
<<<<<<< HEAD
			organizationAllowList: ORGANIZATION_ALLOW_ALL,
=======
			autoCondenseContext: true,
>>>>>>> 4cf240f3
			autoCondenseContextPercent: 100,
		}

		const message: ExtensionMessage = {
			type: "state",
			state: mockState,
		}
		await provider.postMessageToWebview(message)

		expect(mockPostMessage).toHaveBeenCalledWith(message)
	})

	test("handles webviewDidLaunch message", async () => {
		await provider.resolveWebviewView(mockWebviewView)

		// Get the message handler from onDidReceiveMessage
		const messageHandler = (mockWebviewView.webview.onDidReceiveMessage as jest.Mock).mock.calls[0][0]

		// Simulate webviewDidLaunch message
		await messageHandler({ type: "webviewDidLaunch" })

		// Should post state and theme to webview
		expect(mockPostMessage).toHaveBeenCalled()
	})

	test("clearTask aborts current task", async () => {
		// Setup Cline instance with auto-mock from the top of the file
		const mockCline = new Task(defaultTaskOptions) // Create a new mocked instance

		// add the mock object to the stack
		await provider.addClineToStack(mockCline)

		// get the stack size before the abort call
		const stackSizeBeforeAbort = provider.getClineStackSize()

		// call the removeClineFromStack method so it will call the current cline abort and remove it from the stack
		await provider.removeClineFromStack()

		// get the stack size after the abort call
		const stackSizeAfterAbort = provider.getClineStackSize()

		// check if the abort method was called
		expect(mockCline.abortTask).toHaveBeenCalled()

		// check if the stack size was decreased
		expect(stackSizeBeforeAbort - stackSizeAfterAbort).toBe(1)
	})

	test("addClineToStack adds multiple Cline instances to the stack", async () => {
		// Setup Cline instance with auto-mock from the top of the file
		const mockCline1 = new Task(defaultTaskOptions) // Create a new mocked instance
		const mockCline2 = new Task(defaultTaskOptions) // Create a new mocked instance
		Object.defineProperty(mockCline1, "taskId", { value: "test-task-id-1", writable: true })
		Object.defineProperty(mockCline2, "taskId", { value: "test-task-id-2", writable: true })

		// add Cline instances to the stack
		await provider.addClineToStack(mockCline1)
		await provider.addClineToStack(mockCline2)

		// verify cline instances were added to the stack
		expect(provider.getClineStackSize()).toBe(2)

		// verify current cline instance is the last one added
		expect(provider.getCurrentCline()).toBe(mockCline2)
	})

	test("getState returns correct initial state", async () => {
		const state = await provider.getState()

		expect(state).toHaveProperty("apiConfiguration")
		expect(state.apiConfiguration).toHaveProperty("apiProvider")
		expect(state).toHaveProperty("customInstructions")
		expect(state).toHaveProperty("alwaysAllowReadOnly")
		expect(state).toHaveProperty("alwaysAllowWrite")
		expect(state).toHaveProperty("alwaysAllowExecute")
		expect(state).toHaveProperty("alwaysAllowBrowser")
		expect(state).toHaveProperty("taskHistory")
		expect(state).toHaveProperty("soundEnabled")
		expect(state).toHaveProperty("ttsEnabled")
		expect(state).toHaveProperty("diffEnabled")
		expect(state).toHaveProperty("writeDelayMs")
	})

	test("language is set to VSCode language", async () => {
		// Mock VSCode language as Spanish
		;(vscode.env as any).language = "pt-BR"

		const state = await provider.getState()
		expect(state.language).toBe("pt-BR")
	})

	test("diffEnabled defaults to true when not set", async () => {
		// Mock globalState.get to return undefined for diffEnabled
		;(mockContext.globalState.get as jest.Mock).mockReturnValue(undefined)

		const state = await provider.getState()

		expect(state.diffEnabled).toBe(true)
	})

	test("writeDelayMs defaults to 1000ms", async () => {
		// Mock globalState.get to return undefined for writeDelayMs
		;(mockContext.globalState.get as jest.Mock).mockImplementation((key: string) =>
			key === "writeDelayMs" ? undefined : null,
		)

		const state = await provider.getState()
		expect(state.writeDelayMs).toBe(1000)
	})

	test("handles writeDelayMs message", async () => {
		await provider.resolveWebviewView(mockWebviewView)
		const messageHandler = (mockWebviewView.webview.onDidReceiveMessage as jest.Mock).mock.calls[0][0]

		await messageHandler({ type: "writeDelayMs", value: 2000 })

		expect(updateGlobalStateSpy).toHaveBeenCalledWith("writeDelayMs", 2000)
		expect(mockContext.globalState.update).toHaveBeenCalledWith("writeDelayMs", 2000)
		expect(mockPostMessage).toHaveBeenCalled()
	})

	test("updates sound utility when sound setting changes", async () => {
		await provider.resolveWebviewView(mockWebviewView)

		// Get the message handler from onDidReceiveMessage
		const messageHandler = (mockWebviewView.webview.onDidReceiveMessage as jest.Mock).mock.calls[0][0]

		// Simulate setting sound to enabled
		await messageHandler({ type: "soundEnabled", bool: true })
		expect(updateGlobalStateSpy).toHaveBeenCalledWith("soundEnabled", true)
		expect(mockContext.globalState.update).toHaveBeenCalledWith("soundEnabled", true)
		expect(mockPostMessage).toHaveBeenCalled()

		// Simulate setting sound to disabled
		await messageHandler({ type: "soundEnabled", bool: false })
		expect(mockContext.globalState.update).toHaveBeenCalledWith("soundEnabled", false)
		expect(mockPostMessage).toHaveBeenCalled()

		// Simulate setting tts to enabled
		await messageHandler({ type: "ttsEnabled", bool: true })
		expect(setTtsEnabled).toHaveBeenCalledWith(true)
		expect(mockContext.globalState.update).toHaveBeenCalledWith("ttsEnabled", true)
		expect(mockPostMessage).toHaveBeenCalled()

		// Simulate setting tts to disabled
		await messageHandler({ type: "ttsEnabled", bool: false })
		expect(setTtsEnabled).toHaveBeenCalledWith(false)
		expect(mockContext.globalState.update).toHaveBeenCalledWith("ttsEnabled", false)
		expect(mockPostMessage).toHaveBeenCalled()
	})

	test("requestDelaySeconds defaults to 10 seconds", async () => {
		// Mock globalState.get to return undefined for requestDelaySeconds
		;(mockContext.globalState.get as jest.Mock).mockImplementation((key: string) => {
			if (key === "requestDelaySeconds") {
				return undefined
			}
			return null
		})

		const state = await provider.getState()
		expect(state.requestDelaySeconds).toBe(10)
	})

	test("alwaysApproveResubmit defaults to false", async () => {
		// Mock globalState.get to return undefined for alwaysApproveResubmit
		;(mockContext.globalState.get as jest.Mock).mockReturnValue(undefined)

		const state = await provider.getState()
		expect(state.alwaysApproveResubmit).toBe(false)
	})

	test("autoCondenseContext defaults to true", async () => {
		// Mock globalState.get to return undefined for autoCondenseContext
		;(mockContext.globalState.get as jest.Mock).mockImplementation((key: string) =>
			key === "autoCondenseContext" ? undefined : null,
		)
		const state = await provider.getState()
		expect(state.autoCondenseContext).toBe(true)
	})

	test("handles autoCondenseContext message", async () => {
		await provider.resolveWebviewView(mockWebviewView)
		const messageHandler = (mockWebviewView.webview.onDidReceiveMessage as jest.Mock).mock.calls[0][0]
		await messageHandler({ type: "autoCondenseContext", bool: false })
		expect(updateGlobalStateSpy).toHaveBeenCalledWith("autoCondenseContext", false)
		expect(mockContext.globalState.update).toHaveBeenCalledWith("autoCondenseContext", false)
		expect(mockPostMessage).toHaveBeenCalled()
	})

	test("autoCondenseContextPercent defaults to 100", async () => {
		// Mock globalState.get to return undefined for autoCondenseContextPercent
		;(mockContext.globalState.get as jest.Mock).mockImplementation((key: string) =>
			key === "autoCondenseContextPercent" ? undefined : null,
		)

		const state = await provider.getState()
		expect(state.autoCondenseContextPercent).toBe(100)
	})

	test("handles autoCondenseContextPercent message", async () => {
		await provider.resolveWebviewView(mockWebviewView)
		const messageHandler = (mockWebviewView.webview.onDidReceiveMessage as jest.Mock).mock.calls[0][0]

		await messageHandler({ type: "autoCondenseContextPercent", value: 75 })

		expect(updateGlobalStateSpy).toHaveBeenCalledWith("autoCondenseContextPercent", 75)
		expect(mockContext.globalState.update).toHaveBeenCalledWith("autoCondenseContextPercent", 75)
		expect(mockPostMessage).toHaveBeenCalled()
	})

	it("loads saved API config when switching modes", async () => {
		await provider.resolveWebviewView(mockWebviewView)
		const messageHandler = (mockWebviewView.webview.onDidReceiveMessage as jest.Mock).mock.calls[0][0]

		const profile: ProviderSettingsEntry = { name: "test-config", id: "test-id", apiProvider: "anthropic" }

		;(provider as any).providerSettingsManager = {
			getModeConfigId: jest.fn().mockResolvedValue("test-id"),
			listConfig: jest.fn().mockResolvedValue([profile]),
			activateProfile: jest.fn().mockResolvedValue(profile),
			setModeConfig: jest.fn(),
		} as any

		// Switch to architect mode
		await messageHandler({ type: "mode", text: "architect" })

		// Should load the saved config for architect mode
		expect(provider.providerSettingsManager.getModeConfigId).toHaveBeenCalledWith("architect")
		expect(provider.providerSettingsManager.activateProfile).toHaveBeenCalledWith({ name: "test-config" })
		expect(mockContext.globalState.update).toHaveBeenCalledWith("currentApiConfigName", "test-config")
	})

	it("saves current config when switching to mode without config", async () => {
		await provider.resolveWebviewView(mockWebviewView)
		const messageHandler = (mockWebviewView.webview.onDidReceiveMessage as jest.Mock).mock.calls[0][0]

		;(provider as any).providerSettingsManager = {
			getModeConfigId: jest.fn().mockResolvedValue(undefined),
			listConfig: jest
				.fn()
				.mockResolvedValue([{ name: "current-config", id: "current-id", apiProvider: "anthropic" }]),
			setModeConfig: jest.fn(),
		} as any

		provider.setValue("currentApiConfigName", "current-config")

		// Switch to architect mode
		await messageHandler({ type: "mode", text: "architect" })

		// Should save current config as default for architect mode
		expect(provider.providerSettingsManager.setModeConfig).toHaveBeenCalledWith("architect", "current-id")
	})

	it("saves config as default for current mode when loading config", async () => {
		await provider.resolveWebviewView(mockWebviewView)
		const messageHandler = (mockWebviewView.webview.onDidReceiveMessage as jest.Mock).mock.calls[0][0]

		const profile: ProviderSettingsEntry = { apiProvider: "anthropic", id: "new-id", name: "new-config" }

		;(provider as any).providerSettingsManager = {
			activateProfile: jest.fn().mockResolvedValue(profile),
			listConfig: jest.fn().mockResolvedValue([profile]),
			setModeConfig: jest.fn(),
			getModeConfigId: jest.fn().mockResolvedValue(undefined),
		} as any

		// First set the mode
		await messageHandler({ type: "mode", text: "architect" })

		// Then load the config
		await messageHandler({ type: "loadApiConfiguration", text: "new-config" })

		// Should save new config as default for architect mode
		expect(provider.providerSettingsManager.setModeConfig).toHaveBeenCalledWith("architect", "new-id")
	})

	it("load API configuration by ID works and updates mode config", async () => {
		await provider.resolveWebviewView(mockWebviewView)
		const messageHandler = (mockWebviewView.webview.onDidReceiveMessage as jest.Mock).mock.calls[0][0]

		const profile: ProviderSettingsEntry = {
			name: "config-by-id",
			id: "config-id-123",
			apiProvider: "anthropic",
		}

		;(provider as any).providerSettingsManager = {
			activateProfile: jest.fn().mockResolvedValue(profile),
			listConfig: jest.fn().mockResolvedValue([profile]),
			setModeConfig: jest.fn(),
			getModeConfigId: jest.fn().mockResolvedValue(undefined),
		} as any

		// First set the mode
		await messageHandler({ type: "mode", text: "architect" })

		// Then load the config by ID
		await messageHandler({ type: "loadApiConfigurationById", text: "config-id-123" })

		// Should save new config as default for architect mode
		expect(provider.providerSettingsManager.setModeConfig).toHaveBeenCalledWith("architect", "config-id-123")

		// Ensure the `activateProfile` method was called with the correct ID
		expect(provider.providerSettingsManager.activateProfile).toHaveBeenCalledWith({ id: "config-id-123" })
	})

	test("handles browserToolEnabled setting", async () => {
		await provider.resolveWebviewView(mockWebviewView)
		const messageHandler = (mockWebviewView.webview.onDidReceiveMessage as jest.Mock).mock.calls[0][0]

		// Test browserToolEnabled
		await messageHandler({ type: "browserToolEnabled", bool: true })
		expect(mockContext.globalState.update).toHaveBeenCalledWith("browserToolEnabled", true)
		expect(mockPostMessage).toHaveBeenCalled()

		// Verify state includes browserToolEnabled
		const state = await provider.getState()
		expect(state).toHaveProperty("browserToolEnabled")
		expect(state.browserToolEnabled).toBe(true) // Default value should be true
	})

	test("handles showRooIgnoredFiles setting", async () => {
		await provider.resolveWebviewView(mockWebviewView)
		const messageHandler = (mockWebviewView.webview.onDidReceiveMessage as jest.Mock).mock.calls[0][0]

		// Default value should be true
		expect((await provider.getState()).showRooIgnoredFiles).toBe(true)

		// Test showRooIgnoredFiles with true
		await messageHandler({ type: "showRooIgnoredFiles", bool: true })
		expect(mockContext.globalState.update).toHaveBeenCalledWith("showRooIgnoredFiles", true)
		expect(mockPostMessage).toHaveBeenCalled()
		expect((await provider.getState()).showRooIgnoredFiles).toBe(true)

		// Test showRooIgnoredFiles with false
		await messageHandler({ type: "showRooIgnoredFiles", bool: false })
		expect(mockContext.globalState.update).toHaveBeenCalledWith("showRooIgnoredFiles", false)
		expect(mockPostMessage).toHaveBeenCalled()
		expect((await provider.getState()).showRooIgnoredFiles).toBe(false)
	})

	test("handles request delay settings messages", async () => {
		await provider.resolveWebviewView(mockWebviewView)
		const messageHandler = (mockWebviewView.webview.onDidReceiveMessage as jest.Mock).mock.calls[0][0]

		// Test alwaysApproveResubmit
		await messageHandler({ type: "alwaysApproveResubmit", bool: true })
		expect(updateGlobalStateSpy).toHaveBeenCalledWith("alwaysApproveResubmit", true)
		expect(mockContext.globalState.update).toHaveBeenCalledWith("alwaysApproveResubmit", true)
		expect(mockPostMessage).toHaveBeenCalled()

		// Test requestDelaySeconds
		await messageHandler({ type: "requestDelaySeconds", value: 10 })
		expect(mockContext.globalState.update).toHaveBeenCalledWith("requestDelaySeconds", 10)
		expect(mockPostMessage).toHaveBeenCalled()
	})

	test("handles updatePrompt message correctly", async () => {
		await provider.resolveWebviewView(mockWebviewView)
		const messageHandler = (mockWebviewView.webview.onDidReceiveMessage as jest.Mock).mock.calls[0][0]

		// Mock existing prompts
		const existingPrompts = {
			code: {
				roleDefinition: "existing code role",
				customInstructions: "existing code prompt",
			},
			architect: {
				roleDefinition: "existing architect role",
				customInstructions: "existing architect prompt",
			},
		}

		provider.setValue("customModePrompts", existingPrompts)

		// Test updating a prompt
		await messageHandler({
			type: "updatePrompt",
			promptMode: "code",
			customPrompt: "new code prompt",
		})

		// Verify state was updated correctly
		expect(mockContext.globalState.update).toHaveBeenCalledWith("customModePrompts", {
			...existingPrompts,
			code: "new code prompt",
		})

		// Verify state was posted to webview
		expect(mockPostMessage).toHaveBeenCalledWith(
			expect.objectContaining({
				type: "state",
				state: expect.objectContaining({
					customModePrompts: {
						...existingPrompts,
						code: "new code prompt",
					},
				}),
			}),
		)
	})

	test("customModePrompts defaults to empty object", async () => {
		// Mock globalState.get to return undefined for customModePrompts
		;(mockContext.globalState.get as jest.Mock).mockImplementation((key: string) => {
			if (key === "customModePrompts") {
				return undefined
			}
			return null
		})

		const state = await provider.getState()
		expect(state.customModePrompts).toEqual({})
	})

	test("handles maxWorkspaceFiles message", async () => {
		await provider.resolveWebviewView(mockWebviewView)
		const messageHandler = (mockWebviewView.webview.onDidReceiveMessage as jest.Mock).mock.calls[0][0]

		await messageHandler({ type: "maxWorkspaceFiles", value: 300 })

		expect(updateGlobalStateSpy).toHaveBeenCalledWith("maxWorkspaceFiles", 300)
		expect(mockContext.globalState.update).toHaveBeenCalledWith("maxWorkspaceFiles", 300)
		expect(mockPostMessage).toHaveBeenCalled()
	})

	test("handles mode-specific custom instructions updates", async () => {
		await provider.resolveWebviewView(mockWebviewView)
		const messageHandler = (mockWebviewView.webview.onDidReceiveMessage as jest.Mock).mock.calls[0][0]

		// Mock existing prompts
		const existingPrompts = {
			code: {
				roleDefinition: "Code role",
				customInstructions: "Old instructions",
			},
		}
		mockContext.globalState.get = jest.fn((key: string) => {
			if (key === "customModePrompts") {
				return existingPrompts
			}
			return undefined
		})

		// Update custom instructions for code mode
		await messageHandler({
			type: "updatePrompt",
			promptMode: "code",
			customPrompt: {
				roleDefinition: "Code role",
				customInstructions: "New instructions",
			},
		})

		// Verify state was updated correctly
		expect(mockContext.globalState.update).toHaveBeenCalledWith("customModePrompts", {
			code: {
				roleDefinition: "Code role",
				customInstructions: "New instructions",
			},
		})
	})

	it("saves mode config when updating API configuration", async () => {
		// Setup mock context with mode and config name
		mockContext = {
			...mockContext,
			globalState: {
				...mockContext.globalState,
				get: jest.fn((key: string) => {
					if (key === "mode") {
						return "code"
					} else if (key === "currentApiConfigName") {
						return "test-config"
					}
					return undefined
				}),
				update: jest.fn(),
				keys: jest.fn().mockReturnValue([]),
			},
		} as unknown as vscode.ExtensionContext

		// Create new provider with updated mock context
		provider = new ClineProvider(mockContext, mockOutputChannel, "sidebar", new ContextProxy(mockContext))
		await provider.resolveWebviewView(mockWebviewView)
		const messageHandler = (mockWebviewView.webview.onDidReceiveMessage as jest.Mock).mock.calls[0][0]

		;(provider as any).providerSettingsManager = {
			listConfig: jest.fn().mockResolvedValue([{ name: "test-config", id: "test-id", apiProvider: "anthropic" }]),
			saveConfig: jest.fn().mockResolvedValue("test-id"),
			setModeConfig: jest.fn(),
		} as any

		// Update API configuration
		await messageHandler({
			type: "upsertApiConfiguration",
			text: "test-config",
			apiConfiguration: { apiProvider: "anthropic" },
		})

		// Should save config as default for current mode
		expect(provider.providerSettingsManager.setModeConfig).toHaveBeenCalledWith("code", "test-id")
	})

	test("file content includes line numbers", async () => {
		const { extractTextFromFile } = require("../../../integrations/misc/extract-text")
		const result = await extractTextFromFile("test.js")
		expect(result).toBe("1 | const x = 1;\n2 | const y = 2;\n3 | const z = 3;")
	})

	describe("deleteMessage", () => {
		beforeEach(async () => {
			// Mock window.showInformationMessage
			;(vscode.window.showInformationMessage as jest.Mock) = jest.fn()
			await provider.resolveWebviewView(mockWebviewView)
		})

		test('handles "Just this message" deletion correctly', async () => {
			// Mock user selecting "Just this message"
			;(vscode.window.showInformationMessage as jest.Mock).mockResolvedValue("confirmation.just_this_message")

			// Setup mock messages
			const mockMessages = [
				{ ts: 1000, type: "say", say: "user_feedback" }, // User message 1
				{ ts: 2000, type: "say", say: "tool" }, // Tool message
				{ ts: 3000, type: "say", say: "text", value: 4000 }, // Message to delete
				{ ts: 4000, type: "say", say: "browser_action" }, // Response to delete
				{ ts: 5000, type: "say", say: "user_feedback" }, // Next user message
				{ ts: 6000, type: "say", say: "user_feedback" }, // Final message
			] as ClineMessage[]

			const mockApiHistory = [
				{ ts: 1000 },
				{ ts: 2000 },
				{ ts: 3000 },
				{ ts: 4000 },
				{ ts: 5000 },
				{ ts: 6000 },
			] as (Anthropic.MessageParam & { ts?: number })[]

			// Setup Task instance with auto-mock from the top of the file
			const mockCline = new Task(defaultTaskOptions) // Create a new mocked instance
			mockCline.clineMessages = mockMessages // Set test-specific messages
			mockCline.apiConversationHistory = mockApiHistory // Set API history
			await provider.addClineToStack(mockCline) // Add the mocked instance to the stack

			// Mock getTaskWithId
			;(provider as any).getTaskWithId = jest.fn().mockResolvedValue({
				historyItem: { id: "test-task-id" },
			})

			// Trigger message deletion
			const messageHandler = (mockWebviewView.webview.onDidReceiveMessage as jest.Mock).mock.calls[0][0]
			await messageHandler({ type: "deleteMessage", value: 4000 })

			// Verify correct messages were kept
			expect(mockCline.overwriteClineMessages).toHaveBeenCalledWith([
				mockMessages[0],
				mockMessages[1],
				mockMessages[4],
				mockMessages[5],
			])

			// Verify correct API messages were kept
			expect(mockCline.overwriteApiConversationHistory).toHaveBeenCalledWith([
				mockApiHistory[0],
				mockApiHistory[1],
				mockApiHistory[4],
				mockApiHistory[5],
			])
		})

		test('handles "This and all subsequent messages" deletion correctly', async () => {
			// Mock user selecting "This and all subsequent messages"
			;(vscode.window.showInformationMessage as jest.Mock).mockResolvedValue("confirmation.this_and_subsequent")

			// Setup mock messages
			const mockMessages = [
				{ ts: 1000, type: "say", say: "user_feedback" },
				{ ts: 2000, type: "say", say: "text", value: 3000 }, // Message to delete
				{ ts: 3000, type: "say", say: "user_feedback" },
				{ ts: 4000, type: "say", say: "user_feedback" },
			] as ClineMessage[]

			const mockApiHistory = [
				{ ts: 1000 },
				{ ts: 2000 },
				{ ts: 3000 },
				{ ts: 4000 },
			] as (Anthropic.MessageParam & {
				ts?: number
			})[]

			// Setup Cline instance with auto-mock from the top of the file
			const mockCline = new Task(defaultTaskOptions) // Create a new mocked instance
			mockCline.clineMessages = mockMessages
			mockCline.apiConversationHistory = mockApiHistory
			await provider.addClineToStack(mockCline)

			// Mock getTaskWithId
			;(provider as any).getTaskWithId = jest.fn().mockResolvedValue({
				historyItem: { id: "test-task-id" },
			})

			// Trigger message deletion
			const messageHandler = (mockWebviewView.webview.onDidReceiveMessage as jest.Mock).mock.calls[0][0]
			await messageHandler({ type: "deleteMessage", value: 3000 })

			// Verify only messages before the deleted message were kept
			expect(mockCline.overwriteClineMessages).toHaveBeenCalledWith([mockMessages[0]])

			// Verify only API messages before the deleted message were kept
			expect(mockCline.overwriteApiConversationHistory).toHaveBeenCalledWith([mockApiHistory[0]])
		})

		test("handles Cancel correctly", async () => {
			// Mock user selecting "Cancel"
			;(vscode.window.showInformationMessage as jest.Mock).mockResolvedValue("Cancel")

			// Setup Cline instance with auto-mock from the top of the file
			const mockCline = new Task(defaultTaskOptions) // Create a new mocked instance
			mockCline.clineMessages = [{ ts: 1000 }, { ts: 2000 }] as ClineMessage[]
			mockCline.apiConversationHistory = [{ ts: 1000 }, { ts: 2000 }] as (Anthropic.MessageParam & {
				ts?: number
			})[]
			await provider.addClineToStack(mockCline)

			// Trigger message deletion
			const messageHandler = (mockWebviewView.webview.onDidReceiveMessage as jest.Mock).mock.calls[0][0]
			await messageHandler({ type: "deleteMessage", value: 2000 })

			// Verify no messages were deleted
			expect(mockCline.overwriteClineMessages).not.toHaveBeenCalled()
			expect(mockCline.overwriteApiConversationHistory).not.toHaveBeenCalled()
		})
	})

	describe("getSystemPrompt", () => {
		beforeEach(async () => {
			mockPostMessage.mockClear()
			await provider.resolveWebviewView(mockWebviewView)
			// Reset and setup mock
			mockAddCustomInstructions.mockClear()
			mockAddCustomInstructions.mockImplementation(
				(modeInstructions: string, globalInstructions: string, _cwd: string) => {
					return Promise.resolve(modeInstructions || globalInstructions || "")
				},
			)
		})

		const getMessageHandler = () => {
			const mockCalls = (mockWebviewView.webview.onDidReceiveMessage as jest.Mock).mock.calls
			expect(mockCalls.length).toBeGreaterThan(0)
			return mockCalls[0][0]
		}

		test("handles mcpEnabled setting correctly", async () => {
			// Mock getState to return mcpEnabled: true
			jest.spyOn(provider, "getState").mockResolvedValue({
				apiConfiguration: {
					apiProvider: "openrouter" as const,
				},
				mcpEnabled: true,
				enableMcpServerCreation: false,
				mode: "code" as const,
				experiments: experimentDefault,
			} as any)

			const handler1 = getMessageHandler()
			expect(typeof handler1).toBe("function")
			await handler1({ type: "getSystemPrompt", mode: "code" })

			// Verify mcpHub is passed when mcpEnabled is true
			expect(mockPostMessage).toHaveBeenCalledWith(
				expect.objectContaining({
					type: "systemPrompt",
					text: expect.any(String),
				}),
			)

			// Mock getState to return mcpEnabled: false
			jest.spyOn(provider, "getState").mockResolvedValue({
				apiConfiguration: {
					apiProvider: "openrouter" as const,
				},
				mcpEnabled: false,
				enableMcpServerCreation: false,
				mode: "code" as const,
				experiments: experimentDefault,
			} as any)

			const handler2 = getMessageHandler()
			await handler2({ type: "getSystemPrompt", mode: "code" })

			// Verify mcpHub is not passed when mcpEnabled is false
			expect(mockPostMessage).toHaveBeenCalledWith(
				expect.objectContaining({
					type: "systemPrompt",
					text: expect.any(String),
				}),
			)
		})

		test("handles errors gracefully", async () => {
			// Mock SYSTEM_PROMPT to throw an error
			const systemPrompt = require("../../prompts/system")
			jest.spyOn(systemPrompt, "SYSTEM_PROMPT").mockRejectedValueOnce(new Error("Test error"))

			const messageHandler = (mockWebviewView.webview.onDidReceiveMessage as jest.Mock).mock.calls[0][0]
			await messageHandler({ type: "getSystemPrompt", mode: "code" })

			expect(vscode.window.showErrorMessage).toHaveBeenCalledWith("errors.get_system_prompt")
		})

		test("uses code mode custom instructions", async () => {
			// Get the mock function
			const mockAddCustomInstructions = (jest.requireMock("../../prompts/sections/custom-instructions") as any)
				.addCustomInstructions

			// Clear any previous calls
			mockAddCustomInstructions.mockClear()

			// Mock SYSTEM_PROMPT
			const systemPromptModule = require("../../prompts/system")
			jest.spyOn(systemPromptModule, "SYSTEM_PROMPT").mockImplementation(async () => {
				await mockAddCustomInstructions("Code mode specific instructions", "", "/mock/path")
				return "mocked system prompt"
			})

			// Trigger getSystemPrompt
			const promptHandler = (mockWebviewView.webview.onDidReceiveMessage as jest.Mock).mock.calls[0][0]
			await promptHandler({ type: "getSystemPrompt" })

			// Verify mock was called with code mode instructions
			expect(mockAddCustomInstructions).toHaveBeenCalledWith(
				"Code mode specific instructions",
				"",
				expect.any(String),
			)
		})

		test("passes diffStrategy and diffEnabled to SYSTEM_PROMPT when previewing", async () => {
			// Mock buildApiHandler to return an API handler with supportsComputerUse: true
			const { buildApiHandler } = require("../../../api")
			;(buildApiHandler as jest.Mock).mockImplementation(() => ({
				getModel: jest.fn().mockReturnValue({
					id: "claude-3-sonnet",
					info: { supportsComputerUse: true },
				}),
			}))

			// Mock getState to return diffEnabled and fuzzyMatchThreshold
			jest.spyOn(provider, "getState").mockResolvedValue({
				apiConfiguration: {
					apiProvider: "openrouter",
					apiModelId: "test-model",
				},
				customModePrompts: {},
				mode: "code",
				enableMcpServerCreation: true,
				mcpEnabled: false,
				browserViewportSize: "900x600",
				diffEnabled: true,
				fuzzyMatchThreshold: 0.8,
				experiments: experimentDefault,
				browserToolEnabled: true,
			} as any)

			// Mock SYSTEM_PROMPT to verify diffStrategy and diffEnabled are passed
			const systemPromptModule = require("../../prompts/system")
			const systemPromptSpy = jest.spyOn(systemPromptModule, "SYSTEM_PROMPT")

			// Trigger getSystemPrompt
			const handler = getMessageHandler()
			await handler({ type: "getSystemPrompt", mode: "code" })

			// Verify SYSTEM_PROMPT was called
			expect(systemPromptSpy).toHaveBeenCalled()

			// Get the actual arguments passed to SYSTEM_PROMPT
			const callArgs = systemPromptSpy.mock.calls[0]

			// Verify key parameters
			expect(callArgs[2]).toBe(true) // supportsComputerUse
			expect(callArgs[3]).toBeUndefined() // mcpHub (disabled)
			expect(callArgs[4]).toHaveProperty("getToolDescription") // diffStrategy
			expect(callArgs[5]).toBe("900x600") // browserViewportSize
			expect(callArgs[6]).toBe("code") // mode
			expect(callArgs[10]).toBe(true) // diffEnabled

			// Run the test again to verify it's consistent
			await handler({ type: "getSystemPrompt", mode: "code" })
			expect(systemPromptSpy).toHaveBeenCalledTimes(2)
		})

		test("passes diffEnabled: false to SYSTEM_PROMPT when diff is disabled", async () => {
			// Setup Task instance with mocked api.getModel()
			const mockCline = new Task(defaultTaskOptions)

			mockCline.api = {
				getModel: jest.fn().mockReturnValue({
					id: "claude-3-sonnet",
					info: { supportsComputerUse: true },
				}),
			} as any

			await provider.addClineToStack(mockCline)

			// Mock getState to return diffEnabled: false
			jest.spyOn(provider, "getState").mockResolvedValue({
				apiConfiguration: {
					apiProvider: "openrouter",
					apiModelId: "test-model",
				},
				customModePrompts: {},
				mode: "code",
				mcpEnabled: false,
				browserViewportSize: "900x600",
				diffEnabled: false,
				fuzzyMatchThreshold: 0.8,
				experiments: experimentDefault,
				enableMcpServerCreation: true,
				browserToolEnabled: true,
			} as any)

			// Mock SYSTEM_PROMPT to verify diffEnabled is passed as false
			const systemPromptModule = require("../../prompts/system")
			const systemPromptSpy = jest.spyOn(systemPromptModule, "SYSTEM_PROMPT")

			// Trigger getSystemPrompt
			const handler = getMessageHandler()
			await handler({ type: "getSystemPrompt", mode: "code" })

			// Verify SYSTEM_PROMPT was called
			expect(systemPromptSpy).toHaveBeenCalled()

			// Get the actual arguments passed to SYSTEM_PROMPT
			const callArgs = systemPromptSpy.mock.calls[0]

			// Verify key parameters
			expect(callArgs[2]).toBe(true) // supportsComputerUse
			expect(callArgs[3]).toBeUndefined() // mcpHub (disabled)
			expect(callArgs[4]).toHaveProperty("getToolDescription") // diffStrategy
			expect(callArgs[5]).toBe("900x600") // browserViewportSize
			expect(callArgs[6]).toBe("code") // mode
			expect(callArgs[10]).toBe(false) // diffEnabled should be true
		})

		test("uses correct mode-specific instructions when mode is specified", async () => {
			// Mock getState to return architect mode instructions
			jest.spyOn(provider, "getState").mockResolvedValue({
				apiConfiguration: {
					apiProvider: "openrouter",
				},
				customModePrompts: {
					architect: { customInstructions: "Architect mode instructions" },
				},
				mode: "architect",
				enableMcpServerCreation: false,
				mcpEnabled: false,
				browserViewportSize: "900x600",
				experiments: experimentDefault,
			} as any)

			// Mock SYSTEM_PROMPT to call addCustomInstructions
			const systemPromptModule = require("../../prompts/system")
			jest.spyOn(systemPromptModule, "SYSTEM_PROMPT").mockImplementation(async () => {
				await mockAddCustomInstructions("Architect mode instructions", "", "/mock/path")
				return "mocked system prompt"
			})

			// Resolve webview and trigger getSystemPrompt
			await provider.resolveWebviewView(mockWebviewView)
			const architectHandler = (mockWebviewView.webview.onDidReceiveMessage as jest.Mock).mock.calls[0][0]
			await architectHandler({ type: "getSystemPrompt" })

			// Verify architect mode instructions were used
			expect(mockAddCustomInstructions).toHaveBeenCalledWith(
				"Architect mode instructions",
				"",
				expect.any(String),
			)
		})

		// Tests for browser tool support
		test("correctly determines model support for computer use without Cline instance", async () => {
			// Mock buildApiHandler to return an API handler with supportsComputerUse: true
			const { buildApiHandler } = require("../../../api")
			;(buildApiHandler as jest.Mock).mockImplementation(() => ({
				getModel: jest.fn().mockReturnValue({
					id: "claude-3-sonnet",
					info: { supportsComputerUse: true },
				}),
			}))

			// Mock SYSTEM_PROMPT to verify supportsComputerUse is passed correctly
			const systemPromptModule = require("../../prompts/system")
			const systemPromptSpy = jest.spyOn(systemPromptModule, "SYSTEM_PROMPT")

			// Mock getState to return browserToolEnabled: true and a mode that supports browser
			jest.spyOn(provider, "getState").mockResolvedValue({
				apiConfiguration: {
					apiProvider: "openrouter",
				},
				browserToolEnabled: true,
				mode: "code", // code mode includes browser tool group
				experiments: experimentDefault,
			} as any)

			// Trigger getSystemPrompt
			const handler = getMessageHandler()
			await handler({ type: "getSystemPrompt", mode: "code" })

			// Verify SYSTEM_PROMPT was called
			expect(systemPromptSpy).toHaveBeenCalled()

			// Get the actual arguments passed to SYSTEM_PROMPT
			const callArgs = systemPromptSpy.mock.calls[0]

			// Verify the supportsComputerUse parameter (3rd parameter, index 2)
			expect(callArgs[2]).toBe(true)
		})

		test("correctly handles when model doesn't support computer use", async () => {
			// Mock buildApiHandler to return an API handler with supportsComputerUse: false
			const { buildApiHandler } = require("../../../api")
			;(buildApiHandler as jest.Mock).mockImplementation(() => ({
				getModel: jest.fn().mockReturnValue({
					id: "non-computer-use-model",
					info: { supportsComputerUse: false },
				}),
			}))

			// Mock SYSTEM_PROMPT to verify supportsComputerUse is passed correctly
			const systemPromptModule = require("../../prompts/system")
			const systemPromptSpy = jest.spyOn(systemPromptModule, "SYSTEM_PROMPT")

			// Mock getState to return browserToolEnabled: true
			jest.spyOn(provider, "getState").mockResolvedValue({
				apiConfiguration: {
					apiProvider: "openrouter",
				},
				browserToolEnabled: true,
				mode: "code",
				experiments: experimentDefault,
			} as any)

			// Trigger getSystemPrompt
			const handler = getMessageHandler()
			await handler({ type: "getSystemPrompt", mode: "code" })

			// Verify SYSTEM_PROMPT was called
			expect(systemPromptSpy).toHaveBeenCalled()

			// Get the actual arguments passed to SYSTEM_PROMPT
			const callArgs = systemPromptSpy.mock.calls[0]

			// Verify the supportsComputerUse parameter (3rd parameter, index 2)
			// Even though browserToolEnabled is true, the model doesn't support it
			expect(callArgs[2]).toBe(false)
		})

		test("correctly handles when browserToolEnabled is false", async () => {
			// Mock buildApiHandler to return an API handler with supportsComputerUse: true
			const { buildApiHandler } = require("../../../api")
			;(buildApiHandler as jest.Mock).mockImplementation(() => ({
				getModel: jest.fn().mockReturnValue({
					id: "claude-3-sonnet",
					info: { supportsComputerUse: true },
				}),
			}))

			// Mock SYSTEM_PROMPT to verify supportsComputerUse is passed correctly
			const systemPromptModule = require("../../prompts/system")
			const systemPromptSpy = jest.spyOn(systemPromptModule, "SYSTEM_PROMPT")

			// Mock getState to return browserToolEnabled: false
			jest.spyOn(provider, "getState").mockResolvedValue({
				apiConfiguration: {
					apiProvider: "openrouter",
				},
				browserToolEnabled: false,
				mode: "code",
				experiments: experimentDefault,
			} as any)

			// Trigger getSystemPrompt
			const handler = getMessageHandler()
			await handler({ type: "getSystemPrompt", mode: "code" })

			// Verify SYSTEM_PROMPT was called
			expect(systemPromptSpy).toHaveBeenCalled()

			// Get the actual arguments passed to SYSTEM_PROMPT
			const callArgs = systemPromptSpy.mock.calls[0]

			// Verify the supportsComputerUse parameter (3rd parameter, index 2)
			// Even though model supports it, browserToolEnabled is false
			expect(callArgs[2]).toBe(false)
		})

		test("correctly handles when mode doesn't include browser tool group", async () => {
			// Mock buildApiHandler to return an API handler with supportsComputerUse: true
			const { buildApiHandler } = require("../../../api")
			;(buildApiHandler as jest.Mock).mockImplementation(() => ({
				getModel: jest.fn().mockReturnValue({
					id: "claude-3-sonnet",
					info: { supportsComputerUse: true },
				}),
			}))

			// Mock SYSTEM_PROMPT to verify supportsComputerUse is passed correctly
			const systemPromptModule = require("../../prompts/system")
			const systemPromptSpy = jest.spyOn(systemPromptModule, "SYSTEM_PROMPT")

			// Mock getState to return a mode that doesn't include browser tool group
			jest.spyOn(provider, "getState").mockResolvedValue({
				apiConfiguration: {
					apiProvider: "openrouter",
				},
				browserToolEnabled: true,
				mode: "custom-mode-without-browser", // Custom mode without browser tool group
				experiments: experimentDefault,
			} as any)

			// Mock getModeBySlug to return a mode without browser tool group
			const modesModule = require("../../../shared/modes")
			jest.spyOn(modesModule, "getModeBySlug").mockReturnValue({
				slug: "custom-mode-without-browser",
				name: "Custom Mode",
				roleDefinition: "Custom role",
				groups: ["read", "edit"], // No browser group
			})

			// Trigger getSystemPrompt
			const handler = getMessageHandler()
			await handler({ type: "getSystemPrompt", mode: "custom-mode-without-browser" })

			// Verify SYSTEM_PROMPT was called
			expect(systemPromptSpy).toHaveBeenCalled()

			// Get the actual arguments passed to SYSTEM_PROMPT
			const callArgs = systemPromptSpy.mock.calls[0]

			// Verify the supportsComputerUse parameter (3rd parameter, index 2)
			// Even though model supports it and browserToolEnabled is true, the mode doesn't include browser tool group
			expect(callArgs[2]).toBe(false)
		})

		test("correctly calculates canUseBrowserTool based on all three conditions", async () => {
			// Mock buildApiHandler
			const { buildApiHandler } = require("../../../api")

			// Mock SYSTEM_PROMPT
			const systemPromptModule = require("../../prompts/system")
			const systemPromptSpy = jest.spyOn(systemPromptModule, "SYSTEM_PROMPT")

			// Mock getModeBySlug
			const modesModule = require("../../../shared/modes")

			// Test all combinations of model support, mode support, and browserToolEnabled
			const testCases = [
				{ modelSupports: true, modeSupports: true, settingEnabled: true, expected: true },
				{ modelSupports: true, modeSupports: true, settingEnabled: false, expected: false },
				{ modelSupports: true, modeSupports: false, settingEnabled: true, expected: false },
				{ modelSupports: false, modeSupports: true, settingEnabled: true, expected: false },
				{ modelSupports: false, modeSupports: false, settingEnabled: false, expected: false },
			]

			for (const testCase of testCases) {
				// Reset mocks
				systemPromptSpy.mockClear()

				// Mock buildApiHandler to return appropriate model support
				;(buildApiHandler as jest.Mock).mockImplementation(() => ({
					getModel: jest.fn().mockReturnValue({
						id: "test-model",
						info: { supportsComputerUse: testCase.modelSupports },
					}),
				}))

				// Mock getModeBySlug to return appropriate mode support
				jest.spyOn(modesModule, "getModeBySlug").mockReturnValue({
					slug: "test-mode",
					name: "Test Mode",
					roleDefinition: "Test role",
					groups: testCase.modeSupports ? ["read", "browser"] : ["read"],
				})

				// Mock getState
				jest.spyOn(provider, "getState").mockResolvedValue({
					apiConfiguration: {
						apiProvider: "openrouter",
					},
					browserToolEnabled: testCase.settingEnabled,
					mode: "test-mode",
					experiments: experimentDefault,
				} as any)

				// Trigger getSystemPrompt
				const handler = getMessageHandler()
				await handler({ type: "getSystemPrompt", mode: "test-mode" })

				// Verify SYSTEM_PROMPT was called
				expect(systemPromptSpy).toHaveBeenCalled()

				// Get the actual arguments passed to SYSTEM_PROMPT
				const callArgs = systemPromptSpy.mock.calls[0]

				// Verify the supportsComputerUse parameter (3rd parameter, index 2)
				expect(callArgs[2]).toBe(testCase.expected)
			}
		})
	})

	describe("handleModeSwitch", () => {
		beforeEach(async () => {
			// Set up webview for each test
			await provider.resolveWebviewView(mockWebviewView)
		})

		it("loads saved API config when switching modes", async () => {
			const profile: ProviderSettingsEntry = {
				name: "saved-config",
				id: "saved-config-id",
				apiProvider: "anthropic",
			}

			;(provider as any).providerSettingsManager = {
				getModeConfigId: jest.fn().mockResolvedValue("saved-config-id"),
				listConfig: jest.fn().mockResolvedValue([profile]),
				activateProfile: jest.fn().mockResolvedValue(profile),
				setModeConfig: jest.fn(),
			} as any

			// Switch to architect mode
			await provider.handleModeSwitch("architect")

			// Verify mode was updated
			expect(mockContext.globalState.update).toHaveBeenCalledWith("mode", "architect")

			// Verify saved config was loaded
			expect(provider.providerSettingsManager.getModeConfigId).toHaveBeenCalledWith("architect")
			expect(provider.providerSettingsManager.activateProfile).toHaveBeenCalledWith({ name: "saved-config" })
			expect(mockContext.globalState.update).toHaveBeenCalledWith("currentApiConfigName", "saved-config")

			// Verify state was posted to webview
			expect(mockPostMessage).toHaveBeenCalledWith(expect.objectContaining({ type: "state" }))
		})

		test("saves current config when switching to mode without config", async () => {
			;(provider as any).providerSettingsManager = {
				getModeConfigId: jest.fn().mockResolvedValue(undefined),
				listConfig: jest
					.fn()
					.mockResolvedValue([{ name: "current-config", id: "current-id", apiProvider: "anthropic" }]),
				setModeConfig: jest.fn(),
			} as any

			// Mock the ContextProxy's getValue method to return the current config name
			const contextProxy = (provider as any).contextProxy
			const getValueSpy = jest.spyOn(contextProxy, "getValue")
			getValueSpy.mockImplementation((key: any) => {
				if (key === "currentApiConfigName") return "current-config"
				return undefined
			})

			// Switch to architect mode
			await provider.handleModeSwitch("architect")

			// Verify mode was updated
			expect(mockContext.globalState.update).toHaveBeenCalledWith("mode", "architect")

			// Verify current config was saved as default for new mode
			expect(provider.providerSettingsManager.setModeConfig).toHaveBeenCalledWith("architect", "current-id")

			// Verify state was posted to webview
			expect(mockPostMessage).toHaveBeenCalledWith(expect.objectContaining({ type: "state" }))
		})
	})

	describe("updateCustomMode", () => {
		test("updates both file and state when updating custom mode", async () => {
			await provider.resolveWebviewView(mockWebviewView)
			const messageHandler = (mockWebviewView.webview.onDidReceiveMessage as jest.Mock).mock.calls[0][0]

			// Mock CustomModesManager methods
			;(provider as any).customModesManager = {
				updateCustomMode: jest.fn().mockResolvedValue(undefined),
				getCustomModes: jest.fn().mockResolvedValue([
					{
						slug: "test-mode",
						name: "Test Mode",
						roleDefinition: "Updated role definition",
						groups: ["read"] as const,
					},
				]),
				dispose: jest.fn(),
			} as any

			// Test updating a custom mode
			await messageHandler({
				type: "updateCustomMode",
				modeConfig: {
					slug: "test-mode",
					name: "Test Mode",
					roleDefinition: "Updated role definition",
					groups: ["read"] as const,
				},
			})

			// Verify CustomModesManager.updateCustomMode was called
			expect(provider.customModesManager.updateCustomMode).toHaveBeenCalledWith(
				"test-mode",
				expect.objectContaining({
					slug: "test-mode",
					roleDefinition: "Updated role definition",
				}),
			)

			// Verify state was updated
			expect(mockContext.globalState.update).toHaveBeenCalledWith("customModes", [
				{ groups: ["read"], name: "Test Mode", roleDefinition: "Updated role definition", slug: "test-mode" },
			])

			// Verify state was posted to webview
			// Verify state was posted to webview with correct format
			expect(mockPostMessage).toHaveBeenCalledWith(
				expect.objectContaining({
					type: "state",
					state: expect.objectContaining({
						customModes: [
							expect.objectContaining({
								slug: "test-mode",
								roleDefinition: "Updated role definition",
							}),
						],
					}),
				}),
			)
		})
	})

	describe("upsertApiConfiguration", () => {
		test("handles error in upsertApiConfiguration gracefully", async () => {
			await provider.resolveWebviewView(mockWebviewView)
			const messageHandler = (mockWebviewView.webview.onDidReceiveMessage as jest.Mock).mock.calls[0][0]

			;(provider as any).providerSettingsManager = {
				setModeConfig: jest.fn().mockRejectedValue(new Error("Failed to update mode config")),
				listConfig: jest
					.fn()
					.mockResolvedValue([{ name: "test-config", id: "test-id", apiProvider: "anthropic" }]),
			} as any

			// Mock getState to provide necessary data
			jest.spyOn(provider, "getState").mockResolvedValue({
				mode: "code",
				currentApiConfigName: "test-config",
			} as any)

			// Trigger upsertApiConfiguration
			await messageHandler({
				type: "upsertApiConfiguration",
				text: "test-config",
				apiConfiguration: { apiProvider: "anthropic", apiKey: "test-key" },
			})

			// Verify error was logged and user was notified
			expect(mockOutputChannel.appendLine).toHaveBeenCalledWith(
				expect.stringContaining("Error create new api configuration"),
			)
			expect(vscode.window.showErrorMessage).toHaveBeenCalledWith("errors.create_api_config")
		})

		test("handles successful upsertApiConfiguration", async () => {
			await provider.resolveWebviewView(mockWebviewView)
			const messageHandler = (mockWebviewView.webview.onDidReceiveMessage as jest.Mock).mock.calls[0][0]

			;(provider as any).providerSettingsManager = {
				setModeConfig: jest.fn(),
				saveConfig: jest.fn().mockResolvedValue(undefined),
				listConfig: jest
					.fn()
					.mockResolvedValue([{ name: "test-config", id: "test-id", apiProvider: "anthropic" }]),
			} as any

			const testApiConfig = {
				apiProvider: "anthropic" as const,
				apiKey: "test-key",
			}

			// Trigger upsertApiConfiguration
			await messageHandler({
				type: "upsertApiConfiguration",
				text: "test-config",
				apiConfiguration: testApiConfig,
			})

			// Verify config was saved
			expect(provider.providerSettingsManager.saveConfig).toHaveBeenCalledWith("test-config", testApiConfig)

			// Verify state updates
			expect(mockContext.globalState.update).toHaveBeenCalledWith("listApiConfigMeta", [
				{ name: "test-config", id: "test-id", apiProvider: "anthropic" },
			])
			expect(mockContext.globalState.update).toHaveBeenCalledWith("currentApiConfigName", "test-config")

			// Verify state was posted to webview
			expect(mockPostMessage).toHaveBeenCalledWith(expect.objectContaining({ type: "state" }))
		})

		test("handles buildApiHandler error in updateApiConfiguration", async () => {
			await provider.resolveWebviewView(mockWebviewView)
			const messageHandler = (mockWebviewView.webview.onDidReceiveMessage as jest.Mock).mock.calls[0][0]

			// Mock buildApiHandler to throw an error
			const { buildApiHandler } = require("../../../api")

			;(buildApiHandler as jest.Mock).mockImplementationOnce(() => {
				throw new Error("API handler error")
			})
			;(provider as any).providerSettingsManager = {
				setModeConfig: jest.fn(),
				saveConfig: jest.fn().mockResolvedValue(undefined),
				listConfig: jest
					.fn()
					.mockResolvedValue([{ name: "test-config", id: "test-id", apiProvider: "anthropic" }]),
			} as any

			// Setup Task instance with auto-mock from the top of the file
			const mockCline = new Task(defaultTaskOptions) // Create a new mocked instance
			await provider.addClineToStack(mockCline)

			const testApiConfig = {
				apiProvider: "anthropic" as const,
				apiKey: "test-key",
			}

			// Trigger upsertApiConfiguration
			await messageHandler({
				type: "upsertApiConfiguration",
				text: "test-config",
				apiConfiguration: testApiConfig,
			})

			// Verify error handling
			expect(mockOutputChannel.appendLine).toHaveBeenCalledWith(
				expect.stringContaining("Error create new api configuration"),
			)
			expect(vscode.window.showErrorMessage).toHaveBeenCalledWith("errors.create_api_config")

			// Verify state was still updated
			expect(mockContext.globalState.update).toHaveBeenCalledWith("listApiConfigMeta", [
				{ name: "test-config", id: "test-id", apiProvider: "anthropic" },
			])
			expect(mockContext.globalState.update).toHaveBeenCalledWith("currentApiConfigName", "test-config")
		})

		test("handles successful saveApiConfiguration", async () => {
			await provider.resolveWebviewView(mockWebviewView)
			const messageHandler = (mockWebviewView.webview.onDidReceiveMessage as jest.Mock).mock.calls[0][0]

			;(provider as any).providerSettingsManager = {
				setModeConfig: jest.fn(),
				saveConfig: jest.fn().mockResolvedValue(undefined),
				listConfig: jest
					.fn()
					.mockResolvedValue([{ name: "test-config", id: "test-id", apiProvider: "anthropic" }]),
			} as any

			const testApiConfig = {
				apiProvider: "anthropic" as const,
				apiKey: "test-key",
			}

			// Trigger upsertApiConfiguration
			await messageHandler({
				type: "saveApiConfiguration",
				text: "test-config",
				apiConfiguration: testApiConfig,
			})

			// Verify config was saved
			expect(provider.providerSettingsManager.saveConfig).toHaveBeenCalledWith("test-config", testApiConfig)

			// Verify state updates
			expect(mockContext.globalState.update).toHaveBeenCalledWith("listApiConfigMeta", [
				{ name: "test-config", id: "test-id", apiProvider: "anthropic" },
			])
			expect(updateGlobalStateSpy).toHaveBeenCalledWith("listApiConfigMeta", [
				{ name: "test-config", id: "test-id", apiProvider: "anthropic" },
			])
		})
	})

	describe("browser connection features", () => {
		beforeEach(async () => {
			// Reset mocks
			jest.clearAllMocks()
			await provider.resolveWebviewView(mockWebviewView)
		})

		// Mock BrowserSession and discoverChromeInstances
		jest.mock("../../../services/browser/BrowserSession", () => ({
			BrowserSession: jest.fn().mockImplementation(() => ({
				testConnection: jest.fn().mockImplementation(async (url) => {
					if (url === "http://localhost:9222") {
						return {
							success: true,
							message: "Successfully connected to Chrome",
							endpoint: "ws://localhost:9222/devtools/browser/123",
						}
					} else {
						return {
							success: false,
							message: "Failed to connect to Chrome",
							endpoint: undefined,
						}
					}
				}),
			})),
		}))

		jest.mock("../../../services/browser/browserDiscovery", () => ({
			discoverChromeInstances: jest.fn().mockImplementation(async () => {
				return "http://localhost:9222"
			}),
		}))

		test("handles testBrowserConnection with provided URL", async () => {
			// Get the message handler
			const messageHandler = (mockWebviewView.webview.onDidReceiveMessage as jest.Mock).mock.calls[0][0]

			// Test with valid URL
			await messageHandler({
				type: "testBrowserConnection",
				text: "http://localhost:9222",
			})

			// Verify postMessage was called with success result
			expect(mockPostMessage).toHaveBeenCalledWith(
				expect.objectContaining({
					type: "browserConnectionResult",
					success: true,
					text: expect.stringContaining("Successfully connected to Chrome"),
				}),
			)

			// Reset mock
			mockPostMessage.mockClear()

			// Test with invalid URL
			await messageHandler({
				type: "testBrowserConnection",
				text: "http://inlocalhost:9222",
			})

			// Verify postMessage was called with failure result
			expect(mockPostMessage).toHaveBeenCalledWith(
				expect.objectContaining({
					type: "browserConnectionResult",
					success: false,
					text: expect.stringContaining("Failed to connect to Chrome"),
				}),
			)
		})

		test("handles testBrowserConnection with auto-discovery", async () => {
			// Get the message handler
			const messageHandler = (mockWebviewView.webview.onDidReceiveMessage as jest.Mock).mock.calls[0][0]

			// Test auto-discovery (no URL provided)
			await messageHandler({
				type: "testBrowserConnection",
			})

			// Verify discoverChromeHostUrl was called
			const { discoverChromeHostUrl } = require("../../../services/browser/browserDiscovery")
			expect(discoverChromeHostUrl).toHaveBeenCalled()

			// Verify postMessage was called with success result
			expect(mockPostMessage).toHaveBeenCalledWith(
				expect.objectContaining({
					type: "browserConnectionResult",
					success: true,
					text: expect.stringContaining("Auto-discovered and tested connection to Chrome"),
				}),
			)
		})
	})
})

describe("Project MCP Settings", () => {
	let provider: ClineProvider
	let mockContext: vscode.ExtensionContext
	let mockOutputChannel: vscode.OutputChannel
	let mockWebviewView: vscode.WebviewView
	let mockPostMessage: jest.Mock

	beforeEach(() => {
		jest.clearAllMocks()

		mockContext = {
			extensionPath: "/test/path",
			extensionUri: {} as vscode.Uri,
			globalState: {
				get: jest.fn(),
				update: jest.fn(),
				keys: jest.fn().mockReturnValue([]),
			},
			secrets: {
				get: jest.fn(),
				store: jest.fn(),
				delete: jest.fn(),
			},
			subscriptions: [],
			extension: {
				packageJSON: { version: "1.0.0" },
			},
			globalStorageUri: {
				fsPath: "/test/storage/path",
			},
		} as unknown as vscode.ExtensionContext

		mockOutputChannel = {
			appendLine: jest.fn(),
			clear: jest.fn(),
			dispose: jest.fn(),
		} as unknown as vscode.OutputChannel

		mockPostMessage = jest.fn()
		mockWebviewView = {
			webview: {
				postMessage: mockPostMessage,
				html: "",
				options: {},
				onDidReceiveMessage: jest.fn(),
				asWebviewUri: jest.fn(),
			},
			visible: true,
			onDidDispose: jest.fn(),
			onDidChangeVisibility: jest.fn(),
		} as unknown as vscode.WebviewView

		provider = new ClineProvider(mockContext, mockOutputChannel, "sidebar", new ContextProxy(mockContext))
	})

	test("handles openProjectMcpSettings message", async () => {
		await provider.resolveWebviewView(mockWebviewView)
		const messageHandler = (mockWebviewView.webview.onDidReceiveMessage as jest.Mock).mock.calls[0][0]

		// Mock workspace folders
		;(vscode.workspace as any).workspaceFolders = [{ uri: { fsPath: "/test/workspace" } }]

		// Mock fs functions
		const fs = require("fs/promises")
		fs.mkdir.mockResolvedValue(undefined)
		fs.writeFile.mockResolvedValue(undefined)

		// Trigger openProjectMcpSettings
		await messageHandler({
			type: "openProjectMcpSettings",
		})

		// Verify directory was created
		expect(fs.mkdir).toHaveBeenCalledWith(
			expect.stringContaining(".roo"),
			expect.objectContaining({ recursive: true }),
		)

		// Verify file was created with default content
		expect(fs.writeFile).toHaveBeenCalledWith(
			expect.stringContaining("mcp.json"),
			JSON.stringify({ mcpServers: {} }, null, 2),
		)
	})

	test("handles openProjectMcpSettings when workspace is not open", async () => {
		await provider.resolveWebviewView(mockWebviewView)
		const messageHandler = (mockWebviewView.webview.onDidReceiveMessage as jest.Mock).mock.calls[0][0]

		// Mock no workspace folders
		;(vscode.workspace as any).workspaceFolders = []

		// Trigger openProjectMcpSettings
		await messageHandler({ type: "openProjectMcpSettings" })

		// Verify error message was shown
		expect(vscode.window.showErrorMessage).toHaveBeenCalledWith("errors.no_workspace")
	})

	test.skip("handles openProjectMcpSettings file creation error", async () => {
		await provider.resolveWebviewView(mockWebviewView)
		const messageHandler = (mockWebviewView.webview.onDidReceiveMessage as jest.Mock).mock.calls[0][0]

		// Mock workspace folders
		;(vscode.workspace as any).workspaceFolders = [{ uri: { fsPath: "/test/workspace" } }]

		// Mock fs functions to fail
		const fs = require("fs/promises")
		fs.mkdir.mockRejectedValue(new Error("Failed to create directory"))

		// Trigger openProjectMcpSettings
		await messageHandler({
			type: "openProjectMcpSettings",
		})

		// Verify error message was shown
		expect(vscode.window.showErrorMessage).toHaveBeenCalledWith(
			expect.stringContaining("Failed to create or open .roo/mcp.json"),
		)
	})
})

describe.skip("ContextProxy integration", () => {
	let provider: ClineProvider
	let mockContext: vscode.ExtensionContext
	let mockOutputChannel: vscode.OutputChannel
	let mockContextProxy: any

	beforeEach(() => {
		// Reset mocks
		jest.clearAllMocks()

		// Setup basic mocks
		mockContext = {
			globalState: {
				get: jest.fn(),
				update: jest.fn(),
				keys: jest.fn().mockReturnValue([]),
			},
			secrets: { get: jest.fn(), store: jest.fn(), delete: jest.fn() },
			extensionUri: {} as vscode.Uri,
			globalStorageUri: { fsPath: "/test/path" },
			extension: { packageJSON: { version: "1.0.0" } },
		} as unknown as vscode.ExtensionContext

		mockOutputChannel = { appendLine: jest.fn() } as unknown as vscode.OutputChannel
		mockContextProxy = new ContextProxy(mockContext)
		provider = new ClineProvider(mockContext, mockOutputChannel, "sidebar", mockContextProxy)
	})

	test("updateGlobalState uses contextProxy", async () => {
		await provider.setValue("currentApiConfigName", "testValue")
		expect(mockContextProxy.updateGlobalState).toHaveBeenCalledWith("currentApiConfigName", "testValue")
	})

	test("getGlobalState uses contextProxy", async () => {
		mockContextProxy.getGlobalState.mockResolvedValueOnce("testValue")
		const result = await provider.getValue("currentApiConfigName")
		expect(mockContextProxy.getGlobalState).toHaveBeenCalledWith("currentApiConfigName")
		expect(result).toBe("testValue")
	})

	test("storeSecret uses contextProxy", async () => {
		await provider.setValue("apiKey", "test-secret")
		expect(mockContextProxy.storeSecret).toHaveBeenCalledWith("apiKey", "test-secret")
	})

	test("contextProxy methods are available", () => {
		// Verify the contextProxy has all the required methods
		expect(mockContextProxy.getGlobalState).toBeDefined()
		expect(mockContextProxy.updateGlobalState).toBeDefined()
		expect(mockContextProxy.storeSecret).toBeDefined()
		expect(mockContextProxy.setValue).toBeDefined()
		expect(mockContextProxy.setValues).toBeDefined()
	})
})

describe("getTelemetryProperties", () => {
	let defaultTaskOptions: TaskOptions
	let provider: ClineProvider
	let mockContext: vscode.ExtensionContext
	let mockOutputChannel: vscode.OutputChannel
	let mockCline: any

	beforeEach(() => {
		// Reset mocks
		jest.clearAllMocks()

		// Setup basic mocks
		mockContext = {
			globalState: {
				get: jest.fn().mockImplementation((key: string) => {
					if (key === "mode") return "code"
					if (key === "apiProvider") return "anthropic"
					return undefined
				}),
				update: jest.fn(),
				keys: jest.fn().mockReturnValue([]),
			},
			secrets: { get: jest.fn(), store: jest.fn(), delete: jest.fn() },
			extensionUri: {} as vscode.Uri,
			globalStorageUri: { fsPath: "/test/path" },
			extension: { packageJSON: { version: "1.0.0" } },
		} as unknown as vscode.ExtensionContext

		mockOutputChannel = { appendLine: jest.fn() } as unknown as vscode.OutputChannel
		provider = new ClineProvider(mockContext, mockOutputChannel, "sidebar", new ContextProxy(mockContext))

		defaultTaskOptions = {
			provider,
			apiConfiguration: {
				apiProvider: "openrouter",
			},
		}

		// Setup Task instance with mocked getModel method
		mockCline = new Task(defaultTaskOptions)
		mockCline.api = {
			getModel: jest.fn().mockReturnValue({
				id: "claude-sonnet-4-20250514",
				info: { contextWindow: 200000 },
			}),
		}
	})

	test("includes basic properties in telemetry", async () => {
		const properties = await provider.getTelemetryProperties()

		expect(properties).toHaveProperty("vscodeVersion")
		expect(properties).toHaveProperty("platform")
		expect(properties).toHaveProperty("appVersion", "1.0.0")
	})

	test("includes model ID from current Cline instance if available", async () => {
		// Add mock Cline to stack
		await provider.addClineToStack(mockCline)

		const properties = await provider.getTelemetryProperties()

		expect(properties).toHaveProperty("modelId", "claude-sonnet-4-20250514")
	})
})

// Mock getModels for router model tests
jest.mock("../../../api/providers/fetchers/modelCache", () => ({
	getModels: jest.fn(),
	flushModels: jest.fn(),
}))

describe("ClineProvider - Router Models", () => {
	let provider: ClineProvider
	let mockContext: vscode.ExtensionContext
	let mockOutputChannel: vscode.OutputChannel
	let mockWebviewView: vscode.WebviewView
	let mockPostMessage: jest.Mock

	beforeEach(() => {
		jest.clearAllMocks()

		const globalState: Record<string, string | undefined> = {}
		const secrets: Record<string, string | undefined> = {}

		mockContext = {
			extensionPath: "/test/path",
			extensionUri: {} as vscode.Uri,
			globalState: {
				get: jest.fn().mockImplementation((key: string) => globalState[key]),
				update: jest
					.fn()
					.mockImplementation((key: string, value: string | undefined) => (globalState[key] = value)),
				keys: jest.fn().mockImplementation(() => Object.keys(globalState)),
			},
			secrets: {
				get: jest.fn().mockImplementation((key: string) => secrets[key]),
				store: jest.fn().mockImplementation((key: string, value: string | undefined) => (secrets[key] = value)),
				delete: jest.fn().mockImplementation((key: string) => delete secrets[key]),
			},
			subscriptions: [],
			extension: {
				packageJSON: { version: "1.0.0" },
			},
			globalStorageUri: {
				fsPath: "/test/storage/path",
			},
		} as unknown as vscode.ExtensionContext

		mockOutputChannel = {
			appendLine: jest.fn(),
			clear: jest.fn(),
			dispose: jest.fn(),
		} as unknown as vscode.OutputChannel

		mockPostMessage = jest.fn()
		mockWebviewView = {
			webview: {
				postMessage: mockPostMessage,
				html: "",
				options: {},
				onDidReceiveMessage: jest.fn(),
				asWebviewUri: jest.fn(),
			},
			visible: true,
			onDidDispose: jest.fn().mockImplementation((callback) => {
				callback()
				return { dispose: jest.fn() }
			}),
			onDidChangeVisibility: jest.fn().mockImplementation(() => ({ dispose: jest.fn() })),
		} as unknown as vscode.WebviewView

		provider = new ClineProvider(mockContext, mockOutputChannel, "sidebar", new ContextProxy(mockContext))
	})

	test("handles requestRouterModels with successful responses", async () => {
		await provider.resolveWebviewView(mockWebviewView)
		const messageHandler = (mockWebviewView.webview.onDidReceiveMessage as jest.Mock).mock.calls[0][0]

		// Mock getState to return API configuration
		jest.spyOn(provider, "getState").mockResolvedValue({
			apiConfiguration: {
				openRouterApiKey: "openrouter-key",
				requestyApiKey: "requesty-key",
				glamaApiKey: "glama-key",
				unboundApiKey: "unbound-key",
				litellmApiKey: "litellm-key",
				litellmBaseUrl: "http://localhost:4000",
			},
		} as any)

		const mockModels = {
			"model-1": { maxTokens: 4096, contextWindow: 8192, description: "Test model 1" },
			"model-2": { maxTokens: 8192, contextWindow: 16384, description: "Test model 2" },
		}

		const { getModels } = require("../../../api/providers/fetchers/modelCache")
		getModels.mockResolvedValue(mockModels)

		await messageHandler({ type: "requestRouterModels" })

		// Verify getModels was called for each provider with correct options
		expect(getModels).toHaveBeenCalledWith({ provider: "openrouter" })
		expect(getModels).toHaveBeenCalledWith({ provider: "requesty", apiKey: "requesty-key" })
		expect(getModels).toHaveBeenCalledWith({ provider: "glama" })
		expect(getModels).toHaveBeenCalledWith({ provider: "unbound", apiKey: "unbound-key" })
		expect(getModels).toHaveBeenCalledWith({
			provider: "litellm",
			apiKey: "litellm-key",
			baseUrl: "http://localhost:4000",
		})

		// Verify response was sent
		expect(mockPostMessage).toHaveBeenCalledWith({
			type: "routerModels",
			routerModels: {
				openrouter: mockModels,
				requesty: mockModels,
				glama: mockModels,
				unbound: mockModels,
				litellm: mockModels,
			},
		})
	})

	test("handles requestRouterModels with individual provider failures", async () => {
		await provider.resolveWebviewView(mockWebviewView)
		const messageHandler = (mockWebviewView.webview.onDidReceiveMessage as jest.Mock).mock.calls[0][0]

		jest.spyOn(provider, "getState").mockResolvedValue({
			apiConfiguration: {
				openRouterApiKey: "openrouter-key",
				requestyApiKey: "requesty-key",
				glamaApiKey: "glama-key",
				unboundApiKey: "unbound-key",
				litellmApiKey: "litellm-key",
				litellmBaseUrl: "http://localhost:4000",
			},
		} as any)

		const mockModels = { "model-1": { maxTokens: 4096, contextWindow: 8192, description: "Test model" } }
		const { getModels } = require("../../../api/providers/fetchers/modelCache")

		// Mock some providers to succeed and others to fail
		getModels
			.mockResolvedValueOnce(mockModels) // openrouter success
			.mockRejectedValueOnce(new Error("Requesty API error")) // requesty fail
			.mockResolvedValueOnce(mockModels) // glama success
			.mockRejectedValueOnce(new Error("Unbound API error")) // unbound fail
			.mockRejectedValueOnce(new Error("LiteLLM connection failed")) // litellm fail

		await messageHandler({ type: "requestRouterModels" })

		// Verify main response includes successful providers and empty objects for failed ones
		expect(mockPostMessage).toHaveBeenCalledWith({
			type: "routerModels",
			routerModels: {
				openrouter: mockModels,
				requesty: {},
				glama: mockModels,
				unbound: {},
				litellm: {},
			},
		})

		// Verify error messages were sent for failed providers
		expect(mockPostMessage).toHaveBeenCalledWith({
			type: "singleRouterModelFetchResponse",
			success: false,
			error: "Requesty API error",
			values: { provider: "requesty" },
		})

		expect(mockPostMessage).toHaveBeenCalledWith({
			type: "singleRouterModelFetchResponse",
			success: false,
			error: "Unbound API error",
			values: { provider: "unbound" },
		})

		expect(mockPostMessage).toHaveBeenCalledWith({
			type: "singleRouterModelFetchResponse",
			success: false,
			error: "LiteLLM connection failed",
			values: { provider: "litellm" },
		})
	})

	test("handles requestRouterModels with LiteLLM values from message", async () => {
		await provider.resolveWebviewView(mockWebviewView)
		const messageHandler = (mockWebviewView.webview.onDidReceiveMessage as jest.Mock).mock.calls[0][0]

		// Mock state without LiteLLM config
		jest.spyOn(provider, "getState").mockResolvedValue({
			apiConfiguration: {
				openRouterApiKey: "openrouter-key",
				requestyApiKey: "requesty-key",
				glamaApiKey: "glama-key",
				unboundApiKey: "unbound-key",
				// No litellm config
			},
		} as any)

		const mockModels = { "model-1": { maxTokens: 4096, contextWindow: 8192, description: "Test model" } }
		const { getModels } = require("../../../api/providers/fetchers/modelCache")
		getModels.mockResolvedValue(mockModels)

		await messageHandler({
			type: "requestRouterModels",
			values: {
				litellmApiKey: "message-litellm-key",
				litellmBaseUrl: "http://message-url:4000",
			},
		})

		// Verify LiteLLM was called with values from message
		expect(getModels).toHaveBeenCalledWith({
			provider: "litellm",
			apiKey: "message-litellm-key",
			baseUrl: "http://message-url:4000",
		})
	})

	test("skips LiteLLM when neither config nor message values are provided", async () => {
		await provider.resolveWebviewView(mockWebviewView)
		const messageHandler = (mockWebviewView.webview.onDidReceiveMessage as jest.Mock).mock.calls[0][0]

		jest.spyOn(provider, "getState").mockResolvedValue({
			apiConfiguration: {
				openRouterApiKey: "openrouter-key",
				requestyApiKey: "requesty-key",
				glamaApiKey: "glama-key",
				unboundApiKey: "unbound-key",
				// No litellm config
			},
		} as any)

		const mockModels = { "model-1": { maxTokens: 4096, contextWindow: 8192, description: "Test model" } }
		const { getModels } = require("../../../api/providers/fetchers/modelCache")
		getModels.mockResolvedValue(mockModels)

		await messageHandler({ type: "requestRouterModels" })

		// Verify LiteLLM was NOT called
		expect(getModels).not.toHaveBeenCalledWith(
			expect.objectContaining({
				provider: "litellm",
			}),
		)

		// Verify response includes empty object for LiteLLM
		expect(mockPostMessage).toHaveBeenCalledWith({
			type: "routerModels",
			routerModels: {
				openrouter: mockModels,
				requesty: mockModels,
				glama: mockModels,
				unbound: mockModels,
				litellm: {},
			},
		})
	})
})<|MERGE_RESOLUTION|>--- conflicted
+++ resolved
@@ -423,11 +423,8 @@
 			showRooIgnoredFiles: true,
 			renderContext: "sidebar",
 			maxReadFileLine: 500,
-<<<<<<< HEAD
 			organizationAllowList: ORGANIZATION_ALLOW_ALL,
-=======
 			autoCondenseContext: true,
->>>>>>> 4cf240f3
 			autoCondenseContextPercent: 100,
 		}
 
