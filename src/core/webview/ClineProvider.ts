import { Anthropic } from "@anthropic-ai/sdk"
import delay from "delay"
import axios from "axios"
import fs from "fs/promises"
import os from "os"
import pWaitFor from "p-wait-for"
import * as path from "path"
import * as vscode from "vscode"

import { setPanel } from "../../activate/registerCommands"
import { ApiConfiguration, ApiProvider, ModelInfo, API_CONFIG_KEYS } from "../../shared/api"
import { CheckpointStorage } from "../../shared/checkpoints"
import { findLast } from "../../shared/array"
import { CustomSupportPrompts, supportPrompt } from "../../shared/support-prompt"
import { GlobalFileNames } from "../../shared/globalFileNames"
import {
	SecretKey,
	GlobalStateKey,
	SECRET_KEYS,
	GLOBAL_STATE_KEYS,
	ConfigurationValues,
} from "../../shared/globalState"
import { HistoryItem } from "../../shared/HistoryItem"
import { ApiConfigMeta, ExtensionMessage } from "../../shared/ExtensionMessage"
import { checkoutDiffPayloadSchema, checkoutRestorePayloadSchema, WebviewMessage } from "../../shared/WebviewMessage"
import { Mode, CustomModePrompts, PromptComponent, defaultModeSlug, ModeConfig } from "../../shared/modes"
import { checkExistKey } from "../../shared/checkExistApiConfig"
import { EXPERIMENT_IDS, experiments as Experiments, experimentDefault, ExperimentId } from "../../shared/experiments"
import { formatLanguage } from "../../shared/language"
import { downloadTask } from "../../integrations/misc/export-markdown"
import { openFile, openImage } from "../../integrations/misc/open-file"
import { selectImages } from "../../integrations/misc/process-images"
import { getTheme } from "../../integrations/theme/getTheme"
import WorkspaceTracker from "../../integrations/workspace/WorkspaceTracker"
import { McpHub } from "../../services/mcp/McpHub"
import { McpServerManager } from "../../services/mcp/McpServerManager"
import { ShadowCheckpointService } from "../../services/checkpoints/ShadowCheckpointService"
import { BrowserSession } from "../../services/browser/BrowserSession"
import { discoverChromeHostUrl, tryChromeHostUrl } from "../../services/browser/browserDiscovery"
import { fileExistsAtPath } from "../../utils/fs"
import { playSound, setSoundEnabled, setSoundVolume } from "../../utils/sound"
import { singleCompletionHandler } from "../../utils/single-completion-handler"
import { searchCommits } from "../../utils/git"
import { getDiffStrategy } from "../diff/DiffStrategy"
import { SYSTEM_PROMPT } from "../prompts/system"
import { ConfigManager } from "../config/ConfigManager"
import { CustomModesManager } from "../config/CustomModesManager"
import { ContextProxy } from "../contextProxy"
import { buildApiHandler } from "../../api"
import { getOpenRouterModels } from "../../api/providers/openrouter"
import { getGlamaModels } from "../../api/providers/glama"
import { getUnboundModels } from "../../api/providers/unbound"
import { getRequestyModels } from "../../api/providers/requesty"
import { getOpenAiModels } from "../../api/providers/openai"
import { getOllamaModels } from "../../api/providers/ollama"
import { getVsCodeLmModels } from "../../api/providers/vscode-lm"
import { getLmStudioModels } from "../../api/providers/lmstudio"
import { ACTION_NAMES } from "../CodeActionProvider"
import { Cline, ClineOptions } from "../Cline"
import { openMention } from "../mentions"
import { getNonce } from "./getNonce"
import { getUri } from "./getUri"
import { telemetryService } from "../../services/telemetry/TelemetryService"
import { TelemetrySetting } from "../../shared/TelemetrySetting"

/**
 * https://github.com/microsoft/vscode-webview-ui-toolkit-samples/blob/main/default/weather-webview/src/providers/WeatherViewProvider.ts
 * https://github.com/KumarVariable/vscode-extension-sidebar-html/blob/master/src/customSidebarViewProvider.ts
 */

export class ClineProvider implements vscode.WebviewViewProvider {
	public static readonly sideBarId = "roo-cline.SidebarProvider" // used in package.json as the view's id. This value cannot be changed due to how vscode caches views based on their id, and updating the id would break existing instances of the extension.
	public static readonly tabPanelId = "roo-cline.TabPanelProvider"
	private static activeInstances: Set<ClineProvider> = new Set()
	private disposables: vscode.Disposable[] = []
	private view?: vscode.WebviewView | vscode.WebviewPanel
	private isViewLaunched = false
	private clineStack: Cline[] = []
	private workspaceTracker?: WorkspaceTracker
	protected mcpHub?: McpHub // Change from private to protected
	private latestAnnouncementId = "mar-7-2025-3-8" // update to some unique identifier when we add a new announcement
	private contextProxy: ContextProxy
	configManager: ConfigManager
	customModesManager: CustomModesManager
	private lastTaskNumber = -1

	constructor(
		readonly context: vscode.ExtensionContext,
		private readonly outputChannel: vscode.OutputChannel,
	) {
		this.outputChannel.appendLine("ClineProvider instantiated")
		this.contextProxy = new ContextProxy(context)
		ClineProvider.activeInstances.add(this)

		// Register this provider with the telemetry service to enable it to add properties like mode and provider
		telemetryService.setProvider(this)

		this.workspaceTracker = new WorkspaceTracker(this)
		this.configManager = new ConfigManager(this.context)
		this.customModesManager = new CustomModesManager(this.context, async () => {
			await this.postStateToWebview()
		})

		// Initialize MCP Hub through the singleton manager
		McpServerManager.getInstance(this.context, this)
			.then((hub) => {
				this.mcpHub = hub
			})
			.catch((error) => {
				this.outputChannel.appendLine(`Failed to initialize MCP Hub: ${error}`)
			})
	}

	// Adds a new Cline instance to clineStack, marking the start of a new task.
	// The instance is pushed to the top of the stack (LIFO order).
	// When the task is completed, the top instance is removed, reactivating the previous task.
	async addClineToStack(cline: Cline) {
		try {
			if (!cline) {
				throw new Error("Error invalid Cline instance provided.")
			}

			// Ensure lastTaskNumber is a valid number
			if (typeof this.lastTaskNumber !== "number") {
				this.lastTaskNumber = -1
			}

			const taskNumber = cline.getTaskNumber()

			if (taskNumber === -1) {
				this.lastTaskNumber += 1
				cline.setTaskNumber(this.lastTaskNumber)
			} else if (taskNumber > this.lastTaskNumber) {
				this.lastTaskNumber = taskNumber
			}

			// set this cline task parent cline (the task that launched it), and the root cline (the top most task that eventually launched it)
			if (this.clineStack.length >= 1) {
				cline.setParentTask(this.getCurrentCline())
				cline.setRootTask(this.clineStack[0])
			}

			// add this cline instance into the stack that represents the order of all the called tasks
			this.clineStack.push(cline)

			// Ensure getState() resolves correctly
			const state = await this.getState()
			if (!state || typeof state.mode !== "string") {
				throw new Error("Error failed to retrieve current mode from state.")
			}

			this.log(`[subtasks] Task: ${cline.getTaskNumber()} started at '${state.mode}' mode`)
		} catch (error) {
			this.log(`Error in addClineToStack: ${error.message}`)
			throw error
		}
	}

	// Removes and destroys the top Cline instance (the current finished task), activating the previous one (resuming the parent task).
	async removeClineFromStack() {
		try {
			if (!Array.isArray(this.clineStack)) {
				throw new Error("Error clineStack is not an array.")
			}

			if (this.clineStack.length === 0) {
				this.log("[subtasks] No active tasks to remove.")
			} else {
				// pop the top Cline instance from the stack
				var clineToBeRemoved = this.clineStack.pop()
				if (clineToBeRemoved) {
					const removedTaskNumber = clineToBeRemoved.getTaskNumber()

					try {
						// abort the running task and set isAbandoned to true so all running promises will exit as well
						await clineToBeRemoved.abortTask(true)
					} catch (abortError) {
						this.log(`Error failed aborting task ${removedTaskNumber}: ${abortError.message}`)
					}

					// make sure no reference kept, once promises end it will be garbage collected
					clineToBeRemoved = undefined
					this.log(`[subtasks] Task: ${removedTaskNumber} stopped`)
				}

				// if the stack is empty, reset the last task number
				if (this.clineStack.length === 0) {
					this.lastTaskNumber = -1
				}
			}
		} catch (error) {
			this.log(`Error in removeClineFromStack: ${error.message}`)
			throw error
		}
	}

	// remove the cline object with the received clineId, and all the cline objects bove it in the stack
	// for each cline object removed, pop it from the stack, abort the task and set it to undefined
	async removeClineWithIdFromStack(clineId: string) {
		try {
			if (typeof clineId !== "string" || !clineId.trim()) {
				throw new Error("Error Invalid clineId provided.")
			}

			const index = this.clineStack.findIndex((c) => c.taskId === clineId)

			if (index === -1) {
				this.log(`[subtasks] No task found with ID: ${clineId}`)
				return
			}

			for (let i = this.clineStack.length - 1; i >= index; i--) {
				try {
					await this.removeClineFromStack()
				} catch (removalError) {
					this.log(`Error removing task at stack index ${i}: ${removalError.message}`)
				}
			}
		} catch (error) {
			this.log(`Error in removeClineWithIdFromStack: ${error.message}`)
			throw error
		}
	}

	// returns the current cline object in the stack (the top one)
	// if the stack is empty, returns undefined
	getCurrentCline(): Cline | undefined {
		if (this.clineStack.length === 0) {
			return undefined
		}
		return this.clineStack[this.clineStack.length - 1]
	}

	// returns the current clineStack length (how many cline objects are in the stack)
	getClineStackSize(): number {
		return this.clineStack.length
	}

	// remove the current task/cline instance (at the top of the stack), ao this task is finished
	// and resume the previous task/cline instance (if it exists)
	// this is used when a sub task is finished and the parent task needs to be resumed
	async finishSubTask(lastMessage?: string) {
		try {
			// remove the last cline instance from the stack (this is the finished sub task)
			await this.removeClineFromStack()
			// resume the last cline instance in the stack (if it exists - this is the 'parnt' calling task)
			this.getCurrentCline()?.resumePausedTask(lastMessage)
		} catch (error) {
			this.log(`Error in finishSubTask: ${error.message}`)
			throw error
		}
	}

	/*
	VSCode extensions use the disposable pattern to clean up resources when the sidebar/editor tab is closed by the user or system. This applies to event listening, commands, interacting with the UI, etc.
	- https://vscode-docs.readthedocs.io/en/stable/extensions/patterns-and-principles/
	- https://github.com/microsoft/vscode-extension-samples/blob/main/webview-sample/src/extension.ts
	*/
	async dispose() {
		this.outputChannel.appendLine("Disposing ClineProvider...")
		await this.removeClineFromStack()
		this.outputChannel.appendLine("Cleared task")
		if (this.view && "dispose" in this.view) {
			this.view.dispose()
			this.outputChannel.appendLine("Disposed webview")
		}
		while (this.disposables.length) {
			const x = this.disposables.pop()
			if (x) {
				x.dispose()
			}
		}
		this.workspaceTracker?.dispose()
		this.workspaceTracker = undefined
		this.mcpHub?.dispose()
		this.mcpHub = undefined
		this.customModesManager?.dispose()
		this.outputChannel.appendLine("Disposed all disposables")
		ClineProvider.activeInstances.delete(this)

		// Unregister from McpServerManager
		McpServerManager.unregisterProvider(this)
	}

	public static getVisibleInstance(): ClineProvider | undefined {
		return findLast(Array.from(this.activeInstances), (instance) => instance.view?.visible === true)
	}

	public static async getInstance(): Promise<ClineProvider | undefined> {
		let visibleProvider = ClineProvider.getVisibleInstance()

		// If no visible provider, try to show the sidebar view
		if (!visibleProvider) {
			await vscode.commands.executeCommand("roo-cline.SidebarProvider.focus")
			// Wait briefly for the view to become visible
			await delay(100)
			visibleProvider = ClineProvider.getVisibleInstance()
		}

		// If still no visible provider, return
		if (!visibleProvider) {
			return
		}

		return visibleProvider
	}

	public static async isActiveTask(): Promise<boolean> {
		const visibleProvider = await ClineProvider.getInstance()
		if (!visibleProvider) {
			return false
		}

		// check if there is a cline instance in the stack (if this provider has an active task)
		if (visibleProvider.getCurrentCline()) {
			return true
		}

		return false
	}

	public static async handleCodeAction(
		command: string,
		promptType: keyof typeof ACTION_NAMES,
		params: Record<string, string | any[]>,
	): Promise<void> {
		const visibleProvider = await ClineProvider.getInstance()
		if (!visibleProvider) {
			return
		}

		const { customSupportPrompts } = await visibleProvider.getState()

		const prompt = supportPrompt.create(promptType, params, customSupportPrompts)

		if (command.endsWith("addToContext")) {
			await visibleProvider.postMessageToWebview({
				type: "invoke",
				invoke: "setChatBoxMessage",
				text: prompt,
			})

			return
		}

		if (visibleProvider.getCurrentCline() && command.endsWith("InCurrentTask")) {
			await visibleProvider.postMessageToWebview({
				type: "invoke",
				invoke: "sendMessage",
				text: prompt,
			})

			return
		}

		await visibleProvider.initClineWithTask(prompt)
	}

	public static async handleTerminalAction(
		command: string,
		promptType: "TERMINAL_ADD_TO_CONTEXT" | "TERMINAL_FIX" | "TERMINAL_EXPLAIN",
		params: Record<string, string | any[]>,
	): Promise<void> {
		const visibleProvider = await ClineProvider.getInstance()
		if (!visibleProvider) {
			return
		}

		const { customSupportPrompts } = await visibleProvider.getState()

		const prompt = supportPrompt.create(promptType, params, customSupportPrompts)

		if (command.endsWith("AddToContext")) {
			await visibleProvider.postMessageToWebview({
				type: "invoke",
				invoke: "setChatBoxMessage",
				text: prompt,
			})
			return
		}

		if (visibleProvider.getCurrentCline() && command.endsWith("InCurrentTask")) {
			await visibleProvider.postMessageToWebview({
				type: "invoke",
				invoke: "sendMessage",
				text: prompt,
			})
			return
		}

		await visibleProvider.initClineWithTask(prompt)
	}

	async resolveWebviewView(webviewView: vscode.WebviewView | vscode.WebviewPanel) {
		this.outputChannel.appendLine("Resolving webview view")

		if (!this.contextProxy.isInitialized) {
			await this.contextProxy.initialize()
		}

		this.view = webviewView

		// Set panel reference according to webview type
		if ("onDidChangeViewState" in webviewView) {
			// Tag page type
			setPanel(webviewView, "tab")
		} else if ("onDidChangeVisibility" in webviewView) {
			// Sidebar Type
			setPanel(webviewView, "sidebar")
		}

		// Initialize sound enabled state
		this.getState().then(({ soundEnabled }) => {
			setSoundEnabled(soundEnabled ?? false)
		})

		webviewView.webview.options = {
			// Allow scripts in the webview
			enableScripts: true,
			localResourceRoots: [this.contextProxy.extensionUri],
		}

		webviewView.webview.html =
			this.contextProxy.extensionMode === vscode.ExtensionMode.Development
				? await this.getHMRHtmlContent(webviewView.webview)
				: this.getHtmlContent(webviewView.webview)

		// Sets up an event listener to listen for messages passed from the webview view context
		// and executes code based on the message that is recieved
		this.setWebviewMessageListener(webviewView.webview)

		// Logs show up in bottom panel > Debug Console
		//console.log("registering listener")

		// Listen for when the panel becomes visible
		// https://github.com/microsoft/vscode-discussions/discussions/840
		if ("onDidChangeViewState" in webviewView) {
			// WebviewView and WebviewPanel have all the same properties except for this visibility listener
			// panel
			webviewView.onDidChangeViewState(
				() => {
					if (this.view?.visible) {
						this.postMessageToWebview({ type: "action", action: "didBecomeVisible" })
					}
				},
				null,
				this.disposables,
			)
		} else if ("onDidChangeVisibility" in webviewView) {
			// sidebar
			webviewView.onDidChangeVisibility(
				() => {
					if (this.view?.visible) {
						this.postMessageToWebview({ type: "action", action: "didBecomeVisible" })
					}
				},
				null,
				this.disposables,
			)
		}

		// Listen for when the view is disposed
		// This happens when the user closes the view or when the view is closed programmatically
		webviewView.onDidDispose(
			async () => {
				await this.dispose()
			},
			null,
			this.disposables,
		)

		// Listen for when color changes
		vscode.workspace.onDidChangeConfiguration(
			async (e) => {
				if (e && e.affectsConfiguration("workbench.colorTheme")) {
					// Sends latest theme name to webview
					await this.postMessageToWebview({ type: "theme", text: JSON.stringify(await getTheme()) })
				}
			},
			null,
			this.disposables,
		)

		// if the extension is starting a new session, clear previous task state
		await this.removeClineFromStack()

		this.outputChannel.appendLine("Webview view resolved")
	}

	// a wrapper that inits a new Cline instance (Task) ans setting it as a sub task of the current task
	public async initClineWithSubTask(task?: string, images?: string[]) {
		await this.initClineWithTask(task, images)
		this.getCurrentCline()?.setSubTask()
	}

	// when initializing a new task, (not from history but from a tool command new_task) there is no need to remove the previouse task
	// since the new task is a sub task of the previous one, and when it finishes it is removed from the stack and the caller is resumed
	// in this way we can have a chain of tasks, each one being a sub task of the previous one until the main task is finished
	public async initClineWithTask(task?: string, images?: string[]) {
		const {
			apiConfiguration,
			customModePrompts,
			diffEnabled: enableDiff,
			enableCheckpoints,
			checkpointStorage,
			fuzzyMatchThreshold,
			mode,
			customInstructions: globalInstructions,
			experiments,
		} = await this.getState()

		const modePrompt = customModePrompts?.[mode] as PromptComponent
		const effectiveInstructions = [globalInstructions, modePrompt?.customInstructions].filter(Boolean).join("\n\n")

		const newCline = new Cline({
			provider: this,
			apiConfiguration,
			customInstructions: effectiveInstructions,
			enableDiff,
			enableCheckpoints,
			checkpointStorage,
			fuzzyMatchThreshold,
			task,
			images,
			experiments,
		})
		await this.addClineToStack(newCline)
	}

	public async initClineWithHistoryItem(historyItem: HistoryItem) {
		await this.removeClineFromStack()

		const {
			apiConfiguration,
			customModePrompts,
			diffEnabled: enableDiff,
			enableCheckpoints,
			checkpointStorage,
			fuzzyMatchThreshold,
			mode,
			customInstructions: globalInstructions,
			experiments,
		} = await this.getState()

		const modePrompt = customModePrompts?.[mode] as PromptComponent
		const effectiveInstructions = [globalInstructions, modePrompt?.customInstructions].filter(Boolean).join("\n\n")

		const taskId = historyItem.id
		const globalStorageDir = this.contextProxy.globalStorageUri.fsPath
		const workspaceDir = vscode.workspace.workspaceFolders?.[0]?.uri.fsPath ?? ""

		const checkpoints: Pick<ClineOptions, "enableCheckpoints" | "checkpointStorage"> = {
			enableCheckpoints,
			checkpointStorage,
		}

		if (enableCheckpoints) {
			try {
				checkpoints.checkpointStorage = await ShadowCheckpointService.getTaskStorage({
					taskId,
					globalStorageDir,
					workspaceDir,
				})

				this.log(
					`[ClineProvider#initClineWithHistoryItem] Using ${checkpoints.checkpointStorage} storage for ${taskId}`,
				)
			} catch (error) {
				checkpoints.enableCheckpoints = false
				this.log(`[ClineProvider#initClineWithHistoryItem] Error getting task storage: ${error.message}`)
			}
		}

		const newCline = new Cline({
			provider: this,
			apiConfiguration,
			customInstructions: effectiveInstructions,
			enableDiff,
			...checkpoints,
			fuzzyMatchThreshold,
			historyItem,
			experiments,
		})

		newCline.setTaskNumber(historyItem.number)
		await this.addClineToStack(newCline)
	}

	public async postMessageToWebview(message: ExtensionMessage) {
		await this.view?.webview.postMessage(message)
	}

	private async getHMRHtmlContent(webview: vscode.Webview): Promise<string> {
		const localPort = "5173"
		const localServerUrl = `localhost:${localPort}`

		// Check if local dev server is running.
		try {
			await axios.get(`http://${localServerUrl}`)
		} catch (error) {
			vscode.window.showErrorMessage(
				"Local development server is not running, HMR will not work. Please run 'npm run dev' before launching the extension to enable HMR.",
			)

			return this.getHtmlContent(webview)
		}

		const nonce = getNonce()
		const stylesUri = getUri(webview, this.contextProxy.extensionUri, [
			"webview-ui",
			"build",
			"assets",
			"index.css",
		])
		const codiconsUri = getUri(webview, this.contextProxy.extensionUri, [
			"node_modules",
			"@vscode",
			"codicons",
			"dist",
			"codicon.css",
		])

		const file = "src/index.tsx"
		const scriptUri = `http://${localServerUrl}/${file}`

		const reactRefresh = /*html*/ `
			<script nonce="${nonce}" type="module">
				import RefreshRuntime from "http://localhost:${localPort}/@react-refresh"
				RefreshRuntime.injectIntoGlobalHook(window)
				window.$RefreshReg$ = () => {}
				window.$RefreshSig$ = () => (type) => type
				window.__vite_plugin_react_preamble_installed__ = true
			</script>
		`

		const csp = [
			"default-src 'none'",
			`font-src ${webview.cspSource}`,
			`style-src ${webview.cspSource} 'unsafe-inline' https://* http://${localServerUrl} http://0.0.0.0:${localPort}`,
			`img-src ${webview.cspSource} data:`,
			`script-src 'unsafe-eval' https://* https://*.posthog.com http://${localServerUrl} http://0.0.0.0:${localPort} 'nonce-${nonce}'`,
			`connect-src https://* https://*.posthog.com ws://${localServerUrl} ws://0.0.0.0:${localPort} http://${localServerUrl} http://0.0.0.0:${localPort}`,
		]

		return /*html*/ `
			<!DOCTYPE html>
			<html lang="en">
				<head>
					<meta charset="utf-8">
					<meta name="viewport" content="width=device-width,initial-scale=1,shrink-to-fit=no">
					<meta http-equiv="Content-Security-Policy" content="${csp.join("; ")}">
					<link rel="stylesheet" type="text/css" href="${stylesUri}">
					<link href="${codiconsUri}" rel="stylesheet" />
					<title>Roo Code</title>
				</head>
				<body>
					<div id="root"></div>
					${reactRefresh}
					<script type="module" src="${scriptUri}"></script>
				</body>
			</html>
		`
	}

	/**
	 * Defines and returns the HTML that should be rendered within the webview panel.
	 *
	 * @remarks This is also the place where references to the React webview build files
	 * are created and inserted into the webview HTML.
	 *
	 * @param webview A reference to the extension webview
	 * @param extensionUri The URI of the directory containing the extension
	 * @returns A template string literal containing the HTML that should be
	 * rendered within the webview panel
	 */
	private getHtmlContent(webview: vscode.Webview): string {
		// Get the local path to main script run in the webview,
		// then convert it to a uri we can use in the webview.

		// The CSS file from the React build output
		const stylesUri = getUri(webview, this.contextProxy.extensionUri, [
			"webview-ui",
			"build",
			"assets",
			"index.css",
		])
		// The JS file from the React build output
		const scriptUri = getUri(webview, this.contextProxy.extensionUri, ["webview-ui", "build", "assets", "index.js"])

		// The codicon font from the React build output
		// https://github.com/microsoft/vscode-extension-samples/blob/main/webview-codicons-sample/src/extension.ts
		// we installed this package in the extension so that we can access it how its intended from the extension (the font file is likely bundled in vscode), and we just import the css fileinto our react app we don't have access to it
		// don't forget to add font-src ${webview.cspSource};
		const codiconsUri = getUri(webview, this.contextProxy.extensionUri, [
			"node_modules",
			"@vscode",
			"codicons",
			"dist",
			"codicon.css",
		])

		// const scriptUri = webview.asWebviewUri(vscode.Uri.joinPath(this._extensionUri, "assets", "main.js"))

		// const styleResetUri = webview.asWebviewUri(vscode.Uri.joinPath(this._extensionUri, "assets", "reset.css"))
		// const styleVSCodeUri = webview.asWebviewUri(vscode.Uri.joinPath(this._extensionUri, "assets", "vscode.css"))

		// // Same for stylesheet
		// const stylesheetUri = webview.asWebviewUri(vscode.Uri.joinPath(this._extensionUri, "assets", "main.css"))

		// Use a nonce to only allow a specific script to be run.
		/*
		content security policy of your webview to only allow scripts that have a specific nonce
		create a content security policy meta tag so that only loading scripts with a nonce is allowed
		As your extension grows you will likely want to add custom styles, fonts, and/or images to your webview. If you do, you will need to update the content security policy meta tag to explicity allow for these resources. E.g.
				<meta http-equiv="Content-Security-Policy" content="default-src 'none'; style-src ${webview.cspSource}; font-src ${webview.cspSource}; img-src ${webview.cspSource} https:; script-src 'nonce-${nonce}';">
		- 'unsafe-inline' is required for styles due to vscode-webview-toolkit's dynamic style injection
		- since we pass base64 images to the webview, we need to specify img-src ${webview.cspSource} data:;

		in meta tag we add nonce attribute: A cryptographic nonce (only used once) to allow scripts. The server must generate a unique nonce value each time it transmits a policy. It is critical to provide a nonce that cannot be guessed as bypassing a resource's policy is otherwise trivial.
		*/
		const nonce = getNonce()

		// Tip: Install the es6-string-html VS Code extension to enable code highlighting below
		return /*html*/ `
        <!DOCTYPE html>
        <html lang="en">
          <head>
            <meta charset="utf-8">
            <meta name="viewport" content="width=device-width,initial-scale=1,shrink-to-fit=no">
            <meta name="theme-color" content="#000000">
            <meta http-equiv="Content-Security-Policy" content="default-src 'none'; font-src ${webview.cspSource}; style-src ${webview.cspSource} 'unsafe-inline'; img-src ${webview.cspSource} data:; script-src 'nonce-${nonce}' https://us-assets.i.posthog.com; connect-src https://us.i.posthog.com https://us-assets.i.posthog.com;">
            <link rel="stylesheet" type="text/css" href="${stylesUri}">
			<link href="${codiconsUri}" rel="stylesheet" />
            <title>Roo Code</title>
          </head>
          <body>
            <noscript>You need to enable JavaScript to run this app.</noscript>
            <div id="root"></div>
            <script nonce="${nonce}" type="module" src="${scriptUri}"></script>
          </body>
        </html>
      `
	}

	/**
	 * Sets up an event listener to listen for messages passed from the webview context and
	 * executes code based on the message that is recieved.
	 *
	 * @param webview A reference to the extension webview
	 */
	private setWebviewMessageListener(webview: vscode.Webview) {
		webview.onDidReceiveMessage(
			async (message: WebviewMessage) => {
				switch (message.type) {
					case "webviewDidLaunch":
						// Load custom modes first
						const customModes = await this.customModesManager.getCustomModes()
						await this.updateGlobalState("customModes", customModes)

						this.postStateToWebview()
						this.workspaceTracker?.initializeFilePaths() // don't await

						getTheme().then((theme) =>
							this.postMessageToWebview({ type: "theme", text: JSON.stringify(theme) }),
						)

						// If MCP Hub is already initialized, update the webview with current server list
						if (this.mcpHub) {
							this.postMessageToWebview({
								type: "mcpServers",
								mcpServers: this.mcpHub.getAllServers(),
							})
						}

						const cacheDir = await this.ensureCacheDirectoryExists()

						// Post last cached models in case the call to endpoint fails.
						this.readModelsFromCache(GlobalFileNames.openRouterModels).then((openRouterModels) => {
							if (openRouterModels) {
								this.postMessageToWebview({ type: "openRouterModels", openRouterModels })
							}
						})

						// GUI relies on model info to be up-to-date to provide
						// the most accurate pricing, so we need to fetch the
						// latest details on launch.
						// We do this for all users since many users switch
						// between api providers and if they were to switch back
						// to OpenRouter it would be showing outdated model info
						// if we hadn't retrieved the latest at this point
						// (see normalizeApiConfiguration > openrouter).
						getOpenRouterModels().then(async (openRouterModels) => {
							if (Object.keys(openRouterModels).length > 0) {
								await fs.writeFile(
									path.join(cacheDir, GlobalFileNames.openRouterModels),
									JSON.stringify(openRouterModels),
								)
								await this.postMessageToWebview({ type: "openRouterModels", openRouterModels })

								// Update model info in state (this needs to be
								// done here since we don't want to update state
								// while settings is open, and we may refresh
								// models there).
								const { apiConfiguration } = await this.getState()

								if (apiConfiguration.openRouterModelId) {
									await this.updateGlobalState(
										"openRouterModelInfo",
										openRouterModels[apiConfiguration.openRouterModelId],
									)
									await this.postStateToWebview()
								}
							}
						})

						this.readModelsFromCache(GlobalFileNames.glamaModels).then((glamaModels) => {
							if (glamaModels) {
								this.postMessageToWebview({ type: "glamaModels", glamaModels })
							}
						})

						getGlamaModels().then(async (glamaModels) => {
							if (Object.keys(glamaModels).length > 0) {
								await fs.writeFile(
									path.join(cacheDir, GlobalFileNames.glamaModels),
									JSON.stringify(glamaModels),
								)
								await this.postMessageToWebview({ type: "glamaModels", glamaModels })

								const { apiConfiguration } = await this.getState()

								if (apiConfiguration.glamaModelId) {
									await this.updateGlobalState(
										"glamaModelInfo",
										glamaModels[apiConfiguration.glamaModelId],
									)
									await this.postStateToWebview()
								}
							}
						})

						this.readModelsFromCache(GlobalFileNames.unboundModels).then((unboundModels) => {
							if (unboundModels) {
								this.postMessageToWebview({ type: "unboundModels", unboundModels })
							}
						})

						getUnboundModels().then(async (unboundModels) => {
							if (Object.keys(unboundModels).length > 0) {
								await fs.writeFile(
									path.join(cacheDir, GlobalFileNames.unboundModels),
									JSON.stringify(unboundModels),
								)
								await this.postMessageToWebview({ type: "unboundModels", unboundModels })

								const { apiConfiguration } = await this.getState()

								if (apiConfiguration?.unboundModelId) {
									await this.updateGlobalState(
										"unboundModelInfo",
										unboundModels[apiConfiguration.unboundModelId],
									)
									await this.postStateToWebview()
								}
							}
						})

						this.readModelsFromCache(GlobalFileNames.requestyModels).then((requestyModels) => {
							if (requestyModels) {
								this.postMessageToWebview({ type: "requestyModels", requestyModels })
							}
						})

						getRequestyModels().then(async (requestyModels) => {
							if (Object.keys(requestyModels).length > 0) {
								await fs.writeFile(
									path.join(cacheDir, GlobalFileNames.requestyModels),
									JSON.stringify(requestyModels),
								)
								await this.postMessageToWebview({ type: "requestyModels", requestyModels })

								const { apiConfiguration } = await this.getState()

								if (apiConfiguration.requestyModelId) {
									await this.updateGlobalState(
										"requestyModelInfo",
										requestyModels[apiConfiguration.requestyModelId],
									)
									await this.postStateToWebview()
								}
							}
						})

						this.configManager
							.listConfig()
							.then(async (listApiConfig) => {
								if (!listApiConfig) {
									return
								}

								if (listApiConfig.length === 1) {
									// check if first time init then sync with exist config
									if (!checkExistKey(listApiConfig[0])) {
										const { apiConfiguration } = await this.getState()
										await this.configManager.saveConfig(
											listApiConfig[0].name ?? "default",
											apiConfiguration,
										)
										listApiConfig[0].apiProvider = apiConfiguration.apiProvider
									}
								}

								const currentConfigName = (await this.getGlobalState("currentApiConfigName")) as string

								if (currentConfigName) {
									if (!(await this.configManager.hasConfig(currentConfigName))) {
										// current config name not valid, get first config in list
										await this.updateGlobalState("currentApiConfigName", listApiConfig?.[0]?.name)
										if (listApiConfig?.[0]?.name) {
											const apiConfig = await this.configManager.loadConfig(
												listApiConfig?.[0]?.name,
											)

											await Promise.all([
												this.updateGlobalState("listApiConfigMeta", listApiConfig),
												this.postMessageToWebview({ type: "listApiConfig", listApiConfig }),
												this.updateApiConfiguration(apiConfig),
											])
											await this.postStateToWebview()
											return
										}
									}
								}

								await Promise.all([
									await this.updateGlobalState("listApiConfigMeta", listApiConfig),
									await this.postMessageToWebview({ type: "listApiConfig", listApiConfig }),
								])
							})
							.catch((error) =>
								this.outputChannel.appendLine(
									`Error list api configuration: ${JSON.stringify(error, Object.getOwnPropertyNames(error), 2)}`,
								),
							)

						// If user already opted in to telemetry, enable telemetry service
						this.getStateToPostToWebview().then((state) => {
							const { telemetrySetting } = state
							const isOptedIn = telemetrySetting === "enabled"
							telemetryService.updateTelemetryState(isOptedIn)
						})

						this.isViewLaunched = true
						break
					case "newTask":
						// Code that should run in response to the hello message command
						//vscode.window.showInformationMessage(message.text!)

						// Send a message to our webview.
						// You can send any JSON serializable data.
						// Could also do this in extension .ts
						//this.postMessageToWebview({ type: "text", text: `Extension: ${Date.now()}` })
						// initializing new instance of Cline will make sure that any agentically running promises in old instance don't affect our new task. this essentially creates a fresh slate for the new task
						await this.initClineWithTask(message.text, message.images)
						break
					case "apiConfiguration":
						if (message.apiConfiguration) {
							await this.updateApiConfiguration(message.apiConfiguration)
						}
						await this.postStateToWebview()
						break
					case "customInstructions":
						await this.updateCustomInstructions(message.text)
						break
					case "alwaysAllowReadOnly":
						await this.updateGlobalState("alwaysAllowReadOnly", message.bool ?? undefined)
						await this.postStateToWebview()
						break
					case "alwaysAllowWrite":
						await this.updateGlobalState("alwaysAllowWrite", message.bool ?? undefined)
						await this.postStateToWebview()
						break
					case "alwaysAllowExecute":
						await this.updateGlobalState("alwaysAllowExecute", message.bool ?? undefined)
						await this.postStateToWebview()
						break
					case "alwaysAllowBrowser":
						await this.updateGlobalState("alwaysAllowBrowser", message.bool ?? undefined)
						await this.postStateToWebview()
						break
					case "alwaysAllowMcp":
						await this.updateGlobalState("alwaysAllowMcp", message.bool)
						await this.postStateToWebview()
						break
					case "alwaysAllowModeSwitch":
						await this.updateGlobalState("alwaysAllowModeSwitch", message.bool)
						await this.postStateToWebview()
						break
					case "alwaysAllowSubtasks":
						await this.updateGlobalState("alwaysAllowSubtasks", message.bool)
						await this.postStateToWebview()
						break
					case "askResponse":
						this.getCurrentCline()?.handleWebviewAskResponse(
							message.askResponse!,
							message.text,
							message.images,
						)
						break
					case "clearTask":
						// clear task resets the current session and allows for a new task to be started, if this session is a subtask - it allows the parent task to be resumed
						await this.finishSubTask(`Task error: It was stopped and canceled by the user.`)
						await this.postStateToWebview()
						break
					case "didShowAnnouncement":
						await this.updateGlobalState("lastShownAnnouncementId", this.latestAnnouncementId)
						await this.postStateToWebview()
						break
					case "selectImages":
						const images = await selectImages()
						await this.postMessageToWebview({ type: "selectedImages", images })
						break
					case "exportCurrentTask":
						const currentTaskId = this.getCurrentCline()?.taskId
						if (currentTaskId) {
							this.exportTaskWithId(currentTaskId)
						}
						break
					case "showTaskWithId":
						this.showTaskWithId(message.text!)
						break
					case "deleteTaskWithId":
						this.deleteTaskWithId(message.text!)
						break
					case "exportTaskWithId":
						this.exportTaskWithId(message.text!)
						break
					case "resetState":
						await this.resetState()
						break
					case "refreshOpenRouterModels":
						const openRouterModels = await getOpenRouterModels()

						if (Object.keys(openRouterModels).length > 0) {
							const cacheDir = await this.ensureCacheDirectoryExists()
							await fs.writeFile(
								path.join(cacheDir, GlobalFileNames.openRouterModels),
								JSON.stringify(openRouterModels),
							)
							await this.postMessageToWebview({ type: "openRouterModels", openRouterModels })
						}

						break
					case "refreshGlamaModels":
						const glamaModels = await getGlamaModels()

						if (Object.keys(glamaModels).length > 0) {
							const cacheDir = await this.ensureCacheDirectoryExists()
							await fs.writeFile(
								path.join(cacheDir, GlobalFileNames.glamaModels),
								JSON.stringify(glamaModels),
							)
							await this.postMessageToWebview({ type: "glamaModels", glamaModels })
						}

						break
					case "refreshUnboundModels":
						const unboundModels = await getUnboundModels()

						if (Object.keys(unboundModels).length > 0) {
							const cacheDir = await this.ensureCacheDirectoryExists()
							await fs.writeFile(
								path.join(cacheDir, GlobalFileNames.unboundModels),
								JSON.stringify(unboundModels),
							)
							await this.postMessageToWebview({ type: "unboundModels", unboundModels })
						}

						break
					case "refreshRequestyModels":
						const requestyModels = await getRequestyModels()

						if (Object.keys(requestyModels).length > 0) {
							const cacheDir = await this.ensureCacheDirectoryExists()
							await fs.writeFile(
								path.join(cacheDir, GlobalFileNames.requestyModels),
								JSON.stringify(requestyModels),
							)
							await this.postMessageToWebview({ type: "requestyModels", requestyModels })
						}

						break
					case "refreshOpenAiModels":
						if (message?.values?.baseUrl && message?.values?.apiKey) {
							const openAiModels = await getOpenAiModels(
								message?.values?.baseUrl,
								message?.values?.apiKey,
							)
							this.postMessageToWebview({ type: "openAiModels", openAiModels })
						}

						break
					case "requestOllamaModels":
						const ollamaModels = await getOllamaModels(message.text)
						// TODO: Cache like we do for OpenRouter, etc?
						this.postMessageToWebview({ type: "ollamaModels", ollamaModels })
						break
					case "requestLmStudioModels":
						const lmStudioModels = await getLmStudioModels(message.text)
						// TODO: Cache like we do for OpenRouter, etc?
						this.postMessageToWebview({ type: "lmStudioModels", lmStudioModels })
						break
					case "requestVsCodeLmModels":
						const vsCodeLmModels = await getVsCodeLmModels()
						// TODO: Cache like we do for OpenRouter, etc?
						this.postMessageToWebview({ type: "vsCodeLmModels", vsCodeLmModels })
						break
					case "openImage":
						openImage(message.text!)
						break
					case "openFile":
						openFile(message.text!, message.values as { create?: boolean; content?: string })
						break
					case "openMention":
						openMention(message.text)
						break
					case "checkpointDiff":
						const result = checkoutDiffPayloadSchema.safeParse(message.payload)

						if (result.success) {
							await this.getCurrentCline()?.checkpointDiff(result.data)
						}

						break
					case "checkpointRestore": {
						const result = checkoutRestorePayloadSchema.safeParse(message.payload)

						if (result.success) {
							await this.cancelTask()

							try {
								await pWaitFor(() => this.getCurrentCline()?.isInitialized === true, { timeout: 3_000 })
							} catch (error) {
								vscode.window.showErrorMessage("Timed out when attempting to restore checkpoint.")
							}

							try {
								await this.getCurrentCline()?.checkpointRestore(result.data)
							} catch (error) {
								vscode.window.showErrorMessage("Failed to restore checkpoint.")
							}
						}

						break
					}
					case "cancelTask":
						await this.cancelTask()
						break
					case "allowedCommands":
						await this.context.globalState.update("allowedCommands", message.commands)
						// Also update workspace settings
						await vscode.workspace
							.getConfiguration("roo-cline")
							.update("allowedCommands", message.commands, vscode.ConfigurationTarget.Global)
						break
					case "openMcpSettings": {
						const mcpSettingsFilePath = await this.mcpHub?.getMcpSettingsFilePath()
						if (mcpSettingsFilePath) {
							openFile(mcpSettingsFilePath)
						}
						break
					}
					case "openCustomModesSettings": {
						const customModesFilePath = await this.customModesManager.getCustomModesFilePath()
						if (customModesFilePath) {
							openFile(customModesFilePath)
						}
						break
					}
					case "deleteMcpServer": {
						if (!message.serverName) {
							break
						}

						try {
							this.outputChannel.appendLine(`Attempting to delete MCP server: ${message.serverName}`)
							await this.mcpHub?.deleteServer(message.serverName)
							this.outputChannel.appendLine(`Successfully deleted MCP server: ${message.serverName}`)
						} catch (error) {
							const errorMessage = error instanceof Error ? error.message : String(error)
							this.outputChannel.appendLine(`Failed to delete MCP server: ${errorMessage}`)
							// Error messages are already handled by McpHub.deleteServer
						}
						break
					}
					case "restartMcpServer": {
						try {
							await this.mcpHub?.restartConnection(message.text!)
						} catch (error) {
							this.outputChannel.appendLine(
								`Failed to retry connection for ${message.text}: ${JSON.stringify(error, Object.getOwnPropertyNames(error), 2)}`,
							)
						}
						break
					}
					case "toggleToolAlwaysAllow": {
						try {
							await this.mcpHub?.toggleToolAlwaysAllow(
								message.serverName!,
								message.toolName!,
								message.alwaysAllow!,
							)
						} catch (error) {
							this.outputChannel.appendLine(
								`Failed to toggle auto-approve for tool ${message.toolName}: ${JSON.stringify(error, Object.getOwnPropertyNames(error), 2)}`,
							)
						}
						break
					}
					case "toggleMcpServer": {
						try {
							await this.mcpHub?.toggleServerDisabled(message.serverName!, message.disabled!)
						} catch (error) {
							this.outputChannel.appendLine(
								`Failed to toggle MCP server ${message.serverName}: ${JSON.stringify(error, Object.getOwnPropertyNames(error), 2)}`,
							)
						}
						break
					}
					case "mcpEnabled":
						const mcpEnabled = message.bool ?? true
						await this.updateGlobalState("mcpEnabled", mcpEnabled)
						await this.postStateToWebview()
						break
					case "enableMcpServerCreation":
						await this.updateGlobalState("enableMcpServerCreation", message.bool ?? true)
						await this.postStateToWebview()
						break
					case "playSound":
						if (message.audioType) {
							const soundPath = path.join(this.context.extensionPath, "audio", `${message.audioType}.wav`)
							playSound(soundPath)
						}
						break
					case "soundEnabled":
						const soundEnabled = message.bool ?? true
						await this.updateGlobalState("soundEnabled", soundEnabled)
						setSoundEnabled(soundEnabled) // Add this line to update the sound utility
						await this.postStateToWebview()
						break
					case "soundVolume":
						const soundVolume = message.value ?? 0.5
						await this.updateGlobalState("soundVolume", soundVolume)
						setSoundVolume(soundVolume)
						await this.postStateToWebview()
						break
					case "diffEnabled":
						const diffEnabled = message.bool ?? true
						await this.updateGlobalState("diffEnabled", diffEnabled)
						await this.postStateToWebview()
						break
					case "enableCheckpoints":
						const enableCheckpoints = message.bool ?? true
						await this.updateGlobalState("enableCheckpoints", enableCheckpoints)
						await this.postStateToWebview()
						break
					case "checkpointStorage":
						console.log(`[ClineProvider] checkpointStorage: ${message.text}`)
						const checkpointStorage = message.text ?? "task"
						await this.updateGlobalState("checkpointStorage", checkpointStorage)
						await this.postStateToWebview()
						break
					case "browserViewportSize":
						const browserViewportSize = message.text ?? "900x600"
						await this.updateGlobalState("browserViewportSize", browserViewportSize)
						await this.postStateToWebview()
						break
					case "remoteBrowserHost":
						await this.updateGlobalState("remoteBrowserHost", message.text)
						await this.postStateToWebview()
						break
					case "remoteBrowserEnabled":
						// Store the preference in global state
						// remoteBrowserEnabled now means "enable remote browser connection"
						await this.updateGlobalState("remoteBrowserEnabled", message.bool ?? false)
						// If disabling remote browser connection, clear the remoteBrowserHost
						if (!message.bool) {
							await this.updateGlobalState("remoteBrowserHost", undefined)
						}
						await this.postStateToWebview()
						break
					case "testBrowserConnection":
						// If no text is provided, try auto-discovery
						if (!message.text) {
							// Use testBrowserConnection for auto-discovery
							const chromeHostUrl = await discoverChromeHostUrl()
							if (chromeHostUrl) {
								// Send the result back to the webview
								await this.postMessageToWebview({
									type: "browserConnectionResult",
									success: !!chromeHostUrl,
									text: `Auto-discovered and tested connection to Chrome: ${chromeHostUrl}`,
									values: { endpoint: chromeHostUrl },
								})
							} else {
								await this.postMessageToWebview({
									type: "browserConnectionResult",
									success: false,
									text: "No Chrome instances found on the network. Make sure Chrome is running with remote debugging enabled (--remote-debugging-port=9222).",
								})
							}
						} else {
							// Test the provided URL
							const customHostUrl = message.text
							const hostIsValid = await tryChromeHostUrl(message.text)
							// Send the result back to the webview
							await this.postMessageToWebview({
								type: "browserConnectionResult",
								success: hostIsValid,
								text: hostIsValid
									? `Successfully connected to Chrome: ${customHostUrl}`
									: "Failed to connect to Chrome",
							})
						}
						break
					case "fuzzyMatchThreshold":
						await this.updateGlobalState("fuzzyMatchThreshold", message.value)
						await this.postStateToWebview()
						break
					case "alwaysApproveResubmit":
						await this.updateGlobalState("alwaysApproveResubmit", message.bool ?? false)
						await this.postStateToWebview()
						break
					case "requestDelaySeconds":
						await this.updateGlobalState("requestDelaySeconds", message.value ?? 5)
						await this.postStateToWebview()
						break
					case "rateLimitSeconds":
						await this.updateGlobalState("rateLimitSeconds", message.value ?? 0)
						await this.postStateToWebview()
						break
					case "writeDelayMs":
						await this.updateGlobalState("writeDelayMs", message.value)
						await this.postStateToWebview()
						break
					case "terminalOutputLineLimit":
						await this.updateGlobalState("terminalOutputLineLimit", message.value)
						await this.postStateToWebview()
						break
					case "mode":
						await this.handleModeSwitch(message.text as Mode)
						break
					case "updateSupportPrompt":
						try {
							if (Object.keys(message?.values ?? {}).length === 0) {
								return
							}

							const existingPrompts = (await this.getGlobalState("customSupportPrompts")) || {}

							const updatedPrompts = {
								...existingPrompts,
								...message.values,
							}

							await this.updateGlobalState("customSupportPrompts", updatedPrompts)
							await this.postStateToWebview()
						} catch (error) {
							this.outputChannel.appendLine(
								`Error update support prompt: ${JSON.stringify(error, Object.getOwnPropertyNames(error), 2)}`,
							)
							vscode.window.showErrorMessage("Failed to update support prompt")
						}
						break
					case "resetSupportPrompt":
						try {
							if (!message?.text) {
								return
							}

							const existingPrompts = ((await this.getGlobalState("customSupportPrompts")) ||
								{}) as Record<string, any>

							const updatedPrompts = {
								...existingPrompts,
							}

							updatedPrompts[message.text] = undefined

							await this.updateGlobalState("customSupportPrompts", updatedPrompts)
							await this.postStateToWebview()
						} catch (error) {
							this.outputChannel.appendLine(
								`Error reset support prompt: ${JSON.stringify(error, Object.getOwnPropertyNames(error), 2)}`,
							)
							vscode.window.showErrorMessage("Failed to reset support prompt")
						}
						break
					case "updatePrompt":
						if (message.promptMode && message.customPrompt !== undefined) {
							const existingPrompts = (await this.getGlobalState("customModePrompts")) || {}

							const updatedPrompts = {
								...existingPrompts,
								[message.promptMode]: message.customPrompt,
							}

							await this.updateGlobalState("customModePrompts", updatedPrompts)

							// Get current state and explicitly include customModePrompts
							const currentState = await this.getState()

							const stateWithPrompts = {
								...currentState,
								customModePrompts: updatedPrompts,
							}

							// Post state with prompts
							this.view?.webview.postMessage({
								type: "state",
								state: stateWithPrompts,
							})
						}
						break
					case "deleteMessage": {
						const answer = await vscode.window.showInformationMessage(
							"What would you like to delete?",
							{ modal: true },
							"Just this message",
							"This and all subsequent messages",
						)
						if (
							(answer === "Just this message" || answer === "This and all subsequent messages") &&
							this.getCurrentCline() &&
							typeof message.value === "number" &&
							message.value
						) {
							const timeCutoff = message.value - 1000 // 1 second buffer before the message to delete
							const messageIndex = this.getCurrentCline()!.clineMessages.findIndex(
								(msg) => msg.ts && msg.ts >= timeCutoff,
							)
							const apiConversationHistoryIndex =
								this.getCurrentCline()?.apiConversationHistory.findIndex(
									(msg) => msg.ts && msg.ts >= timeCutoff,
								)

							if (messageIndex !== -1) {
								const { historyItem } = await this.getTaskWithId(this.getCurrentCline()!.taskId)

								if (answer === "Just this message") {
									// Find the next user message first
									const nextUserMessage = this.getCurrentCline()!
										.clineMessages.slice(messageIndex + 1)
										.find((msg) => msg.type === "say" && msg.say === "user_feedback")

									// Handle UI messages
									if (nextUserMessage) {
										// Find absolute index of next user message
										const nextUserMessageIndex = this.getCurrentCline()!.clineMessages.findIndex(
											(msg) => msg === nextUserMessage,
										)
										// Keep messages before current message and after next user message
										await this.getCurrentCline()!.overwriteClineMessages([
											...this.getCurrentCline()!.clineMessages.slice(0, messageIndex),
											...this.getCurrentCline()!.clineMessages.slice(nextUserMessageIndex),
										])
									} else {
										// If no next user message, keep only messages before current message
										await this.getCurrentCline()!.overwriteClineMessages(
											this.getCurrentCline()!.clineMessages.slice(0, messageIndex),
										)
									}

									// Handle API messages
									if (apiConversationHistoryIndex !== -1) {
										if (nextUserMessage && nextUserMessage.ts) {
											// Keep messages before current API message and after next user message
											await this.getCurrentCline()!.overwriteApiConversationHistory([
												...this.getCurrentCline()!.apiConversationHistory.slice(
													0,
													apiConversationHistoryIndex,
												),
												...this.getCurrentCline()!.apiConversationHistory.filter(
													(msg) => msg.ts && msg.ts >= nextUserMessage.ts,
												),
											])
										} else {
											// If no next user message, keep only messages before current API message
											await this.getCurrentCline()!.overwriteApiConversationHistory(
												this.getCurrentCline()!.apiConversationHistory.slice(
													0,
													apiConversationHistoryIndex,
												),
											)
										}
									}
								} else if (answer === "This and all subsequent messages") {
									// Delete this message and all that follow
									await this.getCurrentCline()!.overwriteClineMessages(
										this.getCurrentCline()!.clineMessages.slice(0, messageIndex),
									)
									if (apiConversationHistoryIndex !== -1) {
										await this.getCurrentCline()!.overwriteApiConversationHistory(
											this.getCurrentCline()!.apiConversationHistory.slice(
												0,
												apiConversationHistoryIndex,
											),
										)
									}
								}

								await this.initClineWithHistoryItem(historyItem)
							}
						}
						break
					}
					case "screenshotQuality":
						await this.updateGlobalState("screenshotQuality", message.value)
						await this.postStateToWebview()
						break
					case "maxOpenTabsContext":
						const tabCount = Math.min(Math.max(0, message.value ?? 20), 500)
						await this.updateGlobalState("maxOpenTabsContext", tabCount)
						await this.postStateToWebview()
						break
					case "browserToolEnabled":
						await this.updateGlobalState("browserToolEnabled", message.bool ?? true)
						await this.postStateToWebview()
						break
					case "showRooIgnoredFiles":
						await this.updateGlobalState("showRooIgnoredFiles", message.bool ?? true)
						await this.postStateToWebview()
						break
					case "enhancementApiConfigId":
						await this.updateGlobalState("enhancementApiConfigId", message.text)
						await this.postStateToWebview()
						break
					case "enableCustomModeCreation":
						await this.updateGlobalState("enableCustomModeCreation", message.bool ?? true)
						await this.postStateToWebview()
						break
					case "autoApprovalEnabled":
						await this.updateGlobalState("autoApprovalEnabled", message.bool ?? false)
						await this.postStateToWebview()
						break
					case "enhancePrompt":
						if (message.text) {
							try {
								const {
									apiConfiguration,
									customSupportPrompts,
									listApiConfigMeta,
									enhancementApiConfigId,
								} = await this.getState()

								// Try to get enhancement config first, fall back to current config
								let configToUse: ApiConfiguration = apiConfiguration
								if (enhancementApiConfigId) {
									const config = listApiConfigMeta?.find(
										(c: ApiConfigMeta) => c.id === enhancementApiConfigId,
									)
									if (config?.name) {
										const loadedConfig = await this.configManager.loadConfig(config.name)
										if (loadedConfig.apiProvider) {
											configToUse = loadedConfig
										}
									}
								}

								const enhancedPrompt = await singleCompletionHandler(
									configToUse,
									supportPrompt.create(
										"ENHANCE",
										{
											userInput: message.text,
										},
										customSupportPrompts,
									),
								)

								await this.postMessageToWebview({
									type: "enhancedPrompt",
									text: enhancedPrompt,
								})
							} catch (error) {
								this.outputChannel.appendLine(
									`Error enhancing prompt: ${JSON.stringify(error, Object.getOwnPropertyNames(error), 2)}`,
								)
								vscode.window.showErrorMessage("Failed to enhance prompt")
								await this.postMessageToWebview({
									type: "enhancedPrompt",
								})
							}
						}
						break
					case "getSystemPrompt":
						try {
							const systemPrompt = await generateSystemPrompt(message)

							await this.postMessageToWebview({
								type: "systemPrompt",
								text: systemPrompt,
								mode: message.mode,
							})
						} catch (error) {
							this.outputChannel.appendLine(
								`Error getting system prompt:  ${JSON.stringify(error, Object.getOwnPropertyNames(error), 2)}`,
							)
							vscode.window.showErrorMessage("Failed to get system prompt")
						}
						break
					case "copySystemPrompt":
						try {
							const systemPrompt = await generateSystemPrompt(message)

							await vscode.env.clipboard.writeText(systemPrompt)
							await vscode.window.showInformationMessage("System prompt successfully copied to clipboard")
						} catch (error) {
							this.outputChannel.appendLine(
								`Error getting system prompt:  ${JSON.stringify(error, Object.getOwnPropertyNames(error), 2)}`,
							)
							vscode.window.showErrorMessage("Failed to get system prompt")
						}
						break
					case "searchCommits": {
						const cwd = vscode.workspace.workspaceFolders?.map((folder) => folder.uri.fsPath).at(0)
						if (cwd) {
							try {
								const commits = await searchCommits(message.query || "", cwd)
								await this.postMessageToWebview({
									type: "commitSearchResults",
									commits,
								})
							} catch (error) {
								this.outputChannel.appendLine(
									`Error searching commits: ${JSON.stringify(error, Object.getOwnPropertyNames(error), 2)}`,
								)
								vscode.window.showErrorMessage("Failed to search commits")
							}
						}
						break
					}
					case "saveApiConfiguration":
						if (message.text && message.apiConfiguration) {
							try {
								await this.configManager.saveConfig(message.text, message.apiConfiguration)
								const listApiConfig = await this.configManager.listConfig()
								await this.updateGlobalState("listApiConfigMeta", listApiConfig)
							} catch (error) {
								this.outputChannel.appendLine(
									`Error save api configuration: ${JSON.stringify(error, Object.getOwnPropertyNames(error), 2)}`,
								)
								vscode.window.showErrorMessage("Failed to save api configuration")
							}
						}
						break
					case "upsertApiConfiguration":
						if (message.text && message.apiConfiguration) {
							try {
								await this.configManager.saveConfig(message.text, message.apiConfiguration)
								const listApiConfig = await this.configManager.listConfig()

								await Promise.all([
									this.updateGlobalState("listApiConfigMeta", listApiConfig),
									this.updateApiConfiguration(message.apiConfiguration),
									this.updateGlobalState("currentApiConfigName", message.text),
								])

								await this.postStateToWebview()
							} catch (error) {
								this.outputChannel.appendLine(
									`Error create new api configuration: ${JSON.stringify(error, Object.getOwnPropertyNames(error), 2)}`,
								)
								vscode.window.showErrorMessage("Failed to create api configuration")
							}
						}
						break
					case "renameApiConfiguration":
						if (message.values && message.apiConfiguration) {
							try {
								const { oldName, newName } = message.values

								if (oldName === newName) {
									break
								}

								await this.configManager.saveConfig(newName, message.apiConfiguration)
								await this.configManager.deleteConfig(oldName)

								const listApiConfig = await this.configManager.listConfig()
								const config = listApiConfig?.find((c) => c.name === newName)

								// Update listApiConfigMeta first to ensure UI has latest data
								await this.updateGlobalState("listApiConfigMeta", listApiConfig)

								await Promise.all([this.updateGlobalState("currentApiConfigName", newName)])

								await this.postStateToWebview()
							} catch (error) {
								this.outputChannel.appendLine(
									`Error rename api configuration: ${JSON.stringify(error, Object.getOwnPropertyNames(error), 2)}`,
								)
								vscode.window.showErrorMessage("Failed to rename api configuration")
							}
						}
						break
					case "loadApiConfiguration":
						if (message.text) {
							try {
								const apiConfig = await this.configManager.loadConfig(message.text)
								const listApiConfig = await this.configManager.listConfig()

								await Promise.all([
									this.updateGlobalState("listApiConfigMeta", listApiConfig),
									this.updateGlobalState("currentApiConfigName", message.text),
									this.updateApiConfiguration(apiConfig),
								])

								await this.postStateToWebview()
							} catch (error) {
								this.outputChannel.appendLine(
									`Error load api configuration: ${JSON.stringify(error, Object.getOwnPropertyNames(error), 2)}`,
								)
								vscode.window.showErrorMessage("Failed to load api configuration")
							}
						}
						break
					case "deleteApiConfiguration":
						if (message.text) {
							const answer = await vscode.window.showInformationMessage(
								"Are you sure you want to delete this configuration profile?",
								{ modal: true },
								"Yes",
							)

							if (answer !== "Yes") {
								break
							}

							try {
								await this.configManager.deleteConfig(message.text)
								const listApiConfig = await this.configManager.listConfig()

								// Update listApiConfigMeta first to ensure UI has latest data
								await this.updateGlobalState("listApiConfigMeta", listApiConfig)

								// If this was the current config, switch to first available
								const currentApiConfigName = await this.getGlobalState("currentApiConfigName")
								if (message.text === currentApiConfigName && listApiConfig?.[0]?.name) {
									const apiConfig = await this.configManager.loadConfig(listApiConfig[0].name)
									await Promise.all([
										this.updateGlobalState("currentApiConfigName", listApiConfig[0].name),
										this.updateApiConfiguration(apiConfig),
									])
								}

								await this.postStateToWebview()
							} catch (error) {
								this.outputChannel.appendLine(
									`Error delete api configuration: ${JSON.stringify(error, Object.getOwnPropertyNames(error), 2)}`,
								)
								vscode.window.showErrorMessage("Failed to delete api configuration")
							}
						}
						break
					case "getListApiConfiguration":
						try {
							const listApiConfig = await this.configManager.listConfig()
							await this.updateGlobalState("listApiConfigMeta", listApiConfig)
							this.postMessageToWebview({ type: "listApiConfig", listApiConfig })
						} catch (error) {
							this.outputChannel.appendLine(
								`Error get list api configuration: ${JSON.stringify(error, Object.getOwnPropertyNames(error), 2)}`,
							)
							vscode.window.showErrorMessage("Failed to get list api configuration")
						}
						break
					case "updateExperimental": {
						if (!message.values) {
							break
						}

						const updatedExperiments = {
							...((await this.getGlobalState("experiments")) ?? experimentDefault),
							...message.values,
						} as Record<ExperimentId, boolean>

						await this.updateGlobalState("experiments", updatedExperiments)

						// Update diffStrategy in current Cline instance if it exists
						if (message.values[EXPERIMENT_IDS.DIFF_STRATEGY] !== undefined && this.getCurrentCline()) {
							await this.getCurrentCline()!.updateDiffStrategy(
								Experiments.isEnabled(updatedExperiments, EXPERIMENT_IDS.DIFF_STRATEGY),
								Experiments.isEnabled(updatedExperiments, EXPERIMENT_IDS.MULTI_SEARCH_AND_REPLACE),
							)
						}

						await this.postStateToWebview()
						break
					}
					case "updateMcpTimeout":
						if (message.serverName && typeof message.timeout === "number") {
							try {
								await this.mcpHub?.updateServerTimeout(message.serverName, message.timeout)
							} catch (error) {
								this.outputChannel.appendLine(
									`Failed to update timeout for ${message.serverName}: ${JSON.stringify(error, Object.getOwnPropertyNames(error), 2)}`,
								)
								vscode.window.showErrorMessage("Failed to update server timeout")
							}
						}
						break
					case "updateCustomMode":
						if (message.modeConfig) {
							await this.customModesManager.updateCustomMode(message.modeConfig.slug, message.modeConfig)
							// Update state after saving the mode
							const customModes = await this.customModesManager.getCustomModes()
							await this.updateGlobalState("customModes", customModes)
							await this.updateGlobalState("mode", message.modeConfig.slug)
							await this.postStateToWebview()
						}
						break
					case "deleteCustomMode":
						if (message.slug) {
							const answer = await vscode.window.showInformationMessage(
								"Are you sure you want to delete this custom mode?",
								{ modal: true },
								"Yes",
							)

							if (answer !== "Yes") {
								break
							}

							await this.customModesManager.deleteCustomMode(message.slug)
							// Switch back to default mode after deletion
							await this.updateGlobalState("mode", defaultModeSlug)
							await this.postStateToWebview()
						}
						break
					case "humanRelayResponse":
						if (message.requestId && message.text) {
							vscode.commands.executeCommand("roo-cline.handleHumanRelayResponse", {
								requestId: message.requestId,
								text: message.text,
								cancelled: false,
							})
						}
						break

					case "humanRelayCancel":
						if (message.requestId) {
							vscode.commands.executeCommand("roo-cline.handleHumanRelayResponse", {
								requestId: message.requestId,
								cancelled: true,
							})
						}
						break

					case "telemetrySetting": {
						const telemetrySetting = message.text as TelemetrySetting
						await this.updateGlobalState("telemetrySetting", telemetrySetting)
						const isOptedIn = telemetrySetting === "enabled"
						telemetryService.updateTelemetryState(isOptedIn)
						await this.postStateToWebview()
						break
					}
				}
			},
			null,
			this.disposables,
		)

		const generateSystemPrompt = async (message: WebviewMessage) => {
			const {
				apiConfiguration,
				customModePrompts,
				customInstructions,
				browserViewportSize,
				diffEnabled,
				mcpEnabled,
				fuzzyMatchThreshold,
				experiments,
				enableMcpServerCreation,
				browserToolEnabled,
			} = await this.getState()

			// Create diffStrategy based on current model and settings
			const diffStrategy = getDiffStrategy(
				apiConfiguration.apiModelId || apiConfiguration.openRouterModelId || "",
				fuzzyMatchThreshold,
				Experiments.isEnabled(experiments, EXPERIMENT_IDS.DIFF_STRATEGY),
			)
			const cwd = vscode.workspace.workspaceFolders?.map((folder) => folder.uri.fsPath).at(0) || ""

			const mode = message.mode ?? defaultModeSlug
			const customModes = await this.customModesManager.getCustomModes()

			const rooIgnoreInstructions = this.getCurrentCline()?.rooIgnoreController?.getInstructions()

			// Determine if browser tools can be used based on model support and user settings
			const modelSupportsComputerUse = this.getCurrentCline()?.api.getModel().info.supportsComputerUse ?? false
			const canUseBrowserTool = modelSupportsComputerUse && (browserToolEnabled ?? true)

			const systemPrompt = await SYSTEM_PROMPT(
				this.context,
				cwd,
				canUseBrowserTool,
				mcpEnabled ? this.mcpHub : undefined,
				diffStrategy,
				browserViewportSize ?? "900x600",
				mode,
				customModePrompts,
				customModes,
				customInstructions,
				diffEnabled,
				experiments,
				enableMcpServerCreation,
				rooIgnoreInstructions,
			)
			return systemPrompt
		}
	}

	/**
	 * Handle switching to a new mode, including updating the associated API configuration
	 * @param newMode The mode to switch to
	 */
	public async handleModeSwitch(newMode: Mode) {
		// Capture mode switch telemetry event
		const currentTaskId = this.getCurrentCline()?.taskId
		if (currentTaskId) {
			telemetryService.captureModeSwitch(currentTaskId, newMode)
		}

		await this.updateGlobalState("mode", newMode)

		// Load the saved API config for the new mode if it exists
		const savedConfigId = await this.configManager.getModeConfigId(newMode)
		const listApiConfig = await this.configManager.listConfig()

		// Update listApiConfigMeta first to ensure UI has latest data
		await this.updateGlobalState("listApiConfigMeta", listApiConfig)

		// If this mode has a saved config, use it
		if (savedConfigId) {
			const config = listApiConfig?.find((c) => c.id === savedConfigId)
			if (config?.name) {
				const apiConfig = await this.configManager.loadConfig(config.name)
				await Promise.all([
					this.updateGlobalState("currentApiConfigName", config.name),
					this.updateApiConfiguration(apiConfig),
				])
			}
		} else {
			// If no saved config for this mode, save current config as default
			const currentApiConfigName = await this.getGlobalState("currentApiConfigName")
			if (currentApiConfigName) {
				const config = listApiConfig?.find((c) => c.name === currentApiConfigName)
				if (config?.id) {
					await this.configManager.setModeConfig(newMode, config.id)
				}
			}
		}

		await this.postStateToWebview()
	}

	private async updateApiConfiguration(apiConfiguration: ApiConfiguration) {
		// Update mode's default config.
		const { mode } = await this.getState()

		if (mode) {
			const currentApiConfigName = await this.getGlobalState("currentApiConfigName")
			const listApiConfig = await this.configManager.listConfig()
			const config = listApiConfig?.find((c) => c.name === currentApiConfigName)

			if (config?.id) {
				await this.configManager.setModeConfig(mode, config.id)
			}
		}

		await this.contextProxy.setValues(apiConfiguration)

		if (this.getCurrentCline()) {
			this.getCurrentCline()!.api = buildApiHandler(apiConfiguration)
		}
	}

	async cancelTask() {
		if (this.getCurrentCline()) {
			const currentCline = this.getCurrentCline()!
			const { historyItem } = await this.getTaskWithId(currentCline.taskId)

			// Store parent task information if this is a subtask
			// Check if this is a subtask by seeing if it has a parent task
			const parentTask = currentCline.getParentTask()
			const isSubTask = parentTask !== undefined
			const rootTask = isSubTask ? currentCline.getRootTask() : undefined

			currentCline.abortTask()

			await pWaitFor(
				() =>
					this.getCurrentCline()! === undefined ||
					this.getCurrentCline()!.isStreaming === false ||
					this.getCurrentCline()!.didFinishAbortingStream ||
					// If only the first chunk is processed, then there's no
					// need to wait for graceful abort (closes edits, browser,
					// etc).
					this.getCurrentCline()!.isWaitingForFirstChunk,
				{
					timeout: 3_000,
				},
			).catch(() => {
				console.error("Failed to abort task")
			})

			if (this.getCurrentCline()) {
				// 'abandoned' will prevent this Cline instance from affecting
				// future Cline instances. This may happen if its hanging on a
				// streaming request.
				this.getCurrentCline()!.abandoned = true
			}

			// Clears task again, so we need to abortTask manually above.
			await this.initClineWithHistoryItem(historyItem)

			// Restore parent-child relationship if this was a subtask
			if (isSubTask && this.getCurrentCline() && parentTask) {
				this.getCurrentCline()!.setSubTask()
				this.getCurrentCline()!.setParentTask(parentTask)
				if (rootTask) {
					this.getCurrentCline()!.setRootTask(rootTask)
				}
				this.log(
					`[subtasks] Restored parent-child relationship for task: ${this.getCurrentCline()!.getTaskNumber()}`,
				)
			}
		}
	}

	async updateCustomInstructions(instructions?: string) {
		// User may be clearing the field
		await this.updateGlobalState("customInstructions", instructions || undefined)
		if (this.getCurrentCline()) {
			this.getCurrentCline()!.customInstructions = instructions || undefined
		}
		await this.postStateToWebview()
	}

	// MCP

	async ensureMcpServersDirectoryExists(): Promise<string> {
		// Get platform-specific application data directory
		let mcpServersDir: string
		if (process.platform === "win32") {
			// Windows: %APPDATA%\Roo-Code\MCP
			mcpServersDir = path.join(os.homedir(), "AppData", "Roaming", "Roo-Code", "MCP")
		} else if (process.platform === "darwin") {
			// macOS: ~/Documents/Cline/MCP
			mcpServersDir = path.join(os.homedir(), "Documents", "Cline", "MCP")
		} else {
			// Linux: ~/.local/share/Cline/MCP
			mcpServersDir = path.join(os.homedir(), ".local", "share", "Roo-Code", "MCP")
		}

		try {
			await fs.mkdir(mcpServersDir, { recursive: true })
		} catch (error) {
			// Fallback to a relative path if directory creation fails
			return path.join(os.homedir(), ".roo-code", "mcp")
		}
		return mcpServersDir
	}

	async ensureSettingsDirectoryExists(): Promise<string> {
		const settingsDir = path.join(this.contextProxy.globalStorageUri.fsPath, "settings")
		await fs.mkdir(settingsDir, { recursive: true })
		return settingsDir
	}

	private async ensureCacheDirectoryExists() {
		const cacheDir = path.join(this.contextProxy.globalStorageUri.fsPath, "cache")
		await fs.mkdir(cacheDir, { recursive: true })
		return cacheDir
	}

	private async readModelsFromCache(filename: string): Promise<Record<string, ModelInfo> | undefined> {
		const filePath = path.join(await this.ensureCacheDirectoryExists(), filename)
		const fileExists = await fileExistsAtPath(filePath)

		if (fileExists) {
			const fileContents = await fs.readFile(filePath, "utf8")
			return JSON.parse(fileContents)
		}

		return undefined
	}

	// OpenRouter

	async handleOpenRouterCallback(code: string) {
		let apiKey: string
		try {
			const response = await axios.post("https://openrouter.ai/api/v1/auth/keys", { code })
			if (response.data && response.data.key) {
				apiKey = response.data.key
			} else {
				throw new Error("Invalid response from OpenRouter API")
			}
		} catch (error) {
			this.outputChannel.appendLine(
				`Error exchanging code for API key: ${JSON.stringify(error, Object.getOwnPropertyNames(error), 2)}`,
			)
			throw error
		}

		const openrouter: ApiProvider = "openrouter"
		await this.contextProxy.setValues({
			apiProvider: openrouter,
			openRouterApiKey: apiKey,
		})

		await this.postStateToWebview()
		if (this.getCurrentCline()) {
			this.getCurrentCline()!.api = buildApiHandler({ apiProvider: openrouter, openRouterApiKey: apiKey })
		}
		// await this.postMessageToWebview({ type: "action", action: "settingsButtonClicked" }) // bad ux if user is on welcome
	}

	// Glama

	async handleGlamaCallback(code: string) {
		let apiKey: string
		try {
			const response = await axios.post("https://glama.ai/api/gateway/v1/auth/exchange-code", { code })
			if (response.data && response.data.apiKey) {
				apiKey = response.data.apiKey
			} else {
				throw new Error("Invalid response from Glama API")
			}
		} catch (error) {
			this.outputChannel.appendLine(
				`Error exchanging code for API key: ${JSON.stringify(error, Object.getOwnPropertyNames(error), 2)}`,
			)
			throw error
		}

		const glama: ApiProvider = "glama"
		await this.contextProxy.setValues({
			apiProvider: glama,
			glamaApiKey: apiKey,
		})
		await this.postStateToWebview()
		if (this.getCurrentCline()) {
			this.getCurrentCline()!.api = buildApiHandler({
				apiProvider: glama,
				glamaApiKey: apiKey,
			})
		}
		// await this.postMessageToWebview({ type: "action", action: "settingsButtonClicked" }) // bad ux if user is on welcome
	}

	// Task history

	async getTaskWithId(id: string): Promise<{
		historyItem: HistoryItem
		taskDirPath: string
		apiConversationHistoryFilePath: string
		uiMessagesFilePath: string
		apiConversationHistory: Anthropic.MessageParam[]
	}> {
		const history = ((await this.getGlobalState("taskHistory")) as HistoryItem[] | undefined) || []
		const historyItem = history.find((item) => item.id === id)
		if (historyItem) {
			const taskDirPath = path.join(this.contextProxy.globalStorageUri.fsPath, "tasks", id)
			const apiConversationHistoryFilePath = path.join(taskDirPath, GlobalFileNames.apiConversationHistory)
			const uiMessagesFilePath = path.join(taskDirPath, GlobalFileNames.uiMessages)
			const fileExists = await fileExistsAtPath(apiConversationHistoryFilePath)
			if (fileExists) {
				const apiConversationHistory = JSON.parse(await fs.readFile(apiConversationHistoryFilePath, "utf8"))
				return {
					historyItem,
					taskDirPath,
					apiConversationHistoryFilePath,
					uiMessagesFilePath,
					apiConversationHistory,
				}
			}
		}
		// if we tried to get a task that doesn't exist, remove it from state
		// FIXME: this seems to happen sometimes when the json file doesnt save to disk for some reason
		await this.deleteTaskFromState(id)
		throw new Error("Task not found")
	}

	async showTaskWithId(id: string) {
		if (id !== this.getCurrentCline()?.taskId) {
			// non-current task
			const { historyItem } = await this.getTaskWithId(id)
			await this.initClineWithHistoryItem(historyItem) // clears existing task
		}
		await this.postMessageToWebview({ type: "action", action: "chatButtonClicked" })
	}

	async exportTaskWithId(id: string) {
		const { historyItem, apiConversationHistory } = await this.getTaskWithId(id)
		await downloadTask(historyItem.ts, apiConversationHistory)
	}

	// this function deletes a task from task hidtory, and deletes it's checkpoints and delete the task folder
	async deleteTaskWithId(id: string) {
		// get the task directory full path
		const { taskDirPath } = await this.getTaskWithId(id)

		// remove task from stack if it's the current task
		if (id === this.getCurrentCline()?.taskId) {
			// if we found the taskid to delete - call finish to abort this task and allow a new task to be started,
			// if we are deleting a subtask and parent task is still waiting for subtask to finish - it allows the parent to resume (this case should neve exist)
			await this.finishSubTask(`Task failure: It was stopped and deleted by the user.`)
		}

		// delete task from the task history state
		await this.deleteTaskFromState(id)

		// get the base directory of the project
		const baseDir = vscode.workspace.workspaceFolders?.map((folder) => folder.uri.fsPath).at(0)

		// Delete associated shadow repository or branch.
		// TODO: Store `workspaceDir` in the `HistoryItem` object.
		const globalStorageDir = this.contextProxy.globalStorageUri.fsPath
		const workspaceDir = baseDir ?? ""

		try {
			await ShadowCheckpointService.deleteTask({ taskId: id, globalStorageDir, workspaceDir })
		} catch (error) {
			console.error(
				`[deleteTaskWithId${id}] failed to delete associated shadow repository or branch: ${error instanceof Error ? error.message : String(error)}`,
			)
		}

		// delete the entire task directory including checkpoints and all content
		try {
			await fs.rm(taskDirPath, { recursive: true, force: true })
			console.log(`[deleteTaskWithId${id}] removed task directory`)
		} catch (error) {
			console.error(
				`[deleteTaskWithId${id}] failed to remove task directory: ${error instanceof Error ? error.message : String(error)}`,
			)
		}
	}

	async deleteTaskFromState(id: string) {
		// Remove the task from history
		const taskHistory = ((await this.getGlobalState("taskHistory")) as HistoryItem[]) || []
		const updatedTaskHistory = taskHistory.filter((task) => task.id !== id)
		await this.updateGlobalState("taskHistory", updatedTaskHistory)

		// Notify the webview that the task has been deleted
		await this.postStateToWebview()
	}

	async postStateToWebview() {
		const state = await this.getStateToPostToWebview()
		this.postMessageToWebview({ type: "state", state })
	}

	async getStateToPostToWebview() {
		const {
			apiConfiguration,
			lastShownAnnouncementId,
			customInstructions,
			alwaysAllowReadOnly,
			alwaysAllowWrite,
			alwaysAllowExecute,
			alwaysAllowBrowser,
			alwaysAllowMcp,
			alwaysAllowModeSwitch,
			alwaysAllowSubtasks,
			soundEnabled,
			diffEnabled,
			enableCheckpoints,
			checkpointStorage,
			taskHistory,
			soundVolume,
			browserViewportSize,
			screenshotQuality,
			remoteBrowserHost,
			remoteBrowserEnabled,
			writeDelayMs,
			terminalOutputLineLimit,
			fuzzyMatchThreshold,
			mcpEnabled,
			enableMcpServerCreation,
			alwaysApproveResubmit,
			requestDelaySeconds,
			rateLimitSeconds,
			currentApiConfigName,
			listApiConfigMeta,
			mode,
			customModePrompts,
			customSupportPrompts,
			enhancementApiConfigId,
			autoApprovalEnabled,
			experiments,
			maxOpenTabsContext,
			browserToolEnabled,
			telemetrySetting,
			showRooIgnoredFiles,
			language,
		} = await this.getState()
		const telemetryKey = process.env.POSTHOG_API_KEY
		const machineId = vscode.env.machineId

		const allowedCommands = vscode.workspace.getConfiguration("roo-cline").get<string[]>("allowedCommands") || []

		const cwd = vscode.workspace.workspaceFolders?.map((folder) => folder.uri.fsPath).at(0) || ""

		return {
			version: this.context.extension?.packageJSON?.version ?? "",
			apiConfiguration,
			customInstructions,
			alwaysAllowReadOnly: alwaysAllowReadOnly ?? false,
			alwaysAllowWrite: alwaysAllowWrite ?? false,
			alwaysAllowExecute: alwaysAllowExecute ?? false,
			alwaysAllowBrowser: alwaysAllowBrowser ?? false,
			alwaysAllowMcp: alwaysAllowMcp ?? false,
			alwaysAllowModeSwitch: alwaysAllowModeSwitch ?? false,
			alwaysAllowSubtasks: alwaysAllowSubtasks ?? false,
			uriScheme: vscode.env.uriScheme,
			currentTaskItem: this.getCurrentCline()?.taskId
				? (taskHistory || []).find((item: HistoryItem) => item.id === this.getCurrentCline()?.taskId)
				: undefined,
			clineMessages: this.getCurrentCline()?.clineMessages || [],
			taskHistory: (taskHistory || [])
				.filter((item: HistoryItem) => item.ts && item.task)
				.sort((a: HistoryItem, b: HistoryItem) => b.ts - a.ts),
			soundEnabled: soundEnabled ?? false,
			diffEnabled: diffEnabled ?? true,
			enableCheckpoints: enableCheckpoints ?? true,
			checkpointStorage: checkpointStorage ?? "task",
			shouldShowAnnouncement:
				telemetrySetting !== "unset" && lastShownAnnouncementId !== this.latestAnnouncementId,
			allowedCommands,
			soundVolume: soundVolume ?? 0.5,
			browserViewportSize: browserViewportSize ?? "900x600",
			screenshotQuality: screenshotQuality ?? 75,
			remoteBrowserHost,
			remoteBrowserEnabled: remoteBrowserEnabled ?? false,
<<<<<<< HEAD
			cachedChromeHostUrl: (await this.getGlobalState("cachedChromeHostUrl")) as string | undefined,
			preferredLanguage: preferredLanguage ?? "English",
=======
>>>>>>> 3cd6c741
			writeDelayMs: writeDelayMs ?? 1000,
			terminalOutputLineLimit: terminalOutputLineLimit ?? 500,
			fuzzyMatchThreshold: fuzzyMatchThreshold ?? 1.0,
			mcpEnabled: mcpEnabled ?? true,
			enableMcpServerCreation: enableMcpServerCreation ?? true,
			alwaysApproveResubmit: alwaysApproveResubmit ?? false,
			requestDelaySeconds: requestDelaySeconds ?? 10,
			rateLimitSeconds: rateLimitSeconds ?? 0,
			currentApiConfigName: currentApiConfigName ?? "default",
			listApiConfigMeta: listApiConfigMeta ?? [],
			mode: mode ?? defaultModeSlug,
			customModePrompts: customModePrompts ?? {},
			customSupportPrompts: customSupportPrompts ?? {},
			enhancementApiConfigId,
			autoApprovalEnabled: autoApprovalEnabled ?? false,
			customModes: await this.customModesManager.getCustomModes(),
			experiments: experiments ?? experimentDefault,
			mcpServers: this.mcpHub?.getAllServers() ?? [],
			maxOpenTabsContext: maxOpenTabsContext ?? 20,
			cwd,
			browserToolEnabled: browserToolEnabled ?? true,
			telemetrySetting,
			telemetryKey,
			machineId,
			showRooIgnoredFiles: showRooIgnoredFiles ?? true,
			language,
		}
	}

	// Caching mechanism to keep track of webview messages + API conversation history per provider instance

	/*
	Now that we use retainContextWhenHidden, we don't have to store a cache of cline messages in the user's state, but we could to reduce memory footprint in long conversations.

	- We have to be careful of what state is shared between ClineProvider instances since there could be multiple instances of the extension running at once. For example when we cached cline messages using the same key, two instances of the extension could end up using the same key and overwriting each other's messages.
	- Some state does need to be shared between the instances, i.e. the API key--however there doesn't seem to be a good way to notfy the other instances that the API key has changed.

	We need to use a unique identifier for each ClineProvider instance's message cache since we could be running several instances of the extension outside of just the sidebar i.e. in editor panels.

	// conversation history to send in API requests

	/*
	It seems that some API messages do not comply with vscode state requirements. Either the Anthropic library is manipulating these values somehow in the backend in a way thats creating cyclic references, or the API returns a function or a Symbol as part of the message content.
	VSCode docs about state: "The value must be JSON-stringifyable ... value — A value. MUST not contain cyclic references."
	For now we'll store the conversation history in memory, and if we need to store in state directly we'd need to do a manual conversion to ensure proper json stringification.
	*/

	// getApiConversationHistory(): Anthropic.MessageParam[] {
	// 	// const history = (await this.getGlobalState(
	// 	// 	this.getApiConversationHistoryStateKey()
	// 	// )) as Anthropic.MessageParam[]
	// 	// return history || []
	// 	return this.apiConversationHistory
	// }

	// setApiConversationHistory(history: Anthropic.MessageParam[] | undefined) {
	// 	// await this.updateGlobalState(this.getApiConversationHistoryStateKey(), history)
	// 	this.apiConversationHistory = history || []
	// }

	// addMessageToApiConversationHistory(message: Anthropic.MessageParam): Anthropic.MessageParam[] {
	// 	// const history = await this.getApiConversationHistory()
	// 	// history.push(message)
	// 	// await this.setApiConversationHistory(history)
	// 	// return history
	// 	this.apiConversationHistory.push(message)
	// 	return this.apiConversationHistory
	// }

	/*
	Storage
	https://dev.to/kompotkot/how-to-use-secretstorage-in-your-vscode-extensions-2hco
	https://www.eliostruyf.com/devhack-code-extension-storage-options/
	*/

	async getState() {
		// Create an object to store all fetched values
		const stateValues: Record<GlobalStateKey | SecretKey, any> = {} as Record<GlobalStateKey | SecretKey, any>
		const secretValues: Record<SecretKey, any> = {} as Record<SecretKey, any>

		// Create promise arrays for global state and secrets
		const statePromises = GLOBAL_STATE_KEYS.map((key) => this.getGlobalState(key))
		const secretPromises = SECRET_KEYS.map((key) => this.getSecret(key))

		// Add promise for custom modes which is handled separately
		const customModesPromise = this.customModesManager.getCustomModes()

		let idx = 0
		const valuePromises = await Promise.all([...statePromises, ...secretPromises, customModesPromise])

		// Populate stateValues and secretValues
		GLOBAL_STATE_KEYS.forEach((key, _) => {
			stateValues[key] = valuePromises[idx]
			idx = idx + 1
		})

		SECRET_KEYS.forEach((key, index) => {
			secretValues[key] = valuePromises[idx]
			idx = idx + 1
		})

		let customModes = valuePromises[idx] as ModeConfig[] | undefined

		// Determine apiProvider with the same logic as before
		let apiProvider: ApiProvider
		if (stateValues.apiProvider) {
			apiProvider = stateValues.apiProvider
		} else {
			// Either new user or legacy user that doesn't have the apiProvider stored in state
			// (If they're using OpenRouter or Bedrock, then apiProvider state will exist)
			if (secretValues.apiKey) {
				apiProvider = "anthropic"
			} else {
				// New users should default to openrouter
				apiProvider = "openrouter"
			}
		}

		// Build the apiConfiguration object combining state values and secrets
		// Using the dynamic approach with API_CONFIG_KEYS
		const apiConfiguration: ApiConfiguration = {
			// Dynamically add all API-related keys from stateValues
			...Object.fromEntries(API_CONFIG_KEYS.map((key) => [key, stateValues[key]])),
			// Add all secrets
			...secretValues,
		}

		// Ensure apiProvider is set properly if not already in state
		if (!apiConfiguration.apiProvider) {
			apiConfiguration.apiProvider = apiProvider
		}

		// Return the same structure as before
		return {
			apiConfiguration,
			lastShownAnnouncementId: stateValues.lastShownAnnouncementId,
			customInstructions: stateValues.customInstructions,
			alwaysAllowReadOnly: stateValues.alwaysAllowReadOnly ?? false,
			alwaysAllowWrite: stateValues.alwaysAllowWrite ?? false,
			alwaysAllowExecute: stateValues.alwaysAllowExecute ?? false,
			alwaysAllowBrowser: stateValues.alwaysAllowBrowser ?? false,
			alwaysAllowMcp: stateValues.alwaysAllowMcp ?? false,
			alwaysAllowModeSwitch: stateValues.alwaysAllowModeSwitch ?? false,
			alwaysAllowSubtasks: stateValues.alwaysAllowSubtasks ?? false,
			taskHistory: stateValues.taskHistory,
			allowedCommands: stateValues.allowedCommands,
			soundEnabled: stateValues.soundEnabled ?? false,
			diffEnabled: stateValues.diffEnabled ?? true,
			enableCheckpoints: stateValues.enableCheckpoints ?? true,
			checkpointStorage: stateValues.checkpointStorage ?? "task",
			soundVolume: stateValues.soundVolume,
			browserViewportSize: stateValues.browserViewportSize ?? "900x600",
			screenshotQuality: stateValues.screenshotQuality ?? 75,
			remoteBrowserHost: stateValues.remoteBrowserHost,
			remoteBrowserEnabled: stateValues.remoteBrowserEnabled ?? false,
			cachedChromeHostUrl: stateValues.cachedChromeHostUrl as string | undefined,
			fuzzyMatchThreshold: stateValues.fuzzyMatchThreshold ?? 1.0,
			writeDelayMs: stateValues.writeDelayMs ?? 1000,
			terminalOutputLineLimit: stateValues.terminalOutputLineLimit ?? 500,
			mode: stateValues.mode ?? defaultModeSlug,
			// Pass the VSCode language code directly
			language: formatLanguage(vscode.env.language),
			mcpEnabled: stateValues.mcpEnabled ?? true,
			enableMcpServerCreation: stateValues.enableMcpServerCreation ?? true,
			alwaysApproveResubmit: stateValues.alwaysApproveResubmit ?? false,
			requestDelaySeconds: Math.max(5, stateValues.requestDelaySeconds ?? 10),
			rateLimitSeconds: stateValues.rateLimitSeconds ?? 0,
			currentApiConfigName: stateValues.currentApiConfigName ?? "default",
			listApiConfigMeta: stateValues.listApiConfigMeta ?? [],
			modeApiConfigs: stateValues.modeApiConfigs ?? ({} as Record<Mode, string>),
			customModePrompts: stateValues.customModePrompts ?? {},
			customSupportPrompts: stateValues.customSupportPrompts ?? {},
			enhancementApiConfigId: stateValues.enhancementApiConfigId,
			experiments: stateValues.experiments ?? experimentDefault,
			autoApprovalEnabled: stateValues.autoApprovalEnabled ?? false,
			customModes,
			maxOpenTabsContext: stateValues.maxOpenTabsContext ?? 20,
			openRouterUseMiddleOutTransform: stateValues.openRouterUseMiddleOutTransform ?? true,
			browserToolEnabled: stateValues.browserToolEnabled ?? true,
			telemetrySetting: stateValues.telemetrySetting || "unset",
			showRooIgnoredFiles: stateValues.showRooIgnoredFiles ?? true,
		}
	}

	async updateTaskHistory(item: HistoryItem): Promise<HistoryItem[]> {
		const history = ((await this.getGlobalState("taskHistory")) as HistoryItem[] | undefined) || []
		const existingItemIndex = history.findIndex((h) => h.id === item.id)

		if (existingItemIndex !== -1) {
			history[existingItemIndex] = item
		} else {
			history.push(item)
		}
		await this.updateGlobalState("taskHistory", history)
		return history
	}

	// global

	public async updateGlobalState(key: GlobalStateKey, value: any) {
		await this.contextProxy.updateGlobalState(key, value)
	}

	public async getGlobalState(key: GlobalStateKey) {
		return await this.contextProxy.getGlobalState(key)
	}

	// secrets

	public async storeSecret(key: SecretKey, value?: string) {
		await this.contextProxy.storeSecret(key, value)
	}

	private async getSecret(key: SecretKey) {
		return await this.contextProxy.getSecret(key)
	}

	// global + secret

	public async setValues(values: Partial<ConfigurationValues>) {
		await this.contextProxy.setValues(values)
	}

	// dev

	async resetState() {
		const answer = await vscode.window.showInformationMessage(
			"Are you sure you want to reset all state and secret storage in the extension? This cannot be undone.",
			{ modal: true },
			"Yes",
		)

		if (answer !== "Yes") {
			return
		}

		await this.contextProxy.resetAllState()
		await this.configManager.resetAllConfigs()
		await this.customModesManager.resetCustomModes()
		await this.removeClineFromStack()
		await this.postStateToWebview()
		await this.postMessageToWebview({ type: "action", action: "chatButtonClicked" })
	}

	// logging

	public log(message: string) {
		this.outputChannel.appendLine(message)
		console.log(message)
	}

	// integration tests

	get viewLaunched() {
		return this.isViewLaunched
	}

	get messages() {
		return this.getCurrentCline()?.clineMessages || []
	}

	// Add public getter
	public getMcpHub(): McpHub | undefined {
		return this.mcpHub
	}

	/**
	 * Returns properties to be included in every telemetry event
	 * This method is called by the telemetry service to get context information
	 * like the current mode, API provider, etc.
	 */
	public async getTelemetryProperties(): Promise<Record<string, any>> {
		const { mode, apiConfiguration } = await this.getState()
		const appVersion = this.context.extension?.packageJSON?.version
		const vscodeVersion = vscode.version
		const platform = process.platform

		const properties: Record<string, any> = {
			vscodeVersion,
			platform,
		}

		// Add extension version
		if (appVersion) {
			properties.appVersion = appVersion
		}

		// Add current mode
		if (mode) {
			properties.mode = mode
		}

		// Add API provider
		if (apiConfiguration?.apiProvider) {
			properties.apiProvider = apiConfiguration.apiProvider
		}

		// Add model ID if available
		const currentCline = this.getCurrentCline()
		if (currentCline?.api) {
			const { id: modelId } = currentCline.api.getModel()
			if (modelId) {
				properties.modelId = modelId
			}
		}

		if (currentCline?.diffStrategy) {
			properties.diffStrategy = currentCline.diffStrategy.getName()
		}

		return properties
	}
}<|MERGE_RESOLUTION|>--- conflicted
+++ resolved
@@ -2348,11 +2348,8 @@
 			screenshotQuality: screenshotQuality ?? 75,
 			remoteBrowserHost,
 			remoteBrowserEnabled: remoteBrowserEnabled ?? false,
-<<<<<<< HEAD
 			cachedChromeHostUrl: (await this.getGlobalState("cachedChromeHostUrl")) as string | undefined,
 			preferredLanguage: preferredLanguage ?? "English",
-=======
->>>>>>> 3cd6c741
 			writeDelayMs: writeDelayMs ?? 1000,
 			terminalOutputLineLimit: terminalOutputLineLimit ?? 500,
 			fuzzyMatchThreshold: fuzzyMatchThreshold ?? 1.0,
