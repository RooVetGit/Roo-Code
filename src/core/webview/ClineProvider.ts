import os from "os"
import * as path from "path"
import fs from "fs/promises"
import EventEmitter from "events"

import { Anthropic } from "@anthropic-ai/sdk"
import { DEFAULT_MARKETPLACE_SOURCE } from "../../services/marketplace/constants"
import delay from "delay"
import axios from "axios"
import pWaitFor from "p-wait-for"
import * as vscode from "vscode"

import {
	type GlobalState,
	type ProviderName,
	type ProviderSettings,
	type RooCodeSettings,
	type ProviderSettingsEntry,
	type TelemetryProperties,
	type TelemetryPropertiesProvider,
	type CodeActionId,
	type CodeActionName,
	type TerminalActionId,
	type TerminalActionPromptType,
	type HistoryItem,
	type CloudUserInfo,
	requestyDefaultModelId,
	openRouterDefaultModelId,
	glamaDefaultModelId,
	ORGANIZATION_ALLOW_ALL,
} from "@roo-code/types"
import { TelemetryService } from "@roo-code/telemetry"
import { CloudService } from "@roo-code/cloud"

import { t } from "../../i18n"
import { setPanel } from "../../activate/registerCommands"
import { Package } from "../../shared/package"
import { findLast } from "../../shared/array"
import { supportPrompt } from "../../shared/support-prompt"
import { GlobalFileNames } from "../../shared/globalFileNames"
import { ExtensionMessage } from "../../shared/ExtensionMessage"
import { Mode, defaultModeSlug } from "../../shared/modes"
import { experimentDefault, experiments, EXPERIMENT_IDS } from "../../shared/experiments"
import { formatLanguage } from "../../shared/language"
import { Terminal } from "../../integrations/terminal/Terminal"
import { downloadTask } from "../../integrations/misc/export-markdown"
import { getTheme } from "../../integrations/theme/getTheme"
import WorkspaceTracker from "../../integrations/workspace/WorkspaceTracker"
import { McpHub } from "../../services/mcp/McpHub"
import { McpServerManager } from "../../services/mcp/McpServerManager"
import { MarketplaceManager } from "../../services/marketplace"
import { ShadowCheckpointService } from "../../services/checkpoints/ShadowCheckpointService"
import { CodeIndexManager } from "../../services/code-index/manager"
import type { IndexProgressUpdate } from "../../services/code-index/interfaces/manager"
import { fileExistsAtPath } from "../../utils/fs"
import { setTtsEnabled, setTtsSpeed } from "../../utils/tts"
import { ContextProxy } from "../config/ContextProxy"
import { ProviderSettingsManager } from "../config/ProviderSettingsManager"
import { CustomModesManager } from "../config/CustomModesManager"
import { buildApiHandler } from "../../api"
import { Task, TaskOptions } from "../task/Task"
import { getNonce } from "./getNonce"
import { getUri } from "./getUri"
import { getSystemPromptFilePath } from "../prompts/sections/custom-system-prompt"
import { getWorkspacePath } from "../../utils/path"
import { webviewMessageHandler } from "./webviewMessageHandler"
import { WebviewMessage } from "../../shared/WebviewMessage"
import { EMBEDDING_MODEL_PROFILES } from "../../shared/embeddingModels"
import { ProfileValidator } from "../../shared/ProfileValidator"

/**
 * https://github.com/microsoft/vscode-webview-ui-toolkit-samples/blob/main/default/weather-webview/src/providers/WeatherViewProvider.ts
 * https://github.com/KumarVariable/vscode-extension-sidebar-html/blob/master/src/customSidebarViewProvider.ts
 */

export type ClineProviderEvents = {
	clineCreated: [cline: Task]
}

class OrganizationAllowListViolationError extends Error {
	constructor(message: string) {
		super(message)
	}
}

export class ClineProvider
	extends EventEmitter<ClineProviderEvents>
	implements vscode.WebviewViewProvider, TelemetryPropertiesProvider
{
	// Used in package.json as the view's id. This value cannot be changed due
	// to how VSCode caches views based on their id, and updating the id would
	// break existing instances of the extension.
	public static readonly sideBarId = `${Package.name}.SidebarProvider`
	public static readonly tabPanelId = `${Package.name}.TabPanelProvider`
	private static activeInstances: Set<ClineProvider> = new Set()
	private disposables: vscode.Disposable[] = []
	private webviewDisposables: vscode.Disposable[] = []
	private view?: vscode.WebviewView | vscode.WebviewPanel
	private clineStack: Task[] = []
	private codeIndexStatusSubscription?: vscode.Disposable
	private _workspaceTracker?: WorkspaceTracker // workSpaceTracker read-only for access outside this class
	public get workspaceTracker(): WorkspaceTracker | undefined {
		return this._workspaceTracker
	}
	protected mcpHub?: McpHub // Change from private to protected
	private marketplaceManager: MarketplaceManager

	public isViewLaunched = false
	public settingsImportedAt?: number
	public readonly latestAnnouncementId = "may-29-2025-3-19" // Update for v3.19.0 announcement
	public readonly providerSettingsManager: ProviderSettingsManager
	public readonly customModesManager: CustomModesManager

	constructor(
		readonly context: vscode.ExtensionContext,
		private readonly outputChannel: vscode.OutputChannel,
		private readonly renderContext: "sidebar" | "editor" = "sidebar",
		public readonly contextProxy: ContextProxy,
		public readonly codeIndexManager?: CodeIndexManager,
	) {
		super()

		this.log("ClineProvider instantiated")
		ClineProvider.activeInstances.add(this)

		this.codeIndexManager = codeIndexManager
		this.updateGlobalState("codebaseIndexModels", EMBEDDING_MODEL_PROFILES)

		// Start configuration loading (which might trigger indexing) in the background.
		// Don't await, allowing activation to continue immediately.

		// Register this provider with the telemetry service to enable it to add
		// properties like mode and provider.
		TelemetryService.instance.setProvider(this)

		this._workspaceTracker = new WorkspaceTracker(this)

		this.providerSettingsManager = new ProviderSettingsManager(this.context)

		this.customModesManager = new CustomModesManager(this.context, async () => {
			await this.postStateToWebview()
		})

		// Initialize MCP Hub through the singleton manager
		McpServerManager.getInstance(this.context, this)
			.then((hub) => {
				this.mcpHub = hub
				this.mcpHub.registerClient()
			})
			.catch((error) => {
				this.log(`Failed to initialize MCP Hub: ${error}`)
			})

		this.marketplaceManager = new MarketplaceManager(this.context)
	}

	// Adds a new Cline instance to clineStack, marking the start of a new task.
	// The instance is pushed to the top of the stack (LIFO order).
	// When the task is completed, the top instance is removed, reactivating the previous task.
	async addClineToStack(cline: Task) {
		console.log(`[subtasks] adding task ${cline.taskId}.${cline.instanceId} to stack`)

		// Add this cline instance into the stack that represents the order of all the called tasks.
		this.clineStack.push(cline)

		// Ensure getState() resolves correctly.
		const state = await this.getState()

		if (!state || typeof state.mode !== "string") {
			throw new Error(t("common:errors.retrieve_current_mode"))
		}
	}

	// Removes and destroys the top Cline instance (the current finished task),
	// activating the previous one (resuming the parent task).
	async removeClineFromStack() {
		if (this.clineStack.length === 0) {
			return
		}

		// Pop the top Cline instance from the stack.
		let cline = this.clineStack.pop()

		if (cline) {
			console.log(`[subtasks] removing task ${cline.taskId}.${cline.instanceId} from stack`)

			try {
				// Abort the running task and set isAbandoned to true so
				// all running promises will exit as well.
				await cline.abortTask(true)
			} catch (e) {
				this.log(
					`[subtasks] encountered error while aborting task ${cline.taskId}.${cline.instanceId}: ${e.message}`,
				)
			}

			// Make sure no reference kept, once promises end it will be
			// garbage collected.
			cline = undefined
		}
	}

	// returns the current cline object in the stack (the top one)
	// if the stack is empty, returns undefined
	getCurrentCline(): Task | undefined {
		if (this.clineStack.length === 0) {
			return undefined
		}
		return this.clineStack[this.clineStack.length - 1]
	}

	// returns the current clineStack length (how many cline objects are in the stack)
	getClineStackSize(): number {
		return this.clineStack.length
	}

	public getCurrentTaskStack(): string[] {
		return this.clineStack.map((cline) => cline.taskId)
	}

	// remove the current task/cline instance (at the top of the stack), so this task is finished
	// and resume the previous task/cline instance (if it exists)
	// this is used when a sub task is finished and the parent task needs to be resumed
	async finishSubTask(lastMessage: string) {
		console.log(`[subtasks] finishing subtask ${lastMessage}`)
		// remove the last cline instance from the stack (this is the finished sub task)
		await this.removeClineFromStack()
		// resume the last cline instance in the stack (if it exists - this is the 'parent' calling task)
		await this.getCurrentCline()?.resumePausedTask(lastMessage)
	}

	/*
	VSCode extensions use the disposable pattern to clean up resources when the sidebar/editor tab is closed by the user or system. This applies to event listening, commands, interacting with the UI, etc.
	- https://vscode-docs.readthedocs.io/en/stable/extensions/patterns-and-principles/
	- https://github.com/microsoft/vscode-extension-samples/blob/main/webview-sample/src/extension.ts
	*/
	private clearWebviewResources() {
		while (this.webviewDisposables.length) {
			const x = this.webviewDisposables.pop()
			if (x) {
				x.dispose()
			}
		}
	}

	async dispose() {
		this.log("Disposing ClineProvider...")
		await this.removeClineFromStack()
		this.log("Cleared task")

		if (this.view && "dispose" in this.view) {
			this.view.dispose()
			this.log("Disposed webview")
		}

		this.clearWebviewResources()

		while (this.disposables.length) {
			const x = this.disposables.pop()

			if (x) {
				x.dispose()
			}
		}

		this._workspaceTracker?.dispose()
		this._workspaceTracker = undefined
		await this.mcpHub?.unregisterClient()
		this.mcpHub = undefined
		this.marketplaceManager?.cleanup()
		this.customModesManager?.dispose()
		this.log("Disposed all disposables")
		ClineProvider.activeInstances.delete(this)

		McpServerManager.unregisterProvider(this)
	}

	public static getVisibleInstance(): ClineProvider | undefined {
		return findLast(Array.from(this.activeInstances), (instance) => instance.view?.visible === true)
	}

	public static async getInstance(): Promise<ClineProvider | undefined> {
		let visibleProvider = ClineProvider.getVisibleInstance()

		// If no visible provider, try to show the sidebar view
		if (!visibleProvider) {
			await vscode.commands.executeCommand(`${Package.name}.SidebarProvider.focus`)
			// Wait briefly for the view to become visible
			await delay(100)
			visibleProvider = ClineProvider.getVisibleInstance()
		}

		// If still no visible provider, return
		if (!visibleProvider) {
			return
		}

		return visibleProvider
	}

	public static async isActiveTask(): Promise<boolean> {
		const visibleProvider = await ClineProvider.getInstance()
		if (!visibleProvider) {
			return false
		}

		// Check if there is a cline instance in the stack (if this provider has an active task)
		if (visibleProvider.getCurrentCline()) {
			return true
		}

		return false
	}

	public static async handleCodeAction(
		command: CodeActionId,
		promptType: CodeActionName,
		params: Record<string, string | any[]>,
	): Promise<void> {
		// Capture telemetry for code action usage
		TelemetryService.instance.captureCodeActionUsed(promptType)

		const visibleProvider = await ClineProvider.getInstance()

		if (!visibleProvider) {
			return
		}

		const { customSupportPrompts } = await visibleProvider.getState()

		// TODO: Improve type safety for promptType.
		const prompt = supportPrompt.create(promptType, params, customSupportPrompts)

		if (command === "addToContext") {
			await visibleProvider.postMessageToWebview({ type: "invoke", invoke: "setChatBoxMessage", text: prompt })
			return
		}

		await visibleProvider.initClineWithTask(prompt)
	}

	public static async handleTerminalAction(
		command: TerminalActionId,
		promptType: TerminalActionPromptType,
		params: Record<string, string | any[]>,
	): Promise<void> {
		TelemetryService.instance.captureCodeActionUsed(promptType)

		const visibleProvider = await ClineProvider.getInstance()

		if (!visibleProvider) {
			return
		}

		const { customSupportPrompts } = await visibleProvider.getState()
		const prompt = supportPrompt.create(promptType, params, customSupportPrompts)

		if (command === "terminalAddToContext") {
			await visibleProvider.postMessageToWebview({ type: "invoke", invoke: "setChatBoxMessage", text: prompt })
			return
		}

		try {
			await visibleProvider.initClineWithTask(prompt)
		} catch (error) {
			if (error instanceof OrganizationAllowListViolationError) {
				// Errors from terminal commands seem to get swallowed / ignored.
				vscode.window.showErrorMessage(error.message)
			}
			throw error
		}
	}

	async resolveWebviewView(webviewView: vscode.WebviewView | vscode.WebviewPanel) {
		this.log("Resolving webview view")

		this.view = webviewView

		// Set panel reference according to webview type
		const inTabMode = "onDidChangeViewState" in webviewView
		if (inTabMode) {
			// Tag page type
			setPanel(webviewView, "tab")
		} else if ("onDidChangeVisibility" in webviewView) {
			// Sidebar Type
			setPanel(webviewView, "sidebar")
		}

		// Initialize out-of-scope variables that need to receive persistent global state values
		this.getState().then(
			({
				terminalShellIntegrationTimeout = Terminal.defaultShellIntegrationTimeout,
				terminalShellIntegrationDisabled = false,
				terminalCommandDelay = 0,
				terminalZshClearEolMark = true,
				terminalZshOhMy = false,
				terminalZshP10k = false,
				terminalPowershellCounter = false,
				terminalZdotdir = false,
			}) => {
				Terminal.setShellIntegrationTimeout(terminalShellIntegrationTimeout)
				Terminal.setShellIntegrationDisabled(terminalShellIntegrationDisabled)
				Terminal.setCommandDelay(terminalCommandDelay)
				Terminal.setTerminalZshClearEolMark(terminalZshClearEolMark)
				Terminal.setTerminalZshOhMy(terminalZshOhMy)
				Terminal.setTerminalZshP10k(terminalZshP10k)
				Terminal.setPowershellCounter(terminalPowershellCounter)
				Terminal.setTerminalZdotdir(terminalZdotdir)
			},
		)

		// Initialize tts enabled state
		this.getState().then(({ ttsEnabled }) => {
			setTtsEnabled(ttsEnabled ?? false)
		})

		// Initialize tts speed state
		this.getState().then(({ ttsSpeed }) => {
			setTtsSpeed(ttsSpeed ?? 1)
		})

		webviewView.webview.options = {
			// Allow scripts in the webview
			enableScripts: true,
			localResourceRoots: [this.contextProxy.extensionUri],
		}

		webviewView.webview.html =
			this.contextProxy.extensionMode === vscode.ExtensionMode.Development
				? await this.getHMRHtmlContent(webviewView.webview)
				: this.getHtmlContent(webviewView.webview)

		// Sets up an event listener to listen for messages passed from the webview view context
		// and executes code based on the message that is received
		this.setWebviewMessageListener(webviewView.webview)

		// Subscribe to code index status updates if the manager exists
		if (this.codeIndexManager) {
			this.codeIndexStatusSubscription = this.codeIndexManager.onProgressUpdate((update: IndexProgressUpdate) => {
				this.postMessageToWebview({
					type: "indexingStatusUpdate",
					values: update,
				})
			})
			this.webviewDisposables.push(this.codeIndexStatusSubscription)
		}

		// Logs show up in bottom panel > Debug Console
		//console.log("registering listener")

		// Listen for when the panel becomes visible
		// https://github.com/microsoft/vscode-discussions/discussions/840
		if ("onDidChangeViewState" in webviewView) {
			// WebviewView and WebviewPanel have all the same properties except for this visibility listener
			// panel
			const viewStateDisposable = webviewView.onDidChangeViewState(() => {
				if (this.view?.visible) {
					this.postMessageToWebview({ type: "action", action: "didBecomeVisible" })
				}
			})
			this.webviewDisposables.push(viewStateDisposable)
		} else if ("onDidChangeVisibility" in webviewView) {
			// sidebar
			const visibilityDisposable = webviewView.onDidChangeVisibility(() => {
				if (this.view?.visible) {
					this.postMessageToWebview({ type: "action", action: "didBecomeVisible" })
				}
			})
			this.webviewDisposables.push(visibilityDisposable)
		}

		// Listen for when the view is disposed
		// This happens when the user closes the view or when the view is closed programmatically
		webviewView.onDidDispose(
			async () => {
				if (inTabMode) {
					this.log("Disposing ClineProvider instance for tab view")
					await this.dispose()
				} else {
					this.log("Clearing webview resources for sidebar view")
					this.clearWebviewResources()
					this.codeIndexStatusSubscription?.dispose()
					this.codeIndexStatusSubscription = undefined
				}
			},
			null,
			this.disposables,
		)

		// Listen for when color changes
		const configDisposable = vscode.workspace.onDidChangeConfiguration(async (e) => {
			if (e && e.affectsConfiguration("workbench.colorTheme")) {
				// Sends latest theme name to webview
				await this.postMessageToWebview({ type: "theme", text: JSON.stringify(await getTheme()) })
			}
		})
		this.webviewDisposables.push(configDisposable)

		// If the extension is starting a new session, clear previous task state.
		await this.removeClineFromStack()

		this.log("Webview view resolved")
	}

	public async initClineWithSubTask(parent: Task, task?: string, images?: string[]) {
		return this.initClineWithTask(task, images, parent)
	}

	// When initializing a new task, (not from history but from a tool command
	// new_task) there is no need to remove the previous task since the new
	// task is a subtask of the previous one, and when it finishes it is removed
	// from the stack and the caller is resumed in this way we can have a chain
	// of tasks, each one being a sub task of the previous one until the main
	// task is finished.
	public async initClineWithTask(
		task?: string,
		images?: string[],
		parentTask?: Task,
		options: Partial<
			Pick<
				TaskOptions,
				"enableDiff" | "enableCheckpoints" | "fuzzyMatchThreshold" | "consecutiveMistakeLimit" | "experiments"
			>
		> = {},
	) {
		const {
			apiConfiguration,
			organizationAllowList,
			diffEnabled: enableDiff,
			enableCheckpoints,
			fuzzyMatchThreshold,
			experiments,
		} = await this.getState()

		if (!ProfileValidator.isProfileAllowed(apiConfiguration, organizationAllowList)) {
			throw new OrganizationAllowListViolationError(t("common:errors.violated_organization_allowlist"))
		}

		const cline = new Task({
			provider: this,
			apiConfiguration,
			enableDiff,
			enableCheckpoints,
			fuzzyMatchThreshold,
			task,
			images,
			experiments,
			rootTask: this.clineStack.length > 0 ? this.clineStack[0] : undefined,
			parentTask,
			taskNumber: this.clineStack.length + 1,
			onCreated: (cline) => this.emit("clineCreated", cline),
			...options,
		})

		await this.addClineToStack(cline)

		this.log(
			`[subtasks] ${cline.parentTask ? "child" : "parent"} task ${cline.taskId}.${cline.instanceId} instantiated`,
		)

		return cline
	}

	public async initClineWithHistoryItem(historyItem: HistoryItem & { rootTask?: Task; parentTask?: Task }) {
		await this.removeClineFromStack()

		const {
			apiConfiguration,
			diffEnabled: enableDiff,
			enableCheckpoints,
			fuzzyMatchThreshold,
			experiments,
		} = await this.getState()

		const cline = new Task({
			provider: this,
			apiConfiguration,
			enableDiff,
			enableCheckpoints,
			fuzzyMatchThreshold,
			historyItem,
			experiments,
			rootTask: historyItem.rootTask,
			parentTask: historyItem.parentTask,
			taskNumber: historyItem.number,
			onCreated: (cline) => this.emit("clineCreated", cline),
		})

		await this.addClineToStack(cline)
		this.log(
			`[subtasks] ${cline.parentTask ? "child" : "parent"} task ${cline.taskId}.${cline.instanceId} instantiated`,
		)
		return cline
	}

	public async postMessageToWebview(message: ExtensionMessage) {
		await this.view?.webview.postMessage(message)
	}

	private async getHMRHtmlContent(webview: vscode.Webview): Promise<string> {
		// Try to read the port from the file
		let localPort = "5173" // Default fallback
		try {
			const fs = require("fs")
			const path = require("path")
			const portFilePath = path.resolve(__dirname, "../../.vite-port")

			if (fs.existsSync(portFilePath)) {
				localPort = fs.readFileSync(portFilePath, "utf8").trim()
				console.log(`[ClineProvider:Vite] Using Vite server port from ${portFilePath}: ${localPort}`)
			} else {
				console.log(
					`[ClineProvider:Vite] Port file not found at ${portFilePath}, using default port: ${localPort}`,
				)
			}
		} catch (err) {
			console.error("[ClineProvider:Vite] Failed to read Vite port file:", err)
			// Continue with default port if file reading fails
		}

		const localServerUrl = `localhost:${localPort}`

		// Check if local dev server is running.
		try {
			await axios.get(`http://${localServerUrl}`)
		} catch (error) {
			vscode.window.showErrorMessage(t("common:errors.hmr_not_running"))

			return this.getHtmlContent(webview)
		}

		const nonce = getNonce()

		const stylesUri = getUri(webview, this.contextProxy.extensionUri, [
			"webview-ui",
			"build",
			"assets",
			"index.css",
		])

		const codiconsUri = getUri(webview, this.contextProxy.extensionUri, ["assets", "codicons", "codicon.css"])
		const materialIconsUri = getUri(webview, this.contextProxy.extensionUri, [
			"assets",
			"vscode-material-icons",
			"icons",
		])
		const imagesUri = getUri(webview, this.contextProxy.extensionUri, ["assets", "images"])
		const audioUri = getUri(webview, this.contextProxy.extensionUri, ["webview-ui", "audio"])

		const file = "src/index.tsx"
		const scriptUri = `http://${localServerUrl}/${file}`

		const reactRefresh = /*html*/ `
			<script nonce="${nonce}" type="module">
				import RefreshRuntime from "http://localhost:${localPort}/@react-refresh"
				RefreshRuntime.injectIntoGlobalHook(window)
				window.$RefreshReg$ = () => {}
				window.$RefreshSig$ = () => (type) => type
				window.__vite_plugin_react_preamble_installed__ = true
			</script>
		`

		const csp = [
			"default-src 'none'",
			`font-src ${webview.cspSource}`,
			`style-src ${webview.cspSource} 'unsafe-inline' https://* http://${localServerUrl} http://0.0.0.0:${localPort}`,
			`img-src ${webview.cspSource} https://storage.googleapis.com https://img.clerk.com data:`,
			`media-src ${webview.cspSource}`,
			`script-src 'unsafe-eval' ${webview.cspSource} https://* https://*.posthog.com http://${localServerUrl} http://0.0.0.0:${localPort} 'nonce-${nonce}'`,
			`connect-src https://* https://*.posthog.com ws://${localServerUrl} ws://0.0.0.0:${localPort} http://${localServerUrl} http://0.0.0.0:${localPort}`,
		]

		return /*html*/ `
			<!DOCTYPE html>
			<html lang="en">
				<head>
					<meta charset="utf-8">
					<meta name="viewport" content="width=device-width,initial-scale=1,shrink-to-fit=no">
					<meta http-equiv="Content-Security-Policy" content="${csp.join("; ")}">
					<link rel="stylesheet" type="text/css" href="${stylesUri}">
					<link href="${codiconsUri}" rel="stylesheet" />
					<script nonce="${nonce}">
						window.IMAGES_BASE_URI = "${imagesUri}"
						window.AUDIO_BASE_URI = "${audioUri}"
						window.MATERIAL_ICONS_BASE_URI = "${materialIconsUri}"
					</script>
					<title>Roo Code</title>
				</head>
				<body>
					<div id="root"></div>
					${reactRefresh}
					<script type="module" src="${scriptUri}"></script>
				</body>
			</html>
		`
	}

	/**
	 * Defines and returns the HTML that should be rendered within the webview panel.
	 *
	 * @remarks This is also the place where references to the React webview build files
	 * are created and inserted into the webview HTML.
	 *
	 * @param webview A reference to the extension webview
	 * @param extensionUri The URI of the directory containing the extension
	 * @returns A template string literal containing the HTML that should be
	 * rendered within the webview panel
	 */
	private getHtmlContent(webview: vscode.Webview): string {
		// Get the local path to main script run in the webview,
		// then convert it to a uri we can use in the webview.

		// The CSS file from the React build output
		const stylesUri = getUri(webview, this.contextProxy.extensionUri, [
			"webview-ui",
			"build",
			"assets",
			"index.css",
		])

		const scriptUri = getUri(webview, this.contextProxy.extensionUri, ["webview-ui", "build", "assets", "index.js"])
		const codiconsUri = getUri(webview, this.contextProxy.extensionUri, ["assets", "codicons", "codicon.css"])
		const materialIconsUri = getUri(webview, this.contextProxy.extensionUri, [
			"assets",
			"vscode-material-icons",
			"icons",
		])
		const imagesUri = getUri(webview, this.contextProxy.extensionUri, ["assets", "images"])
		const audioUri = getUri(webview, this.contextProxy.extensionUri, ["webview-ui", "audio"])

		// Use a nonce to only allow a specific script to be run.
		/*
		content security policy of your webview to only allow scripts that have a specific nonce
		create a content security policy meta tag so that only loading scripts with a nonce is allowed
		As your extension grows you will likely want to add custom styles, fonts, and/or images to your webview. If you do, you will need to update the content security policy meta tag to explicitly allow for these resources. E.g.
				<meta http-equiv="Content-Security-Policy" content="default-src 'none'; style-src ${webview.cspSource}; font-src ${webview.cspSource}; img-src ${webview.cspSource} https:; script-src 'nonce-${nonce}';">
		- 'unsafe-inline' is required for styles due to vscode-webview-toolkit's dynamic style injection
		- since we pass base64 images to the webview, we need to specify img-src ${webview.cspSource} data:;

		in meta tag we add nonce attribute: A cryptographic nonce (only used once) to allow scripts. The server must generate a unique nonce value each time it transmits a policy. It is critical to provide a nonce that cannot be guessed as bypassing a resource's policy is otherwise trivial.
		*/
		const nonce = getNonce()

		// Tip: Install the es6-string-html VS Code extension to enable code highlighting below
		return /*html*/ `
        <!DOCTYPE html>
        <html lang="en">
          <head>
            <meta charset="utf-8">
            <meta name="viewport" content="width=device-width,initial-scale=1,shrink-to-fit=no">
            <meta name="theme-color" content="#000000">
            <meta http-equiv="Content-Security-Policy" content="default-src 'none'; font-src ${webview.cspSource}; style-src ${webview.cspSource} 'unsafe-inline'; img-src ${webview.cspSource} https://storage.googleapis.com https://img.clerk.com data:; media-src ${webview.cspSource}; script-src ${webview.cspSource} 'wasm-unsafe-eval' 'nonce-${nonce}' https://us-assets.i.posthog.com 'strict-dynamic'; connect-src https://openrouter.ai https://api.requesty.ai https://us.i.posthog.com https://us-assets.i.posthog.com;">
            <link rel="stylesheet" type="text/css" href="${stylesUri}">
			<link href="${codiconsUri}" rel="stylesheet" />
			<script nonce="${nonce}">
				window.IMAGES_BASE_URI = "${imagesUri}"
				window.AUDIO_BASE_URI = "${audioUri}"
				window.MATERIAL_ICONS_BASE_URI = "${materialIconsUri}"
			</script>
            <title>Roo Code</title>
          </head>
          <body>
            <noscript>You need to enable JavaScript to run this app.</noscript>
            <div id="root"></div>
            <script nonce="${nonce}" type="module" src="${scriptUri}"></script>
          </body>
        </html>
      `
	}

	/**
	 * Sets up an event listener to listen for messages passed from the webview context and
	 * executes code based on the message that is received.
	 *
	 * @param webview A reference to the extension webview
	 */
	private setWebviewMessageListener(webview: vscode.Webview) {
		const onReceiveMessage = async (message: WebviewMessage) =>
			webviewMessageHandler(this, message, this.marketplaceManager)

		const messageDisposable = webview.onDidReceiveMessage(onReceiveMessage)
		this.webviewDisposables.push(messageDisposable)
	}

	/**
	 * Handle switching to a new mode, including updating the associated API configuration
	 * @param newMode The mode to switch to
	 */
	public async handleModeSwitch(newMode: Mode) {
		const cline = this.getCurrentCline()

		if (cline) {
			TelemetryService.instance.captureModeSwitch(cline.taskId, newMode)
			cline.emit("taskModeSwitched", cline.taskId, newMode)
		}

		await this.updateGlobalState("mode", newMode)

		// Load the saved API config for the new mode if it exists
		const savedConfigId = await this.providerSettingsManager.getModeConfigId(newMode)
		const listApiConfig = await this.providerSettingsManager.listConfig()

		// Update listApiConfigMeta first to ensure UI has latest data
		await this.updateGlobalState("listApiConfigMeta", listApiConfig)

		// If this mode has a saved config, use it.
		if (savedConfigId) {
			const profile = listApiConfig.find(({ id }) => id === savedConfigId)

			if (profile?.name) {
				await this.activateProviderProfile({ name: profile.name })
			}
		} else {
			// If no saved config for this mode, save current config as default.
			const currentApiConfigName = this.getGlobalState("currentApiConfigName")

			if (currentApiConfigName) {
				const config = listApiConfig.find((c) => c.name === currentApiConfigName)

				if (config?.id) {
					await this.providerSettingsManager.setModeConfig(newMode, config.id)
				}
			}
		}

		await this.postStateToWebview()
	}

	// Provider Profile Management

	getProviderProfileEntries(): ProviderSettingsEntry[] {
		return this.contextProxy.getValues().listApiConfigMeta || []
	}

	getProviderProfileEntry(name: string): ProviderSettingsEntry | undefined {
		return this.getProviderProfileEntries().find((profile) => profile.name === name)
	}

	public hasProviderProfileEntry(name: string): boolean {
		return !!this.getProviderProfileEntry(name)
	}

	async upsertProviderProfile(
		name: string,
		providerSettings: ProviderSettings,
		activate: boolean = true,
	): Promise<string | undefined> {
		try {
			// TODO: Do we need to be calling `activateProfile`? It's not
			// clear to me what the source of truth should be; in some cases
			// we rely on the `ContextProxy`'s data store and in other cases
			// we rely on the `ProviderSettingsManager`'s data store. It might
			// be simpler to unify these two.
			const id = await this.providerSettingsManager.saveConfig(name, providerSettings)

			if (activate) {
				const { mode } = await this.getState()

				// These promises do the following:
				// 1. Adds or updates the list of provider profiles.
				// 2. Sets the current provider profile.
				// 3. Sets the current mode's provider profile.
				// 4. Copies the provider settings to the context.
				//
				// Note: 1, 2, and 4 can be done in one `ContextProxy` call:
				// this.contextProxy.setValues({ ...providerSettings, listApiConfigMeta: ..., currentApiConfigName: ... })
				// We should probably switch to that and verify that it works.
				// I left the original implementation in just to be safe.
				await Promise.all([
					this.updateGlobalState("listApiConfigMeta", await this.providerSettingsManager.listConfig()),
					this.updateGlobalState("currentApiConfigName", name),
					this.providerSettingsManager.setModeConfig(mode, id),
					this.contextProxy.setProviderSettings(providerSettings),
				])

				// Notify CodeIndexManager about the settings change
				if (this.codeIndexManager) {
					await this.codeIndexManager.handleExternalSettingsChange()
				}

				// Change the provider for the current task.
				// TODO: We should rename `buildApiHandler` for clarity (e.g. `getProviderClient`).
				const task = this.getCurrentCline()

				if (task) {
					task.api = buildApiHandler(providerSettings)
				}
			} else {
				await this.updateGlobalState("listApiConfigMeta", await this.providerSettingsManager.listConfig())
			}

			await this.postStateToWebview()
			return id
		} catch (error) {
			this.log(
				`Error create new api configuration: ${JSON.stringify(error, Object.getOwnPropertyNames(error), 2)}`,
			)

			vscode.window.showErrorMessage(t("common:errors.create_api_config"))
			return undefined
		}
	}

	async deleteProviderProfile(profileToDelete: ProviderSettingsEntry) {
		const globalSettings = this.contextProxy.getValues()
		let profileToActivate: string | undefined = globalSettings.currentApiConfigName

		if (profileToDelete.name === profileToActivate) {
			profileToActivate = this.getProviderProfileEntries().find(({ name }) => name !== profileToDelete.name)?.name
		}

		if (!profileToActivate) {
			throw new Error("You cannot delete the last profile")
		}

		const entries = this.getProviderProfileEntries().filter(({ name }) => name !== profileToDelete.name)

		await this.contextProxy.setValues({
			...globalSettings,
			currentApiConfigName: profileToActivate,
			listApiConfigMeta: entries,
		})

		await this.postStateToWebview()
	}

	async activateProviderProfile(args: { name: string } | { id: string }) {
		const { name, id, ...providerSettings } = await this.providerSettingsManager.activateProfile(args)

		// See `upsertProviderProfile` for a description of what this is doing.
		await Promise.all([
			this.contextProxy.setValue("listApiConfigMeta", await this.providerSettingsManager.listConfig()),
			this.contextProxy.setValue("currentApiConfigName", name),
			this.contextProxy.setProviderSettings(providerSettings),
		])

		const { mode } = await this.getState()

		if (id) {
			await this.providerSettingsManager.setModeConfig(mode, id)
		}

		// Change the provider for the current task.
		const task = this.getCurrentCline()

		if (task) {
			task.api = buildApiHandler(providerSettings)
		}

		await this.postStateToWebview()
	}

	// Task Management

	async cancelTask() {
		const cline = this.getCurrentCline()

		if (!cline) {
			return
		}

		console.log(`[subtasks] cancelling task ${cline.taskId}.${cline.instanceId}`)

		const { historyItem } = await this.getTaskWithId(cline.taskId)
		// Preserve parent and root task information for history item.
		const rootTask = cline.rootTask
		const parentTask = cline.parentTask

		cline.abortTask()

		await pWaitFor(
			() =>
				this.getCurrentCline()! === undefined ||
				this.getCurrentCline()!.isStreaming === false ||
				this.getCurrentCline()!.didFinishAbortingStream ||
				// If only the first chunk is processed, then there's no
				// need to wait for graceful abort (closes edits, browser,
				// etc).
				this.getCurrentCline()!.isWaitingForFirstChunk,
			{
				timeout: 3_000,
			},
		).catch(() => {
			console.error("Failed to abort task")
		})

		if (this.getCurrentCline()) {
			// 'abandoned' will prevent this Cline instance from affecting
			// future Cline instances. This may happen if its hanging on a
			// streaming request.
			this.getCurrentCline()!.abandoned = true
		}

		// Clears task again, so we need to abortTask manually above.
		await this.initClineWithHistoryItem({ ...historyItem, rootTask, parentTask })
	}

	async updateCustomInstructions(instructions?: string) {
		// User may be clearing the field.
		await this.updateGlobalState("customInstructions", instructions || undefined)
		await this.postStateToWebview()
	}

	// MCP

	async ensureMcpServersDirectoryExists(): Promise<string> {
		// Get platform-specific application data directory
		let mcpServersDir: string
		if (process.platform === "win32") {
			// Windows: %APPDATA%\Roo-Code\MCP
			mcpServersDir = path.join(os.homedir(), "AppData", "Roaming", "Roo-Code", "MCP")
		} else if (process.platform === "darwin") {
			// macOS: ~/Documents/Cline/MCP
			mcpServersDir = path.join(os.homedir(), "Documents", "Cline", "MCP")
		} else {
			// Linux: ~/.local/share/Cline/MCP
			mcpServersDir = path.join(os.homedir(), ".local", "share", "Roo-Code", "MCP")
		}

		try {
			await fs.mkdir(mcpServersDir, { recursive: true })
		} catch (error) {
			// Fallback to a relative path if directory creation fails
			return path.join(os.homedir(), ".roo-code", "mcp")
		}
		return mcpServersDir
	}

	async ensureSettingsDirectoryExists(): Promise<string> {
		const { getSettingsDirectoryPath } = await import("../../utils/storage")
		const globalStoragePath = this.contextProxy.globalStorageUri.fsPath
		return getSettingsDirectoryPath(globalStoragePath)
	}

	// OpenRouter

	async handleOpenRouterCallback(code: string) {
		let { apiConfiguration, currentApiConfigName } = await this.getState()

		let apiKey: string
		try {
			const baseUrl = apiConfiguration.openRouterBaseUrl || "https://openrouter.ai/api/v1"
			// Extract the base domain for the auth endpoint
			const baseUrlDomain = baseUrl.match(/^(https?:\/\/[^\/]+)/)?.[1] || "https://openrouter.ai"
			const response = await axios.post(`${baseUrlDomain}/api/v1/auth/keys`, { code })
			if (response.data && response.data.key) {
				apiKey = response.data.key
			} else {
				throw new Error("Invalid response from OpenRouter API")
			}
		} catch (error) {
			this.log(
				`Error exchanging code for API key: ${JSON.stringify(error, Object.getOwnPropertyNames(error), 2)}`,
			)
			throw error
		}

		const newConfiguration: ProviderSettings = {
			...apiConfiguration,
			apiProvider: "openrouter",
			openRouterApiKey: apiKey,
			openRouterModelId: apiConfiguration?.openRouterModelId || openRouterDefaultModelId,
		}

		await this.upsertProviderProfile(currentApiConfigName, newConfiguration)
	}

	// Glama

	async handleGlamaCallback(code: string) {
		let apiKey: string
		try {
			const response = await axios.post("https://glama.ai/api/gateway/v1/auth/exchange-code", { code })
			if (response.data && response.data.apiKey) {
				apiKey = response.data.apiKey
			} else {
				throw new Error("Invalid response from Glama API")
			}
		} catch (error) {
			this.log(
				`Error exchanging code for API key: ${JSON.stringify(error, Object.getOwnPropertyNames(error), 2)}`,
			)
			throw error
		}

		const { apiConfiguration, currentApiConfigName } = await this.getState()

		const newConfiguration: ProviderSettings = {
			...apiConfiguration,
			apiProvider: "glama",
			glamaApiKey: apiKey,
			glamaModelId: apiConfiguration?.glamaModelId || glamaDefaultModelId,
		}

		await this.upsertProviderProfile(currentApiConfigName, newConfiguration)
	}

	// Requesty

	async handleRequestyCallback(code: string) {
		let { apiConfiguration, currentApiConfigName } = await this.getState()

		const newConfiguration: ProviderSettings = {
			...apiConfiguration,
			apiProvider: "requesty",
			requestyApiKey: code,
			requestyModelId: apiConfiguration?.requestyModelId || requestyDefaultModelId,
		}

		await this.upsertProviderProfile(currentApiConfigName, newConfiguration)
	}

	// Task history

	async getTaskWithId(id: string): Promise<{
		historyItem: HistoryItem
		taskDirPath: string
		apiConversationHistoryFilePath: string
		uiMessagesFilePath: string
		apiConversationHistory: Anthropic.MessageParam[]
	}> {
		const history = this.getGlobalState("taskHistory") ?? []
		const historyItem = history.find((item) => item.id === id)

		if (historyItem) {
			const { getTaskDirectoryPath } = await import("../../utils/storage")
			const globalStoragePath = this.contextProxy.globalStorageUri.fsPath
			const taskDirPath = await getTaskDirectoryPath(globalStoragePath, id)
			const apiConversationHistoryFilePath = path.join(taskDirPath, GlobalFileNames.apiConversationHistory)
			const uiMessagesFilePath = path.join(taskDirPath, GlobalFileNames.uiMessages)
			const fileExists = await fileExistsAtPath(apiConversationHistoryFilePath)

			if (fileExists) {
				const apiConversationHistory = JSON.parse(await fs.readFile(apiConversationHistoryFilePath, "utf8"))

				return {
					historyItem,
					taskDirPath,
					apiConversationHistoryFilePath,
					uiMessagesFilePath,
					apiConversationHistory,
				}
			}
		}

		// if we tried to get a task that doesn't exist, remove it from state
		// FIXME: this seems to happen sometimes when the json file doesnt save to disk for some reason
		await this.deleteTaskFromState(id)
		throw new Error("Task not found")
	}

	async showTaskWithId(id: string) {
		if (id !== this.getCurrentCline()?.taskId) {
			// Non-current task.
			const { historyItem } = await this.getTaskWithId(id)
			await this.initClineWithHistoryItem(historyItem) // Clears existing task.
		}

		await this.postMessageToWebview({ type: "action", action: "chatButtonClicked" })
	}

	async exportTaskWithId(id: string) {
		const { historyItem, apiConversationHistory } = await this.getTaskWithId(id)
		await downloadTask(historyItem.ts, apiConversationHistory)
	}

	/* Condenses a task's message history to use fewer tokens. */
	async condenseTaskContext(taskId: string) {
		let task: Task | undefined
		for (let i = this.clineStack.length - 1; i >= 0; i--) {
			if (this.clineStack[i].taskId === taskId) {
				task = this.clineStack[i]
				break
			}
		}
		if (!task) {
			throw new Error(`Task with id ${taskId} not found in stack`)
		}
		await task.condenseContext()
		await this.postMessageToWebview({ type: "condenseTaskContextResponse", text: taskId })
	}

	// this function deletes a task from task hidtory, and deletes it's checkpoints and delete the task folder
	async deleteTaskWithId(id: string) {
		try {
			// get the task directory full path
			const { taskDirPath } = await this.getTaskWithId(id)

			// remove task from stack if it's the current task
			if (id === this.getCurrentCline()?.taskId) {
				// if we found the taskid to delete - call finish to abort this task and allow a new task to be started,
				// if we are deleting a subtask and parent task is still waiting for subtask to finish - it allows the parent to resume (this case should neve exist)
				await this.finishSubTask(t("common:tasks.deleted"))
			}

			// delete task from the task history state
			await this.deleteTaskFromState(id)

			// Delete associated shadow repository or branch.
			// TODO: Store `workspaceDir` in the `HistoryItem` object.
			const globalStorageDir = this.contextProxy.globalStorageUri.fsPath
			const workspaceDir = this.cwd

			try {
				await ShadowCheckpointService.deleteTask({ taskId: id, globalStorageDir, workspaceDir })
			} catch (error) {
				console.error(
					`[deleteTaskWithId${id}] failed to delete associated shadow repository or branch: ${error instanceof Error ? error.message : String(error)}`,
				)
			}

			// delete the entire task directory including checkpoints and all content
			try {
				await fs.rm(taskDirPath, { recursive: true, force: true })
				console.log(`[deleteTaskWithId${id}] removed task directory`)
			} catch (error) {
				console.error(
					`[deleteTaskWithId${id}] failed to remove task directory: ${error instanceof Error ? error.message : String(error)}`,
				)
			}
		} catch (error) {
			// If task is not found, just remove it from state
			if (error instanceof Error && error.message === "Task not found") {
				await this.deleteTaskFromState(id)
				return
			}
			throw error
		}
	}

	async deleteTaskFromState(id: string) {
		const taskHistory = this.getGlobalState("taskHistory") ?? []
		const updatedTaskHistory = taskHistory.filter((task) => task.id !== id)
		await this.updateGlobalState("taskHistory", updatedTaskHistory)
		await this.postStateToWebview()
	}

	async postStateToWebview() {
		const state = await this.getStateToPostToWebview()
		this.postMessageToWebview({ type: "state", state })
	}

	/**
	 * Checks if there is a file-based system prompt override for the given mode
	 */
	async hasFileBasedSystemPromptOverride(mode: Mode): Promise<boolean> {
		const promptFilePath = getSystemPromptFilePath(this.cwd, mode)
		return await fileExistsAtPath(promptFilePath)
	}

	async getStateToPostToWebview() {
		const {
			apiConfiguration,
			lastShownAnnouncementId,
			customInstructions,
			alwaysAllowReadOnly,
			alwaysAllowReadOnlyOutsideWorkspace,
			alwaysAllowWrite,
			alwaysAllowWriteOutsideWorkspace,
			alwaysAllowExecute,
			alwaysAllowBrowser,
			alwaysAllowMcp,
			alwaysAllowModeSwitch,
			alwaysAllowSubtasks,
			allowedMaxRequests,
			autoCondenseContext,
			autoCondenseContextPercent,
			soundEnabled,
			ttsEnabled,
			ttsSpeed,
			diffEnabled,
			enableCheckpoints,
			taskHistory,
			soundVolume,
			browserViewportSize,
			screenshotQuality,
			remoteBrowserHost,
			remoteBrowserEnabled,
			cachedChromeHostUrl,
			writeDelayMs,
			terminalOutputLineLimit,
			terminalShellIntegrationTimeout,
			terminalShellIntegrationDisabled,
			terminalCommandDelay,
			terminalPowershellCounter,
			terminalZshClearEolMark,
			terminalZshOhMy,
			terminalZshP10k,
			terminalZdotdir,
			fuzzyMatchThreshold,
			mcpEnabled,
			enableMcpServerCreation,
			alwaysApproveResubmit,
			requestDelaySeconds,
			currentApiConfigName,
			listApiConfigMeta,
			pinnedApiConfigs,
			mode,
			customModePrompts,
			customSupportPrompts,
			enhancementApiConfigId,
			autoApprovalEnabled,
			customModes,
			experiments,
			maxOpenTabsContext,
			maxWorkspaceFiles,
			browserToolEnabled,
			telemetrySetting,
			showRooIgnoredFiles,
			language,
			maxReadFileLine,
			marketplaceSources,
			terminalCompressProgressBar,
			historyPreviewCollapsed,
			cloudUserInfo,
			cloudIsAuthenticated,
			sharingEnabled,
			organizationAllowList,
			maxConcurrentFileReads,
			condensingApiConfigId,
			customCondensingPrompt,
			codebaseIndexConfig,
			codebaseIndexModels,
		} = await this.getState()

		const telemetryKey = process.env.POSTHOG_API_KEY
		const machineId = vscode.env.machineId
		const allowedCommands = vscode.workspace.getConfiguration(Package.name).get<string[]>("allowedCommands") || []
		const cwd = this.cwd

		const marketplaceItems = this.marketplaceManager.getCurrentItems() || []
		const marketplaceInstalledMetadata = this.marketplaceManager.IMM.fullMetadata

		// Check if there's a system prompt override for the current mode
		const currentMode = mode ?? defaultModeSlug
		const hasSystemPromptOverride = await this.hasFileBasedSystemPromptOverride(currentMode)

		return {
			version: this.context.extension?.packageJSON?.version ?? "",
			marketplaceItems,
			marketplaceSources: marketplaceSources ?? [],
			marketplaceInstalledMetadata,
			apiConfiguration,
			customInstructions,
			alwaysAllowReadOnly: alwaysAllowReadOnly ?? false,
			alwaysAllowReadOnlyOutsideWorkspace: alwaysAllowReadOnlyOutsideWorkspace ?? false,
			alwaysAllowWrite: alwaysAllowWrite ?? false,
			alwaysAllowWriteOutsideWorkspace: alwaysAllowWriteOutsideWorkspace ?? false,
			alwaysAllowExecute: alwaysAllowExecute ?? false,
			alwaysAllowBrowser: alwaysAllowBrowser ?? false,
			alwaysAllowMcp: alwaysAllowMcp ?? false,
			alwaysAllowModeSwitch: alwaysAllowModeSwitch ?? false,
			alwaysAllowSubtasks: alwaysAllowSubtasks ?? false,
			allowedMaxRequests,
			autoCondenseContext: autoCondenseContext ?? true,
			autoCondenseContextPercent: autoCondenseContextPercent ?? 100,
			uriScheme: vscode.env.uriScheme,
			currentTaskItem: this.getCurrentCline()?.taskId
				? (taskHistory || []).find((item: HistoryItem) => item.id === this.getCurrentCline()?.taskId)
				: undefined,
			clineMessages: this.getCurrentCline()?.clineMessages || [],
			taskHistory: (taskHistory || [])
				.filter((item: HistoryItem) => item.ts && item.task)
				.sort((a: HistoryItem, b: HistoryItem) => b.ts - a.ts),
			soundEnabled: soundEnabled ?? false,
			ttsEnabled: ttsEnabled ?? false,
			ttsSpeed: ttsSpeed ?? 1.0,
			diffEnabled: diffEnabled ?? true,
			enableCheckpoints: enableCheckpoints ?? true,
			shouldShowAnnouncement:
				telemetrySetting !== "unset" && lastShownAnnouncementId !== this.latestAnnouncementId,
			allowedCommands,
			soundVolume: soundVolume ?? 0.5,
			browserViewportSize: browserViewportSize ?? "900x600",
			screenshotQuality: screenshotQuality ?? 75,
			remoteBrowserHost,
			remoteBrowserEnabled: remoteBrowserEnabled ?? false,
			cachedChromeHostUrl: cachedChromeHostUrl,
			writeDelayMs: writeDelayMs ?? 1000,
			terminalOutputLineLimit: terminalOutputLineLimit ?? 500,
			terminalShellIntegrationTimeout: terminalShellIntegrationTimeout ?? Terminal.defaultShellIntegrationTimeout,
			terminalShellIntegrationDisabled: terminalShellIntegrationDisabled ?? false,
			terminalCommandDelay: terminalCommandDelay ?? 0,
			terminalPowershellCounter: terminalPowershellCounter ?? false,
			terminalZshClearEolMark: terminalZshClearEolMark ?? true,
			terminalZshOhMy: terminalZshOhMy ?? false,
			terminalZshP10k: terminalZshP10k ?? false,
			terminalZdotdir: terminalZdotdir ?? false,
			fuzzyMatchThreshold: fuzzyMatchThreshold ?? 1.0,
			mcpEnabled: mcpEnabled ?? true,
			enableMcpServerCreation: enableMcpServerCreation ?? true,
			alwaysApproveResubmit: alwaysApproveResubmit ?? false,
			requestDelaySeconds: requestDelaySeconds ?? 10,
			currentApiConfigName: currentApiConfigName ?? "default",
			listApiConfigMeta: listApiConfigMeta ?? [],
			pinnedApiConfigs: pinnedApiConfigs ?? {},
			mode: mode ?? defaultModeSlug,
			customModePrompts: customModePrompts ?? {},
			customSupportPrompts: customSupportPrompts ?? {},
			enhancementApiConfigId,
			autoApprovalEnabled: autoApprovalEnabled ?? false,
			customModes,
			experiments: experiments ?? experimentDefault,
			mcpServers: this.mcpHub?.getAllServers() ?? [],
			maxOpenTabsContext: maxOpenTabsContext ?? 20,
			maxWorkspaceFiles: maxWorkspaceFiles ?? 200,
			cwd,
			browserToolEnabled: browserToolEnabled ?? true,
			telemetrySetting,
			telemetryKey,
			machineId,
			showRooIgnoredFiles: showRooIgnoredFiles ?? true,
			language: language ?? formatLanguage(vscode.env.language),
			renderContext: this.renderContext,
			maxReadFileLine: maxReadFileLine ?? -1,
			maxConcurrentFileReads: maxConcurrentFileReads ?? 15,
			settingsImportedAt: this.settingsImportedAt,
			terminalCompressProgressBar: terminalCompressProgressBar ?? true,
			hasSystemPromptOverride,
			historyPreviewCollapsed: historyPreviewCollapsed ?? false,
			cloudUserInfo,
			cloudIsAuthenticated: cloudIsAuthenticated ?? false,
			sharingEnabled: sharingEnabled ?? false,
			organizationAllowList,
			condensingApiConfigId,
			customCondensingPrompt,
			codebaseIndexModels: codebaseIndexModels ?? EMBEDDING_MODEL_PROFILES,
			codebaseIndexConfig: codebaseIndexConfig ?? {
				codebaseIndexEnabled: false,
				codebaseIndexQdrantUrl: "http://localhost:6333",
				codebaseIndexEmbedderProvider: "openai",
				codebaseIndexEmbedderBaseUrl: "",
				codebaseIndexEmbedderModelId: "",
			},
		}
	}

	/**
	 * Storage
	 * https://dev.to/kompotkot/how-to-use-secretstorage-in-your-vscode-extensions-2hco
	 * https://www.eliostruyf.com/devhack-code-extension-storage-options/
	 */

	async getState() {
		const stateValues = this.contextProxy.getValues()
		const customModes = await this.customModesManager.getCustomModes()

		// Determine apiProvider with the same logic as before.
		const apiProvider: ProviderName = stateValues.apiProvider ? stateValues.apiProvider : "anthropic"

		// Build the apiConfiguration object combining state values and secrets.
		const providerSettings = this.contextProxy.getProviderSettings()

		// Ensure apiProvider is set properly if not already in state
		if (!providerSettings.apiProvider) {
			providerSettings.apiProvider = apiProvider
		}

		let organizationAllowList = ORGANIZATION_ALLOW_ALL

		try {
			organizationAllowList = await CloudService.instance.getAllowList()
		} catch (error) {
			console.error(
				`[getState] failed to get organization allow list: ${error instanceof Error ? error.message : String(error)}`,
			)
		}

		let cloudUserInfo: CloudUserInfo | null = null

		try {
			cloudUserInfo = CloudService.instance.getUserInfo()
		} catch (error) {
			console.error(
				`[getState] failed to get cloud user info: ${error instanceof Error ? error.message : String(error)}`,
			)
		}

		let cloudIsAuthenticated: boolean = false

		try {
			cloudIsAuthenticated = CloudService.instance.isAuthenticated()
		} catch (error) {
			console.error(
				`[getState] failed to get cloud authentication state: ${error instanceof Error ? error.message : String(error)}`,
			)
		}

		let sharingEnabled: boolean = false

		try {
			sharingEnabled = await CloudService.instance.canShareTask()
		} catch (error) {
			console.error(
				`[getState] failed to get sharing enabled state: ${error instanceof Error ? error.message : String(error)}`,
			)
		}

		// Return the same structure as before
		return {
			apiConfiguration: providerSettings,
			lastShownAnnouncementId: stateValues.lastShownAnnouncementId,
			customInstructions: stateValues.customInstructions,
			apiModelId: stateValues.apiModelId,
			alwaysAllowReadOnly: stateValues.alwaysAllowReadOnly ?? false,
			alwaysAllowReadOnlyOutsideWorkspace: stateValues.alwaysAllowReadOnlyOutsideWorkspace ?? false,
			alwaysAllowWrite: stateValues.alwaysAllowWrite ?? false,
			alwaysAllowWriteOutsideWorkspace: stateValues.alwaysAllowWriteOutsideWorkspace ?? false,
			alwaysAllowExecute: stateValues.alwaysAllowExecute ?? false,
			alwaysAllowBrowser: stateValues.alwaysAllowBrowser ?? false,
			alwaysAllowMcp: stateValues.alwaysAllowMcp ?? false,
			alwaysAllowModeSwitch: stateValues.alwaysAllowModeSwitch ?? false,
			alwaysAllowSubtasks: stateValues.alwaysAllowSubtasks ?? false,
			allowedMaxRequests: stateValues.allowedMaxRequests,
			autoCondenseContext: stateValues.autoCondenseContext ?? true,
			autoCondenseContextPercent: stateValues.autoCondenseContextPercent ?? 100,
			taskHistory: stateValues.taskHistory,
			allowedCommands: stateValues.allowedCommands,
			soundEnabled: stateValues.soundEnabled ?? false,
			ttsEnabled: stateValues.ttsEnabled ?? false,
			ttsSpeed: stateValues.ttsSpeed ?? 1.0,
			diffEnabled: stateValues.diffEnabled ?? true,
			enableCheckpoints: stateValues.enableCheckpoints ?? true,
			soundVolume: stateValues.soundVolume,
			browserViewportSize: stateValues.browserViewportSize ?? "900x600",
			screenshotQuality: stateValues.screenshotQuality ?? 75,
			remoteBrowserHost: stateValues.remoteBrowserHost,
			remoteBrowserEnabled: stateValues.remoteBrowserEnabled ?? false,
			cachedChromeHostUrl: stateValues.cachedChromeHostUrl as string | undefined,
			fuzzyMatchThreshold: stateValues.fuzzyMatchThreshold ?? 1.0,
			writeDelayMs: stateValues.writeDelayMs ?? 1000,
			terminalOutputLineLimit: stateValues.terminalOutputLineLimit ?? 500,
			terminalShellIntegrationTimeout:
				stateValues.terminalShellIntegrationTimeout ?? Terminal.defaultShellIntegrationTimeout,
			terminalShellIntegrationDisabled: stateValues.terminalShellIntegrationDisabled ?? false,
			terminalCommandDelay: stateValues.terminalCommandDelay ?? 0,
			terminalPowershellCounter: stateValues.terminalPowershellCounter ?? false,
			terminalZshClearEolMark: stateValues.terminalZshClearEolMark ?? true,
			terminalZshOhMy: stateValues.terminalZshOhMy ?? false,
			terminalZshP10k: stateValues.terminalZshP10k ?? false,
			terminalZdotdir: stateValues.terminalZdotdir ?? false,
			terminalCompressProgressBar: stateValues.terminalCompressProgressBar ?? true,
			mode: stateValues.mode ?? defaultModeSlug,
			language: stateValues.language ?? formatLanguage(vscode.env.language),
			mcpEnabled: stateValues.mcpEnabled ?? true,
			enableMcpServerCreation: stateValues.enableMcpServerCreation ?? true,
			alwaysApproveResubmit: stateValues.alwaysApproveResubmit ?? false,
			requestDelaySeconds: Math.max(5, stateValues.requestDelaySeconds ?? 10),
			currentApiConfigName: stateValues.currentApiConfigName ?? "default",
			listApiConfigMeta: stateValues.listApiConfigMeta ?? [],
			pinnedApiConfigs: stateValues.pinnedApiConfigs ?? {},
			modeApiConfigs: stateValues.modeApiConfigs ?? ({} as Record<Mode, string>),
			customModePrompts: stateValues.customModePrompts ?? {},
			customSupportPrompts: stateValues.customSupportPrompts ?? {},
			enhancementApiConfigId: stateValues.enhancementApiConfigId,
			experiments: stateValues.experiments ?? experimentDefault,
			autoApprovalEnabled: stateValues.autoApprovalEnabled ?? false,
			customModes,
			maxOpenTabsContext: stateValues.maxOpenTabsContext ?? 20,
			maxWorkspaceFiles: stateValues.maxWorkspaceFiles ?? 200,
			openRouterUseMiddleOutTransform: stateValues.openRouterUseMiddleOutTransform ?? true,
			browserToolEnabled: stateValues.browserToolEnabled ?? true,
			telemetrySetting: stateValues.telemetrySetting || "unset",
			showRooIgnoredFiles: stateValues.showRooIgnoredFiles ?? true,
			maxReadFileLine: stateValues.maxReadFileLine ?? -1,
<<<<<<< HEAD
			maxConcurrentFileReads: experiments.isEnabled(
				stateValues.experiments ?? experimentDefault,
				EXPERIMENT_IDS.CONCURRENT_FILE_READS,
			)
				? (stateValues.maxConcurrentFileReads ?? 15)
				: 1,
=======
			marketplaceSources: stateValues.marketplaceSources ?? [DEFAULT_MARKETPLACE_SOURCE],
>>>>>>> 7e8ff7e6
			historyPreviewCollapsed: stateValues.historyPreviewCollapsed ?? false,
			cloudUserInfo,
			cloudIsAuthenticated,
			sharingEnabled,
			organizationAllowList,
			// Explicitly add condensing settings
			condensingApiConfigId: stateValues.condensingApiConfigId,
			customCondensingPrompt: stateValues.customCondensingPrompt,
			codebaseIndexModels: stateValues.codebaseIndexModels ?? EMBEDDING_MODEL_PROFILES,
			codebaseIndexConfig: stateValues.codebaseIndexConfig ?? {
				codebaseIndexEnabled: false,
				codebaseIndexQdrantUrl: "http://localhost:6333",
				codebaseIndexEmbedderProvider: "openai",
				codebaseIndexEmbedderBaseUrl: "",
				codebaseIndexEmbedderModelId: "",
			},
		}
	}

	async updateTaskHistory(item: HistoryItem): Promise<HistoryItem[]> {
		const history = (this.getGlobalState("taskHistory") as HistoryItem[] | undefined) || []
		const existingItemIndex = history.findIndex((h) => h.id === item.id)

		if (existingItemIndex !== -1) {
			history[existingItemIndex] = item
		} else {
			history.push(item)
		}

		await this.updateGlobalState("taskHistory", history)
		return history
	}

	// ContextProxy

	// @deprecated - Use `ContextProxy#setValue` instead.
	private async updateGlobalState<K extends keyof GlobalState>(key: K, value: GlobalState[K]) {
		await this.contextProxy.setValue(key, value)
	}

	// @deprecated - Use `ContextProxy#getValue` instead.
	private getGlobalState<K extends keyof GlobalState>(key: K) {
		return this.contextProxy.getValue(key)
	}

	public async setValue<K extends keyof RooCodeSettings>(key: K, value: RooCodeSettings[K]) {
		await this.contextProxy.setValue(key, value)
	}

	public getValue<K extends keyof RooCodeSettings>(key: K) {
		return this.contextProxy.getValue(key)
	}

	public getValues() {
		return this.contextProxy.getValues()
	}

	public async setValues(values: RooCodeSettings) {
		await this.contextProxy.setValues(values)
	}

	// cwd

	get cwd() {
		return getWorkspacePath()
	}

	// dev

	async resetState() {
		const answer = await vscode.window.showInformationMessage(
			t("common:confirmation.reset_state"),
			{ modal: true },
			t("common:answers.yes"),
		)

		if (answer !== t("common:answers.yes")) {
			return
		}

		await this.contextProxy.resetAllState()
		await this.providerSettingsManager.resetAllConfigs()
		await this.customModesManager.resetCustomModes()
		await this.removeClineFromStack()
		await this.postStateToWebview()
		await this.postMessageToWebview({ type: "action", action: "chatButtonClicked" })
	}

	// logging

	public log(message: string) {
		this.outputChannel.appendLine(message)
		console.log(message)
	}

	// integration tests

	get viewLaunched() {
		return this.isViewLaunched
	}

	get messages() {
		return this.getCurrentCline()?.clineMessages || []
	}

	// Add public getter
	public getMcpHub(): McpHub | undefined {
		return this.mcpHub
	}

	/**
	 * Set the marketplace manager instance
	 * @param marketplaceManager The marketplace manager instance
	 */
	public setMarketplaceManager(marketplaceManager: MarketplaceManager) {
		this.marketplaceManager = marketplaceManager
	}

	/**
	 * Returns properties to be included in every telemetry event
	 * This method is called by the telemetry service to get context information
	 * like the current mode, API provider, etc.
	 */
	public async getTelemetryProperties(): Promise<TelemetryProperties> {
		const { mode, apiConfiguration, language } = await this.getState()
		const task = this.getCurrentCline()

		const packageJSON = this.context.extension?.packageJSON

		return {
			appName: packageJSON?.name ?? Package.name,
			appVersion: packageJSON?.version ?? Package.version,
			vscodeVersion: vscode.version,
			platform: process.platform,
			editorName: vscode.env.appName,
			language,
			mode,
			apiProvider: apiConfiguration?.apiProvider,
			modelId: task?.api?.getModel().id,
			diffStrategy: task?.diffStrategy?.getName(),
			isSubtask: task ? !!task.parentTask : undefined,
		}
	}
}<|MERGE_RESOLUTION|>--- conflicted
+++ resolved
@@ -4,7 +4,6 @@
 import EventEmitter from "events"
 
 import { Anthropic } from "@anthropic-ai/sdk"
-import { DEFAULT_MARKETPLACE_SOURCE } from "../../services/marketplace/constants"
 import delay from "delay"
 import axios from "axios"
 import pWaitFor from "p-wait-for"
@@ -499,6 +498,9 @@
 		// If the extension is starting a new session, clear previous task state.
 		await this.removeClineFromStack()
 
+		// Set initial VSCode context for experiments
+		await this.updateVSCodeContext()
+
 		this.log("Webview view resolved")
 	}
 
@@ -1238,6 +1240,23 @@
 	async postStateToWebview() {
 		const state = await this.getStateToPostToWebview()
 		this.postMessageToWebview({ type: "state", state })
+
+		// Update VSCode context for experiments
+		await this.updateVSCodeContext()
+	}
+
+	/**
+	 * Updates VSCode context variables for experiments so they can be used in when clauses
+	 */
+	private async updateVSCodeContext() {
+		const { experiments } = await this.getState()
+
+		// Set context for marketplace experiment
+		await vscode.commands.executeCommand(
+			"setContext",
+			`${Package.name}.marketplaceEnabled`,
+			experiments.marketplace ?? false,
+		)
 	}
 
 	/**
@@ -1309,7 +1328,6 @@
 			showRooIgnoredFiles,
 			language,
 			maxReadFileLine,
-			marketplaceSources,
 			terminalCompressProgressBar,
 			historyPreviewCollapsed,
 			cloudUserInfo,
@@ -1328,8 +1346,8 @@
 		const allowedCommands = vscode.workspace.getConfiguration(Package.name).get<string[]>("allowedCommands") || []
 		const cwd = this.cwd
 
-		const marketplaceItems = this.marketplaceManager.getCurrentItems() || []
-		const marketplaceInstalledMetadata = this.marketplaceManager.IMM.fullMetadata
+		const marketplaceItems = (await this.marketplaceManager.getCurrentItems()) || []
+		const marketplaceInstalledMetadata = await this.marketplaceManager.getInstallationMetadata()
 
 		// Check if there's a system prompt override for the current mode
 		const currentMode = mode ?? defaultModeSlug
@@ -1338,7 +1356,6 @@
 		return {
 			version: this.context.extension?.packageJSON?.version ?? "",
 			marketplaceItems,
-			marketplaceSources: marketplaceSources ?? [],
 			marketplaceInstalledMetadata,
 			apiConfiguration,
 			customInstructions,
@@ -1563,16 +1580,12 @@
 			telemetrySetting: stateValues.telemetrySetting || "unset",
 			showRooIgnoredFiles: stateValues.showRooIgnoredFiles ?? true,
 			maxReadFileLine: stateValues.maxReadFileLine ?? -1,
-<<<<<<< HEAD
 			maxConcurrentFileReads: experiments.isEnabled(
 				stateValues.experiments ?? experimentDefault,
 				EXPERIMENT_IDS.CONCURRENT_FILE_READS,
 			)
 				? (stateValues.maxConcurrentFileReads ?? 15)
 				: 1,
-=======
-			marketplaceSources: stateValues.marketplaceSources ?? [DEFAULT_MARKETPLACE_SOURCE],
->>>>>>> 7e8ff7e6
 			historyPreviewCollapsed: stateValues.historyPreviewCollapsed ?? false,
 			cloudUserInfo,
 			cloudIsAuthenticated,
@@ -1684,14 +1697,6 @@
 	}
 
 	/**
-	 * Set the marketplace manager instance
-	 * @param marketplaceManager The marketplace manager instance
-	 */
-	public setMarketplaceManager(marketplaceManager: MarketplaceManager) {
-		this.marketplaceManager = marketplaceManager
-	}
-
-	/**
 	 * Returns properties to be included in every telemetry event
 	 * This method is called by the telemetry service to get context information
 	 * like the current mode, API provider, etc.
