--- conflicted
+++ resolved
@@ -1571,11 +1571,8 @@
 							t("common:confirmation.just_this_message"),
 							t("common:confirmation.this_and_subsequent"),
 						)
-<<<<<<< HEAD
 						// Get the current cline for use in this handler
 						const currentCline = await this.getCurrentCline()
-=======
->>>>>>> 5bae398c
 
 						if (
 							(answer === t("common:confirmation.just_this_message") ||
@@ -1585,24 +1582,12 @@
 							message.value
 						) {
 							const timeCutoff = message.value - 1000 // 1 second buffer before the message to delete
-<<<<<<< HEAD
 							const messageIndex = currentCline.clineMessages.findIndex(
 								(msg) => msg.ts && msg.ts >= timeCutoff,
 							)
 							const apiConversationHistoryIndex = currentCline.apiConversationHistory.findIndex(
 								(msg) => msg.ts && msg.ts >= timeCutoff,
 							)
-=======
-
-							const messageIndex = this.getCurrentCline()!.clineMessages.findIndex(
-								(msg) => msg.ts && msg.ts >= timeCutoff,
-							)
-
-							const apiConversationHistoryIndex =
-								this.getCurrentCline()?.apiConversationHistory.findIndex(
-									(msg) => msg.ts && msg.ts >= timeCutoff,
-								)
->>>>>>> 5bae398c
 
 							if (messageIndex !== -1) {
 								const { historyItem } = await this.getTaskWithId(currentCline.taskId)
@@ -2028,21 +2013,10 @@
 
 						await this.updateGlobalState("experiments", updatedExperiments)
 
-<<<<<<< HEAD
 						// Update diffStrategy in current Cline instance if it exists
 						const currentCline = await this.getCurrentCline()
-						if (message.values[EXPERIMENT_IDS.DIFF_STRATEGY] !== undefined && currentCline) {
-							await currentCline.updateDiffStrategy(
-								Experiments.isEnabled(updatedExperiments, EXPERIMENT_IDS.DIFF_STRATEGY),
-								Experiments.isEnabled(updatedExperiments, EXPERIMENT_IDS.MULTI_SEARCH_AND_REPLACE),
-							)
-=======
-						const currentCline = this.getCurrentCline()
-
-						// Update diffStrategy in current Cline instance if it exists.
 						if (message.values[EXPERIMENT_IDS.DIFF_STRATEGY_UNIFIED] !== undefined && currentCline) {
 							await currentCline.updateDiffStrategy(updatedExperiments)
->>>>>>> 5bae398c
 						}
 
 						await this.postStateToWebview()
@@ -2202,13 +2176,8 @@
 	 */
 	public async handleModeSwitch(newMode: Mode) {
 		// Capture mode switch telemetry event
-<<<<<<< HEAD
 		const currentCline = await this.getCurrentCline()
 		const currentTaskId = currentCline?.taskId
-=======
-		const currentTaskId = this.getCurrentCline()?.taskId
-
->>>>>>> 5bae398c
 		if (currentTaskId) {
 			telemetryService.captureModeSwitch(currentTaskId, newMode)
 		}
