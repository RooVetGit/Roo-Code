import { Anthropic } from "@anthropic-ai/sdk"
import delay from "delay"
import axios from "axios"
import EventEmitter from "events"
import fs from "fs/promises"
import os from "os"
import pWaitFor from "p-wait-for"
import * as path from "path"
import * as vscode from "vscode"

import {
	CheckpointStorage,
	GlobalState,
	Language,
	ProviderSettings,
	RooCodeSettings,
	GlobalStateKey,
	SecretStateKey,
} from "../../exports/roo-code"
import { changeLanguage, t } from "../../i18n"
import { setPanel } from "../../activate/registerCommands"
import {
	ApiConfiguration,
	ApiProvider,
	ModelInfo,
	requestyDefaultModelId,
	requestyDefaultModelInfo,
	openRouterDefaultModelId,
	openRouterDefaultModelInfo,
	glamaDefaultModelId,
	glamaDefaultModelInfo,
} from "../../shared/api"
import { findLast } from "../../shared/array"
import { supportPrompt } from "../../shared/support-prompt"
import { GlobalFileNames } from "../../shared/globalFileNames"
import { HistoryItem } from "../../shared/HistoryItem"
import { ApiConfigMeta, ExtensionMessage } from "../../shared/ExtensionMessage"
import { checkoutDiffPayloadSchema, checkoutRestorePayloadSchema, WebviewMessage } from "../../shared/WebviewMessage"
import { Mode, PromptComponent, defaultModeSlug, ModeConfig, getModeBySlug, getGroupName } from "../../shared/modes"
import { checkExistKey } from "../../shared/checkExistApiConfig"
import { EXPERIMENT_IDS, experiments as Experiments, experimentDefault, ExperimentId } from "../../shared/experiments"
import { formatLanguage } from "../../shared/language"
import { Terminal, TERMINAL_SHELL_INTEGRATION_TIMEOUT } from "../../integrations/terminal/Terminal"
import { downloadTask } from "../../integrations/misc/export-markdown"
import { openFile, openImage } from "../../integrations/misc/open-file"
import { selectImages } from "../../integrations/misc/process-images"
import { getTheme } from "../../integrations/theme/getTheme"
import WorkspaceTracker from "../../integrations/workspace/WorkspaceTracker"
import { McpHub } from "../../services/mcp/McpHub"
import { McpServerManager } from "../../services/mcp/McpServerManager"
import { ShadowCheckpointService } from "../../services/checkpoints/ShadowCheckpointService"
import { BrowserSession } from "../../services/browser/BrowserSession"
import { discoverChromeInstances } from "../../services/browser/browserDiscovery"
import { searchWorkspaceFiles } from "../../services/search/file-search"
import { fileExistsAtPath } from "../../utils/fs"
import { playSound, setSoundEnabled, setSoundVolume } from "../../utils/sound"
import { playTts, setTtsEnabled, setTtsSpeed, stopTts } from "../../utils/tts"
import { singleCompletionHandler } from "../../utils/single-completion-handler"
import { searchCommits } from "../../utils/git"
import { getDiffStrategy } from "../diff/DiffStrategy"
import { SYSTEM_PROMPT } from "../prompts/system"
import { ConfigManager } from "../config/ConfigManager"
import { CustomModesManager } from "../config/CustomModesManager"
import { ContextProxy } from "../contextProxy"
import { buildApiHandler } from "../../api"
import { getOpenRouterModels } from "../../api/providers/openrouter"
import { getGlamaModels } from "../../api/providers/glama"
import { getUnboundModels } from "../../api/providers/unbound"
import { getRequestyModels } from "../../api/providers/requesty"
import { getOpenAiModels } from "../../api/providers/openai"
import { getOllamaModels } from "../../api/providers/ollama"
import { getVsCodeLmModels } from "../../api/providers/vscode-lm"
import { getLmStudioModels } from "../../api/providers/lmstudio"
import { ACTION_NAMES } from "../CodeActionProvider"
import { Cline, ClineOptions } from "../Cline"
import { openMention } from "../mentions"
import { getNonce } from "./getNonce"
import { getUri } from "./getUri"
import { telemetryService } from "../../services/telemetry/TelemetryService"
import { TelemetrySetting } from "../../shared/TelemetrySetting"
import { getWorkspacePath } from "../../utils/path"

/**
 * https://github.com/microsoft/vscode-webview-ui-toolkit-samples/blob/main/default/weather-webview/src/providers/WeatherViewProvider.ts
 * https://github.com/KumarVariable/vscode-extension-sidebar-html/blob/master/src/customSidebarViewProvider.ts
 */

export type ClineProviderEvents = {
	clineCreated: [cline: Cline]
}

export class ClineProvider extends EventEmitter<ClineProviderEvents> implements vscode.WebviewViewProvider {
	public static readonly sideBarId = "roo-cline.SidebarProvider" // used in package.json as the view's id. This value cannot be changed due to how vscode caches views based on their id, and updating the id would break existing instances of the extension.
	public static readonly tabPanelId = "roo-cline.TabPanelProvider"
	private static activeInstances: Set<ClineProvider> = new Set()
	private disposables: vscode.Disposable[] = []
	private view?: vscode.WebviewView | vscode.WebviewPanel
	private isViewLaunched = false
	private clineStack: Cline[] = []
	private workspaceTracker?: WorkspaceTracker
	protected mcpHub?: McpHub // Change from private to protected
	private latestAnnouncementId = "mar-20-2025-3-10" // update to some unique identifier when we add a new announcement
	private settingsImportedAt?: number
	private contextProxy: ContextProxy
	configManager: ConfigManager
	customModesManager: CustomModesManager

	constructor(
		readonly context: vscode.ExtensionContext,
		private readonly outputChannel: vscode.OutputChannel,
		private readonly renderContext: "sidebar" | "editor" = "sidebar",
	) {
		super()

		this.outputChannel.appendLine("ClineProvider instantiated")
		this.contextProxy = new ContextProxy(context)
		ClineProvider.activeInstances.add(this)

		// Register this provider with the telemetry service to enable it to add properties like mode and provider
		telemetryService.setProvider(this)

		this.workspaceTracker = new WorkspaceTracker(this)
		this.configManager = new ConfigManager(this.context)
		this.customModesManager = new CustomModesManager(this.context, async () => {
			await this.postStateToWebview()
		})

		// Initialize MCP Hub through the singleton manager
		McpServerManager.getInstance(this.context, this)
			.then((hub) => {
				this.mcpHub = hub
			})
			.catch((error) => {
				this.outputChannel.appendLine(`Failed to initialize MCP Hub: ${error}`)
			})
	}

	// Adds a new Cline instance to clineStack, marking the start of a new task.
	// The instance is pushed to the top of the stack (LIFO order).
	// When the task is completed, the top instance is removed, reactivating the previous task.
	async addClineToStack(cline: Cline) {
		console.log(`[subtasks] adding task ${cline.taskId}.${cline.instanceId} to stack`)

		// Add this cline instance into the stack that represents the order of all the called tasks.
		this.clineStack.push(cline)

		// Ensure getState() resolves correctly.
		const state = await this.getState()

		if (!state || typeof state.mode !== "string") {
			throw new Error(t("common:errors.retrieve_current_mode"))
		}
	}

	// Removes and destroys the top Cline instance (the current finished task),
	// activating the previous one (resuming the parent task).
	async removeClineFromStack() {
		if (this.clineStack.length === 0) {
			return
		}

		// Pop the top Cline instance from the stack.
		var cline = this.clineStack.pop()

		if (cline) {
			console.log(`[subtasks] removing task ${cline.taskId}.${cline.instanceId} from stack`)

			try {
				// Abort the running task and set isAbandoned to true so
				// all running promises will exit as well.
				await cline.abortTask(true)
			} catch (e) {
				this.log(
					`[subtasks] encountered error while aborting task ${cline.taskId}.${cline.instanceId}: ${e.message}`,
				)
			}

			// Make sure no reference kept, once promises end it will be
			// garbage collected.
			cline = undefined
		}
	}

	// returns the current cline object in the stack (the top one)
	// if the stack is empty, returns undefined
	getCurrentCline(): Cline | undefined {
		if (this.clineStack.length === 0) {
			return undefined
		}
		return this.clineStack[this.clineStack.length - 1]
	}

	// returns the current clineStack length (how many cline objects are in the stack)
	getClineStackSize(): number {
		return this.clineStack.length
	}

	public getCurrentTaskStack(): string[] {
		return this.clineStack.map((cline) => cline.taskId)
	}

	// remove the current task/cline instance (at the top of the stack), ao this task is finished
	// and resume the previous task/cline instance (if it exists)
	// this is used when a sub task is finished and the parent task needs to be resumed
	async finishSubTask(lastMessage?: string) {
		console.log(`[subtasks] finishing subtask ${lastMessage}`)
		// remove the last cline instance from the stack (this is the finished sub task)
		await this.removeClineFromStack()
		// resume the last cline instance in the stack (if it exists - this is the 'parnt' calling task)
		this.getCurrentCline()?.resumePausedTask(lastMessage)
	}

	/*
	VSCode extensions use the disposable pattern to clean up resources when the sidebar/editor tab is closed by the user or system. This applies to event listening, commands, interacting with the UI, etc.
	- https://vscode-docs.readthedocs.io/en/stable/extensions/patterns-and-principles/
	- https://github.com/microsoft/vscode-extension-samples/blob/main/webview-sample/src/extension.ts
	*/
	async dispose() {
		this.outputChannel.appendLine("Disposing ClineProvider...")
		await this.removeClineFromStack()
		this.outputChannel.appendLine("Cleared task")

		if (this.view && "dispose" in this.view) {
			this.view.dispose()
			this.outputChannel.appendLine("Disposed webview")
		}

		while (this.disposables.length) {
			const x = this.disposables.pop()

			if (x) {
				x.dispose()
			}
		}

		this.workspaceTracker?.dispose()
		this.workspaceTracker = undefined
		this.mcpHub?.dispose()
		this.mcpHub = undefined
		this.customModesManager?.dispose()
		this.outputChannel.appendLine("Disposed all disposables")
		ClineProvider.activeInstances.delete(this)

		// Unregister from McpServerManager
		McpServerManager.unregisterProvider(this)
	}

	public static getVisibleInstance(): ClineProvider | undefined {
		return findLast(Array.from(this.activeInstances), (instance) => instance.view?.visible === true)
	}

	public static async getInstance(): Promise<ClineProvider | undefined> {
		let visibleProvider = ClineProvider.getVisibleInstance()

		// If no visible provider, try to show the sidebar view
		if (!visibleProvider) {
			await vscode.commands.executeCommand("roo-cline.SidebarProvider.focus")
			// Wait briefly for the view to become visible
			await delay(100)
			visibleProvider = ClineProvider.getVisibleInstance()
		}

		// If still no visible provider, return
		if (!visibleProvider) {
			return
		}

		return visibleProvider
	}

	public static async isActiveTask(): Promise<boolean> {
		const visibleProvider = await ClineProvider.getInstance()
		if (!visibleProvider) {
			return false
		}

		// check if there is a cline instance in the stack (if this provider has an active task)
		if (visibleProvider.getCurrentCline()) {
			return true
		}

		return false
	}

	public static async handleCodeAction(
		command: string,
		promptType: keyof typeof ACTION_NAMES,
		params: Record<string, string | any[]>,
	): Promise<void> {
		const visibleProvider = await ClineProvider.getInstance()

		if (!visibleProvider) {
			return
		}

		const { customSupportPrompts } = await visibleProvider.getState()

		const prompt = supportPrompt.create(promptType, params, customSupportPrompts)

		if (command.endsWith("addToContext")) {
			await visibleProvider.postMessageToWebview({
				type: "invoke",
				invoke: "setChatBoxMessage",
				text: prompt,
			})

			return
		}

		if (visibleProvider.getCurrentCline() && command.endsWith("InCurrentTask")) {
			await visibleProvider.postMessageToWebview({ type: "invoke", invoke: "sendMessage", text: prompt })
			return
		}

		await visibleProvider.initClineWithTask(prompt)
	}

	public static async handleTerminalAction(
		command: string,
		promptType: "TERMINAL_ADD_TO_CONTEXT" | "TERMINAL_FIX" | "TERMINAL_EXPLAIN",
		params: Record<string, string | any[]>,
	): Promise<void> {
		const visibleProvider = await ClineProvider.getInstance()
		if (!visibleProvider) {
			return
		}

		const { customSupportPrompts } = await visibleProvider.getState()

		const prompt = supportPrompt.create(promptType, params, customSupportPrompts)

		if (command.endsWith("AddToContext")) {
			await visibleProvider.postMessageToWebview({
				type: "invoke",
				invoke: "setChatBoxMessage",
				text: prompt,
			})
			return
		}

		if (visibleProvider.getCurrentCline() && command.endsWith("InCurrentTask")) {
			await visibleProvider.postMessageToWebview({
				type: "invoke",
				invoke: "sendMessage",
				text: prompt,
			})
			return
		}

		await visibleProvider.initClineWithTask(prompt)
	}

	async resolveWebviewView(webviewView: vscode.WebviewView | vscode.WebviewPanel) {
		this.outputChannel.appendLine("Resolving webview view")

		if (!this.contextProxy.isInitialized) {
			await this.contextProxy.initialize()
		}

		this.view = webviewView

		// Set panel reference according to webview type
		if ("onDidChangeViewState" in webviewView) {
			// Tag page type
			setPanel(webviewView, "tab")
		} else if ("onDidChangeVisibility" in webviewView) {
			// Sidebar Type
			setPanel(webviewView, "sidebar")
		}

		// Initialize out-of-scope variables that need to recieve persistent global state values
		this.getState().then(({ soundEnabled, terminalShellIntegrationTimeout }) => {
			setSoundEnabled(soundEnabled ?? false)
			Terminal.setShellIntegrationTimeout(terminalShellIntegrationTimeout ?? TERMINAL_SHELL_INTEGRATION_TIMEOUT)
		})

		// Initialize tts enabled state
		this.getState().then(({ ttsEnabled }) => {
			setTtsEnabled(ttsEnabled ?? false)
		})

		// Initialize tts speed state
		this.getState().then(({ ttsSpeed }) => {
			setTtsSpeed(ttsSpeed ?? 1)
		})

		webviewView.webview.options = {
			// Allow scripts in the webview
			enableScripts: true,
			localResourceRoots: [this.contextProxy.extensionUri],
		}

		webviewView.webview.html =
			this.contextProxy.extensionMode === vscode.ExtensionMode.Development
				? await this.getHMRHtmlContent(webviewView.webview)
				: this.getHtmlContent(webviewView.webview)

		// Sets up an event listener to listen for messages passed from the webview view context
		// and executes code based on the message that is recieved
		this.setWebviewMessageListener(webviewView.webview)

		// Logs show up in bottom panel > Debug Console
		//console.log("registering listener")

		// Listen for when the panel becomes visible
		// https://github.com/microsoft/vscode-discussions/discussions/840
		if ("onDidChangeViewState" in webviewView) {
			// WebviewView and WebviewPanel have all the same properties except for this visibility listener
			// panel
			webviewView.onDidChangeViewState(
				() => {
					if (this.view?.visible) {
						this.postMessageToWebview({ type: "action", action: "didBecomeVisible" })
					}
				},
				null,
				this.disposables,
			)
		} else if ("onDidChangeVisibility" in webviewView) {
			// sidebar
			webviewView.onDidChangeVisibility(
				() => {
					if (this.view?.visible) {
						this.postMessageToWebview({ type: "action", action: "didBecomeVisible" })
					}
				},
				null,
				this.disposables,
			)
		}

		// Listen for when the view is disposed
		// This happens when the user closes the view or when the view is closed programmatically
		webviewView.onDidDispose(
			async () => {
				await this.dispose()
			},
			null,
			this.disposables,
		)

		// Listen for when color changes
		vscode.workspace.onDidChangeConfiguration(
			async (e) => {
				if (e && e.affectsConfiguration("workbench.colorTheme")) {
					// Sends latest theme name to webview
					await this.postMessageToWebview({ type: "theme", text: JSON.stringify(await getTheme()) })
				}
			},
			null,
			this.disposables,
		)

		// If the extension is starting a new session, clear previous task state.
		await this.removeClineFromStack()

		this.outputChannel.appendLine("Webview view resolved")
	}

	public async initClineWithSubTask(parent: Cline, task?: string, images?: string[]) {
		return this.initClineWithTask(task, images, parent)
	}

	// when initializing a new task, (not from history but from a tool command new_task) there is no need to remove the previouse task
	// since the new task is a sub task of the previous one, and when it finishes it is removed from the stack and the caller is resumed
	// in this way we can have a chain of tasks, each one being a sub task of the previous one until the main task is finished
	public async initClineWithTask(task?: string, images?: string[], parentTask?: Cline) {
		const {
			apiConfiguration,
			customModePrompts,
			diffEnabled: enableDiff,
			enableCheckpoints,
			checkpointStorage,
			fuzzyMatchThreshold,
			mode,
			customInstructions: globalInstructions,
			experiments,
		} = await this.getState()

		const modePrompt = customModePrompts?.[mode] as PromptComponent
		const effectiveInstructions = [globalInstructions, modePrompt?.customInstructions].filter(Boolean).join("\n\n")

		const cline = new Cline({
			provider: this,
			apiConfiguration,
			customInstructions: effectiveInstructions,
			enableDiff,
			enableCheckpoints,
			checkpointStorage,
			fuzzyMatchThreshold,
			task,
			images,
			experiments,
			rootTask: this.clineStack.length > 0 ? this.clineStack[0] : undefined,
			parentTask,
			taskNumber: this.clineStack.length + 1,
			onCreated: (cline) => this.emit("clineCreated", cline),
		})

		await this.addClineToStack(cline)
		this.log(
			`[subtasks] ${cline.parentTask ? "child" : "parent"} task ${cline.taskId}.${cline.instanceId} instantiated`,
		)
		return cline
	}

	public async initClineWithHistoryItem(historyItem: HistoryItem & { rootTask?: Cline; parentTask?: Cline }) {
		await this.removeClineFromStack()

		const {
			apiConfiguration,
			customModePrompts,
			diffEnabled: enableDiff,
			enableCheckpoints,
			checkpointStorage,
			fuzzyMatchThreshold,
			mode,
			customInstructions: globalInstructions,
			experiments,
		} = await this.getState()

		const modePrompt = customModePrompts?.[mode] as PromptComponent
		const effectiveInstructions = [globalInstructions, modePrompt?.customInstructions].filter(Boolean).join("\n\n")

		const taskId = historyItem.id
		const globalStorageDir = this.contextProxy.globalStorageUri.fsPath
		const workspaceDir = this.cwd

		const checkpoints: Pick<ClineOptions, "enableCheckpoints" | "checkpointStorage"> = {
			enableCheckpoints,
			checkpointStorage,
		}

		if (enableCheckpoints) {
			try {
				checkpoints.checkpointStorage = await ShadowCheckpointService.getTaskStorage({
					taskId,
					globalStorageDir,
					workspaceDir,
				})

				this.log(
					`[ClineProvider#initClineWithHistoryItem] Using ${checkpoints.checkpointStorage} storage for ${taskId}`,
				)
			} catch (error) {
				checkpoints.enableCheckpoints = false
				this.log(`[ClineProvider#initClineWithHistoryItem] Error getting task storage: ${error.message}`)
			}
		}

		const cline = new Cline({
			provider: this,
			apiConfiguration,
			customInstructions: effectiveInstructions,
			enableDiff,
			...checkpoints,
			fuzzyMatchThreshold,
			historyItem,
			experiments,
			rootTask: historyItem.rootTask,
			parentTask: historyItem.parentTask,
			taskNumber: historyItem.number,
			onCreated: (cline) => this.emit("clineCreated", cline),
		})

		await this.addClineToStack(cline)
		this.log(
			`[subtasks] ${cline.parentTask ? "child" : "parent"} task ${cline.taskId}.${cline.instanceId} instantiated`,
		)
		return cline
	}

	public async postMessageToWebview(message: ExtensionMessage) {
		await this.view?.webview.postMessage(message)
	}

	private async getHMRHtmlContent(webview: vscode.Webview): Promise<string> {
		const localPort = "5173"
		const localServerUrl = `localhost:${localPort}`

		// Check if local dev server is running.
		try {
			await axios.get(`http://${localServerUrl}`)
		} catch (error) {
			vscode.window.showErrorMessage(t("common:errors.hmr_not_running"))

			return this.getHtmlContent(webview)
		}

		const nonce = getNonce()

		const stylesUri = getUri(webview, this.contextProxy.extensionUri, [
			"webview-ui",
			"build",
			"assets",
			"index.css",
		])

		const codiconsUri = getUri(webview, this.contextProxy.extensionUri, [
			"node_modules",
			"@vscode",
			"codicons",
			"dist",
			"codicon.css",
		])

		const imagesUri = getUri(webview, this.contextProxy.extensionUri, ["assets", "images"])

		const file = "src/index.tsx"
		const scriptUri = `http://${localServerUrl}/${file}`

		const reactRefresh = /*html*/ `
			<script nonce="${nonce}" type="module">
				import RefreshRuntime from "http://localhost:${localPort}/@react-refresh"
				RefreshRuntime.injectIntoGlobalHook(window)
				window.$RefreshReg$ = () => {}
				window.$RefreshSig$ = () => (type) => type
				window.__vite_plugin_react_preamble_installed__ = true
			</script>
		`

		const csp = [
			"default-src 'none'",
			`font-src ${webview.cspSource}`,
			`style-src ${webview.cspSource} 'unsafe-inline' https://* http://${localServerUrl} http://0.0.0.0:${localPort}`,
			`img-src ${webview.cspSource} data:`,
			`script-src 'unsafe-eval' ${webview.cspSource} https://* https://*.posthog.com http://${localServerUrl} http://0.0.0.0:${localPort} 'nonce-${nonce}'`,
			`connect-src https://* https://*.posthog.com ws://${localServerUrl} ws://0.0.0.0:${localPort} http://${localServerUrl} http://0.0.0.0:${localPort}`,
		]

		return /*html*/ `
			<!DOCTYPE html>
			<html lang="en">
				<head>
					<meta charset="utf-8">
					<meta name="viewport" content="width=device-width,initial-scale=1,shrink-to-fit=no">
					<meta http-equiv="Content-Security-Policy" content="${csp.join("; ")}">
					<link rel="stylesheet" type="text/css" href="${stylesUri}">
					<link href="${codiconsUri}" rel="stylesheet" />
					<script nonce="${nonce}">
						window.IMAGES_BASE_URI = "${imagesUri}"
					</script>
					<title>Roo Code</title>
				</head>
				<body>
					<div id="root"></div>
					${reactRefresh}
					<script type="module" src="${scriptUri}"></script>
				</body>
			</html>
		`
	}

	/**
	 * Defines and returns the HTML that should be rendered within the webview panel.
	 *
	 * @remarks This is also the place where references to the React webview build files
	 * are created and inserted into the webview HTML.
	 *
	 * @param webview A reference to the extension webview
	 * @param extensionUri The URI of the directory containing the extension
	 * @returns A template string literal containing the HTML that should be
	 * rendered within the webview panel
	 */
	private getHtmlContent(webview: vscode.Webview): string {
		// Get the local path to main script run in the webview,
		// then convert it to a uri we can use in the webview.

		// The CSS file from the React build output
		const stylesUri = getUri(webview, this.contextProxy.extensionUri, [
			"webview-ui",
			"build",
			"assets",
			"index.css",
		])
		// The JS file from the React build output
		const scriptUri = getUri(webview, this.contextProxy.extensionUri, ["webview-ui", "build", "assets", "index.js"])

		// The codicon font from the React build output
		// https://github.com/microsoft/vscode-extension-samples/blob/main/webview-codicons-sample/src/extension.ts
		// we installed this package in the extension so that we can access it how its intended from the extension (the font file is likely bundled in vscode), and we just import the css fileinto our react app we don't have access to it
		// don't forget to add font-src ${webview.cspSource};
		const codiconsUri = getUri(webview, this.contextProxy.extensionUri, [
			"node_modules",
			"@vscode",
			"codicons",
			"dist",
			"codicon.css",
		])

		const imagesUri = getUri(webview, this.contextProxy.extensionUri, ["assets", "images"])

		// const scriptUri = webview.asWebviewUri(vscode.Uri.joinPath(this._extensionUri, "assets", "main.js"))

		// const styleResetUri = webview.asWebviewUri(vscode.Uri.joinPath(this._extensionUri, "assets", "reset.css"))
		// const styleVSCodeUri = webview.asWebviewUri(vscode.Uri.joinPath(this._extensionUri, "assets", "vscode.css"))

		// // Same for stylesheet
		// const stylesheetUri = webview.asWebviewUri(vscode.Uri.joinPath(this._extensionUri, "assets", "main.css"))

		// Use a nonce to only allow a specific script to be run.
		/*
		content security policy of your webview to only allow scripts that have a specific nonce
		create a content security policy meta tag so that only loading scripts with a nonce is allowed
		As your extension grows you will likely want to add custom styles, fonts, and/or images to your webview. If you do, you will need to update the content security policy meta tag to explicity allow for these resources. E.g.
				<meta http-equiv="Content-Security-Policy" content="default-src 'none'; style-src ${webview.cspSource}; font-src ${webview.cspSource}; img-src ${webview.cspSource} https:; script-src 'nonce-${nonce}';">
		- 'unsafe-inline' is required for styles due to vscode-webview-toolkit's dynamic style injection
		- since we pass base64 images to the webview, we need to specify img-src ${webview.cspSource} data:;

		in meta tag we add nonce attribute: A cryptographic nonce (only used once) to allow scripts. The server must generate a unique nonce value each time it transmits a policy. It is critical to provide a nonce that cannot be guessed as bypassing a resource's policy is otherwise trivial.
		*/
		const nonce = getNonce()

		// Tip: Install the es6-string-html VS Code extension to enable code highlighting below
		return /*html*/ `
        <!DOCTYPE html>
        <html lang="en">
          <head>
            <meta charset="utf-8">
            <meta name="viewport" content="width=device-width,initial-scale=1,shrink-to-fit=no">
            <meta name="theme-color" content="#000000">
            <meta http-equiv="Content-Security-Policy" content="default-src 'none'; font-src ${webview.cspSource}; style-src ${webview.cspSource} 'unsafe-inline'; img-src ${webview.cspSource} data:; script-src 'nonce-${nonce}' https://us-assets.i.posthog.com; connect-src https://openrouter.ai https://us.i.posthog.com https://us-assets.i.posthog.com;">
            <link rel="stylesheet" type="text/css" href="${stylesUri}">
			<link href="${codiconsUri}" rel="stylesheet" />
			<script nonce="${nonce}">
				window.IMAGES_BASE_URI = "${imagesUri}"
			</script>
            <title>Roo Code</title>
          </head>
          <body>
            <noscript>You need to enable JavaScript to run this app.</noscript>
            <div id="root"></div>
            <script nonce="${nonce}" type="module" src="${scriptUri}"></script>
          </body>
        </html>
      `
	}

	/**
	 * Sets up an event listener to listen for messages passed from the webview context and
	 * executes code based on the message that is recieved.
	 *
	 * @param webview A reference to the extension webview
	 */
	private setWebviewMessageListener(webview: vscode.Webview) {
		webview.onDidReceiveMessage(
			async (message: WebviewMessage) => {
				switch (message.type) {
					case "webviewDidLaunch":
						// Load custom modes first
						const customModes = await this.customModesManager.getCustomModes()
						await this.updateGlobalState("customModes", customModes)

						this.postStateToWebview()
						this.workspaceTracker?.initializeFilePaths() // don't await

						getTheme().then((theme) =>
							this.postMessageToWebview({ type: "theme", text: JSON.stringify(theme) }),
						)

						// If MCP Hub is already initialized, update the webview with current server list
						if (this.mcpHub) {
							this.postMessageToWebview({
								type: "mcpServers",
								mcpServers: this.mcpHub.getAllServers(),
							})
						}

						const cacheDir = await this.ensureCacheDirectoryExists()

						// Post last cached models in case the call to endpoint fails.
						this.readModelsFromCache(GlobalFileNames.openRouterModels).then((openRouterModels) => {
							if (openRouterModels) {
								this.postMessageToWebview({ type: "openRouterModels", openRouterModels })
							}
						})

						// GUI relies on model info to be up-to-date to provide
						// the most accurate pricing, so we need to fetch the
						// latest details on launch.
						// We do this for all users since many users switch
						// between api providers and if they were to switch back
						// to OpenRouter it would be showing outdated model info
						// if we hadn't retrieved the latest at this point
						// (see normalizeApiConfiguration > openrouter).
						const { apiConfiguration: currentApiConfig } = await this.getState()
						getOpenRouterModels(currentApiConfig).then(async (openRouterModels) => {
							if (Object.keys(openRouterModels).length > 0) {
								await fs.writeFile(
									path.join(cacheDir, GlobalFileNames.openRouterModels),
									JSON.stringify(openRouterModels),
								)
								await this.postMessageToWebview({ type: "openRouterModels", openRouterModels })

								// Update model info in state (this needs to be
								// done here since we don't want to update state
								// while settings is open, and we may refresh
								// models there).
								const { apiConfiguration } = await this.getState()

								if (apiConfiguration.openRouterModelId) {
									await this.updateGlobalState(
										"openRouterModelInfo",
										openRouterModels[apiConfiguration.openRouterModelId],
									)
									await this.postStateToWebview()
								}
							}
						})

						this.readModelsFromCache(GlobalFileNames.glamaModels).then((glamaModels) => {
							if (glamaModels) {
								this.postMessageToWebview({ type: "glamaModels", glamaModels })
							}
						})

						getGlamaModels().then(async (glamaModels) => {
							if (Object.keys(glamaModels).length > 0) {
								await fs.writeFile(
									path.join(cacheDir, GlobalFileNames.glamaModels),
									JSON.stringify(glamaModels),
								)
								await this.postMessageToWebview({ type: "glamaModels", glamaModels })

								const { apiConfiguration } = await this.getState()

								if (apiConfiguration.glamaModelId) {
									await this.updateGlobalState(
										"glamaModelInfo",
										glamaModels[apiConfiguration.glamaModelId],
									)
									await this.postStateToWebview()
								}
							}
						})

						this.readModelsFromCache(GlobalFileNames.unboundModels).then((unboundModels) => {
							if (unboundModels) {
								this.postMessageToWebview({ type: "unboundModels", unboundModels })
							}
						})

						getUnboundModels().then(async (unboundModels) => {
							if (Object.keys(unboundModels).length > 0) {
								await fs.writeFile(
									path.join(cacheDir, GlobalFileNames.unboundModels),
									JSON.stringify(unboundModels),
								)
								await this.postMessageToWebview({ type: "unboundModels", unboundModels })

								const { apiConfiguration } = await this.getState()

								if (apiConfiguration?.unboundModelId) {
									await this.updateGlobalState(
										"unboundModelInfo",
										unboundModels[apiConfiguration.unboundModelId],
									)
									await this.postStateToWebview()
								}
							}
						})

						this.readModelsFromCache(GlobalFileNames.requestyModels).then((requestyModels) => {
							if (requestyModels) {
								this.postMessageToWebview({ type: "requestyModels", requestyModels })
							}
						})

						getRequestyModels().then(async (requestyModels) => {
							if (Object.keys(requestyModels).length > 0) {
								await fs.writeFile(
									path.join(cacheDir, GlobalFileNames.requestyModels),
									JSON.stringify(requestyModels),
								)
								await this.postMessageToWebview({ type: "requestyModels", requestyModels })

								const { apiConfiguration } = await this.getState()

								if (apiConfiguration.requestyModelId) {
									await this.updateGlobalState(
										"requestyModelInfo",
										requestyModels[apiConfiguration.requestyModelId],
									)
									await this.postStateToWebview()
								}
							}
						})

						this.configManager
							.listConfig()
							.then(async (listApiConfig) => {
								if (!listApiConfig) {
									return
								}

								if (listApiConfig.length === 1) {
									// check if first time init then sync with exist config
									if (!checkExistKey(listApiConfig[0])) {
										const { apiConfiguration } = await this.getState()
										await this.configManager.saveConfig(
											listApiConfig[0].name ?? "default",
											apiConfiguration,
										)
										listApiConfig[0].apiProvider = apiConfiguration.apiProvider
									}
								}

								const currentConfigName = (await this.getGlobalState("currentApiConfigName")) as string

								if (currentConfigName) {
									if (!(await this.configManager.hasConfig(currentConfigName))) {
										// current config name not valid, get first config in list
										await this.updateGlobalState("currentApiConfigName", listApiConfig?.[0]?.name)
										if (listApiConfig?.[0]?.name) {
											const apiConfig = await this.configManager.loadConfig(
												listApiConfig?.[0]?.name,
											)

											await Promise.all([
												this.updateGlobalState("listApiConfigMeta", listApiConfig),
												this.postMessageToWebview({ type: "listApiConfig", listApiConfig }),
												this.updateApiConfiguration(apiConfig),
											])
											await this.postStateToWebview()
											return
										}
									}
								}

								await Promise.all([
									await this.updateGlobalState("listApiConfigMeta", listApiConfig),
									await this.postMessageToWebview({ type: "listApiConfig", listApiConfig }),
								])
							})
							.catch((error) =>
								this.outputChannel.appendLine(
									`Error list api configuration: ${JSON.stringify(error, Object.getOwnPropertyNames(error), 2)}`,
								),
							)

						// If user already opted in to telemetry, enable telemetry service
						this.getStateToPostToWebview().then((state) => {
							const { telemetrySetting } = state
							const isOptedIn = telemetrySetting === "enabled"
							telemetryService.updateTelemetryState(isOptedIn)
						})

						this.isViewLaunched = true
						break
					case "newTask":
						// Code that should run in response to the hello message command
						//vscode.window.showInformationMessage(message.text!)

						// Send a message to our webview.
						// You can send any JSON serializable data.
						// Could also do this in extension .ts
						//this.postMessageToWebview({ type: "text", text: `Extension: ${Date.now()}` })
						// initializing new instance of Cline will make sure that any agentically running promises in old instance don't affect our new task. this essentially creates a fresh slate for the new task
						await this.initClineWithTask(message.text, message.images)
						break
					case "apiConfiguration":
						if (message.apiConfiguration) {
							await this.updateApiConfiguration(message.apiConfiguration)
						}
						await this.postStateToWebview()
						break
					case "customInstructions":
						await this.updateCustomInstructions(message.text)
						break
					case "alwaysAllowReadOnly":
						await this.updateGlobalState("alwaysAllowReadOnly", message.bool ?? undefined)
						await this.postStateToWebview()
						break
					case "alwaysAllowReadOnlyOutsideWorkspace":
						await this.updateGlobalState("alwaysAllowReadOnlyOutsideWorkspace", message.bool ?? undefined)
						await this.postStateToWebview()
						break
					case "alwaysAllowWrite":
						await this.updateGlobalState("alwaysAllowWrite", message.bool ?? undefined)
						await this.postStateToWebview()
						break
					case "alwaysAllowWriteOutsideWorkspace":
						await this.updateGlobalState("alwaysAllowWriteOutsideWorkspace", message.bool ?? undefined)
						await this.postStateToWebview()
						break
					case "alwaysAllowExecute":
						await this.updateGlobalState("alwaysAllowExecute", message.bool ?? undefined)
						await this.postStateToWebview()
						break
					case "alwaysAllowBrowser":
						await this.updateGlobalState("alwaysAllowBrowser", message.bool ?? undefined)
						await this.postStateToWebview()
						break
					case "alwaysAllowMcp":
						await this.updateGlobalState("alwaysAllowMcp", message.bool)
						await this.postStateToWebview()
						break
					case "alwaysAllowModeSwitch":
						await this.updateGlobalState("alwaysAllowModeSwitch", message.bool)
						await this.postStateToWebview()
						break
					case "alwaysAllowSubtasks":
						await this.updateGlobalState("alwaysAllowSubtasks", message.bool)
						await this.postStateToWebview()
						break
					case "askResponse":
						this.getCurrentCline()?.handleWebviewAskResponse(
							message.askResponse!,
							message.text,
							message.images,
						)
						break
					case "clearTask":
						// clear task resets the current session and allows for a new task to be started, if this session is a subtask - it allows the parent task to be resumed
						await this.finishSubTask(t("common:tasks.canceled"))
						await this.postStateToWebview()
						break
					case "didShowAnnouncement":
						await this.updateGlobalState("lastShownAnnouncementId", this.latestAnnouncementId)
						await this.postStateToWebview()
						break
					case "selectImages":
						const images = await selectImages()
						await this.postMessageToWebview({ type: "selectedImages", images })
						break
					case "exportCurrentTask":
						const currentTaskId = this.getCurrentCline()?.taskId
						if (currentTaskId) {
							this.exportTaskWithId(currentTaskId)
						}
						break
					case "showTaskWithId":
						this.showTaskWithId(message.text!)
						break
					case "deleteTaskWithId":
						this.deleteTaskWithId(message.text!)
						break
					case "deleteMultipleTasksWithIds": {
						const ids = message.ids
						if (Array.isArray(ids)) {
							// Process in batches of 20 (or another reasonable number)
							const batchSize = 20
							const results = []

							// Only log start and end of the operation
							console.log(`Batch deletion started: ${ids.length} tasks total`)

							for (let i = 0; i < ids.length; i += batchSize) {
								const batch = ids.slice(i, i + batchSize)

								const batchPromises = batch.map(async (id) => {
									try {
										await this.deleteTaskWithId(id)
										return { id, success: true }
									} catch (error) {
										// Keep error logging for debugging purposes
										console.log(
											`Failed to delete task ${id}: ${error instanceof Error ? error.message : String(error)}`,
										)
										return { id, success: false }
									}
								})

								// Process each batch in parallel but wait for completion before starting the next batch
								const batchResults = await Promise.all(batchPromises)
								results.push(...batchResults)

								// Update the UI after each batch to show progress
								await this.postStateToWebview()
							}

							// Log final results
							const successCount = results.filter((r) => r.success).length
							const failCount = results.length - successCount
							console.log(
								`Batch deletion completed: ${successCount}/${ids.length} tasks successful, ${failCount} tasks failed`,
							)
						}
						break
					}
					case "exportTaskWithId":
						this.exportTaskWithId(message.text!)
						break
					case "importSettings":
						const uris = await vscode.window.showOpenDialog({
							filters: { JSON: ["json"] },
							canSelectMany: false,
						})

						if (uris) {
							if (message.text === "global") {
								await this.contextProxy.importGlobalSettings(uris[0].fsPath)
							} else {
								await this.contextProxy.importGlobalSettings(uris[0].fsPath)
							}

							this.settingsImportedAt = Date.now()
							await this.postStateToWebview()
							await vscode.window.showInformationMessage(t("common:info.settings_imported"))
						}
						break
					case "exportSettings":
						const uri = await vscode.window.showSaveDialog({
							filters: { JSON: ["json"] },
							defaultUri: vscode.Uri.file(
								path.join(os.homedir(), "Documents", `roo-code-${message.text}.json`),
							),
						})

						if (uri) {
							if (message.text === "global") {
								await this.contextProxy.exportGlobalSettings(uri.fsPath)
							} else {
								await this.contextProxy.exportProviderSettings(uri.fsPath)
							}
						}

						break
					case "resetState":
						await this.resetState()
						break
					case "refreshOpenRouterModels": {
						const { apiConfiguration: configForRefresh } = await this.getState()
						const openRouterModels = await getOpenRouterModels(configForRefresh)

						if (Object.keys(openRouterModels).length > 0) {
							const cacheDir = await this.ensureCacheDirectoryExists()
							await fs.writeFile(
								path.join(cacheDir, GlobalFileNames.openRouterModels),
								JSON.stringify(openRouterModels),
							)
							await this.postMessageToWebview({ type: "openRouterModels", openRouterModels })
						}

						break
					}
					case "refreshGlamaModels":
						const glamaModels = await getGlamaModels()

						if (Object.keys(glamaModels).length > 0) {
							const cacheDir = await this.ensureCacheDirectoryExists()
							await fs.writeFile(
								path.join(cacheDir, GlobalFileNames.glamaModels),
								JSON.stringify(glamaModels),
							)
							await this.postMessageToWebview({ type: "glamaModels", glamaModels })
						}

						break
					case "refreshUnboundModels":
						const unboundModels = await getUnboundModels()

						if (Object.keys(unboundModels).length > 0) {
							const cacheDir = await this.ensureCacheDirectoryExists()
							await fs.writeFile(
								path.join(cacheDir, GlobalFileNames.unboundModels),
								JSON.stringify(unboundModels),
							)
							await this.postMessageToWebview({ type: "unboundModels", unboundModels })
						}

						break
					case "refreshRequestyModels":
						const requestyModels = await getRequestyModels()

						if (Object.keys(requestyModels).length > 0) {
							const cacheDir = await this.ensureCacheDirectoryExists()
							await fs.writeFile(
								path.join(cacheDir, GlobalFileNames.requestyModels),
								JSON.stringify(requestyModels),
							)
							await this.postMessageToWebview({ type: "requestyModels", requestyModels })
						}

						break
					case "refreshOpenAiModels":
						if (message?.values?.baseUrl && message?.values?.apiKey) {
							const openAiModels = await getOpenAiModels(
								message?.values?.baseUrl,
								message?.values?.apiKey,
							)
							this.postMessageToWebview({ type: "openAiModels", openAiModels })
						}

						break
					case "requestOllamaModels":
						const ollamaModels = await getOllamaModels(message.text)
						// TODO: Cache like we do for OpenRouter, etc?
						this.postMessageToWebview({ type: "ollamaModels", ollamaModels })
						break
					case "requestLmStudioModels":
						const lmStudioModels = await getLmStudioModels(message.text)
						// TODO: Cache like we do for OpenRouter, etc?
						this.postMessageToWebview({ type: "lmStudioModels", lmStudioModels })
						break
					case "requestVsCodeLmModels":
						const vsCodeLmModels = await getVsCodeLmModels()
						// TODO: Cache like we do for OpenRouter, etc?
						this.postMessageToWebview({ type: "vsCodeLmModels", vsCodeLmModels })
						break
					case "openImage":
						openImage(message.text!)
						break
					case "openFile":
						openFile(message.text!, message.values as { create?: boolean; content?: string })
						break
					case "openMention":
						openMention(message.text)
						break
					case "checkpointDiff":
						const result = checkoutDiffPayloadSchema.safeParse(message.payload)

						if (result.success) {
							await this.getCurrentCline()?.checkpointDiff(result.data)
						}

						break
					case "checkpointRestore": {
						const result = checkoutRestorePayloadSchema.safeParse(message.payload)

						if (result.success) {
							await this.cancelTask()

							try {
								await pWaitFor(() => this.getCurrentCline()?.isInitialized === true, { timeout: 3_000 })
							} catch (error) {
								vscode.window.showErrorMessage(t("common:errors.checkpoint_timeout"))
							}

							try {
								await this.getCurrentCline()?.checkpointRestore(result.data)
							} catch (error) {
								vscode.window.showErrorMessage(t("common:errors.checkpoint_failed"))
							}
						}

						break
					}
					case "cancelTask":
						await this.cancelTask()
						break
					case "allowedCommands":
						await this.context.globalState.update("allowedCommands", message.commands)
						// Also update workspace settings
						await vscode.workspace
							.getConfiguration("roo-cline")
							.update("allowedCommands", message.commands, vscode.ConfigurationTarget.Global)
						break
					case "openMcpSettings": {
						const mcpSettingsFilePath = await this.mcpHub?.getMcpSettingsFilePath()
						if (mcpSettingsFilePath) {
							openFile(mcpSettingsFilePath)
						}
						break
					}
					case "openCustomModesSettings": {
						const customModesFilePath = await this.customModesManager.getCustomModesFilePath()
						if (customModesFilePath) {
							openFile(customModesFilePath)
						}
						break
					}
					case "deleteMcpServer": {
						if (!message.serverName) {
							break
						}

						try {
							this.outputChannel.appendLine(`Attempting to delete MCP server: ${message.serverName}`)
							await this.mcpHub?.deleteServer(message.serverName)
							this.outputChannel.appendLine(`Successfully deleted MCP server: ${message.serverName}`)
						} catch (error) {
							const errorMessage = error instanceof Error ? error.message : String(error)
							this.outputChannel.appendLine(`Failed to delete MCP server: ${errorMessage}`)
							// Error messages are already handled by McpHub.deleteServer
						}
						break
					}
					case "restartMcpServer": {
						try {
							await this.mcpHub?.restartConnection(message.text!)
						} catch (error) {
							this.outputChannel.appendLine(
								`Failed to retry connection for ${message.text}: ${JSON.stringify(error, Object.getOwnPropertyNames(error), 2)}`,
							)
						}
						break
					}
					case "toggleToolAlwaysAllow": {
						try {
							await this.mcpHub?.toggleToolAlwaysAllow(
								message.serverName!,
								message.toolName!,
								message.alwaysAllow!,
							)
						} catch (error) {
							this.outputChannel.appendLine(
								`Failed to toggle auto-approve for tool ${message.toolName}: ${JSON.stringify(error, Object.getOwnPropertyNames(error), 2)}`,
							)
						}
						break
					}
					case "toggleMcpServer": {
						try {
							await this.mcpHub?.toggleServerDisabled(message.serverName!, message.disabled!)
						} catch (error) {
							this.outputChannel.appendLine(
								`Failed to toggle MCP server ${message.serverName}: ${JSON.stringify(error, Object.getOwnPropertyNames(error), 2)}`,
							)
						}
						break
					}
					case "mcpEnabled":
						const mcpEnabled = message.bool ?? true
						await this.updateGlobalState("mcpEnabled", mcpEnabled)
						await this.postStateToWebview()
						break
					case "enableMcpServerCreation":
						await this.updateGlobalState("enableMcpServerCreation", message.bool ?? true)
						await this.postStateToWebview()
						break
					case "playSound":
						if (message.audioType) {
							const soundPath = path.join(this.context.extensionPath, "audio", `${message.audioType}.wav`)
							playSound(soundPath)
						}
						break
					case "soundEnabled":
						const soundEnabled = message.bool ?? true
						await this.updateGlobalState("soundEnabled", soundEnabled)
						setSoundEnabled(soundEnabled) // Add this line to update the sound utility
						await this.postStateToWebview()
						break
					case "soundVolume":
						const soundVolume = message.value ?? 0.5
						await this.updateGlobalState("soundVolume", soundVolume)
						setSoundVolume(soundVolume)
						await this.postStateToWebview()
						break
					case "ttsEnabled":
						const ttsEnabled = message.bool ?? true
						await this.updateGlobalState("ttsEnabled", ttsEnabled)
						setTtsEnabled(ttsEnabled) // Add this line to update the tts utility
						await this.postStateToWebview()
						break
					case "ttsSpeed":
						const ttsSpeed = message.value ?? 1.0
						await this.updateGlobalState("ttsSpeed", ttsSpeed)
						setTtsSpeed(ttsSpeed)
						await this.postStateToWebview()
						break
					case "playTts":
						if (message.text) {
							playTts(message.text, {
								onStart: () => this.postMessageToWebview({ type: "ttsStart", text: message.text }),
								onStop: () => this.postMessageToWebview({ type: "ttsStop", text: message.text }),
							})
						}
						break
					case "stopTts":
						stopTts()
						break
					case "diffEnabled":
						const diffEnabled = message.bool ?? true
						await this.updateGlobalState("diffEnabled", diffEnabled)
						await this.postStateToWebview()
						break
					case "enableCheckpoints":
						const enableCheckpoints = message.bool ?? true
						await this.updateGlobalState("enableCheckpoints", enableCheckpoints)
						await this.postStateToWebview()
						break
					case "checkpointStorage":
						console.log(`[ClineProvider] checkpointStorage: ${message.text}`)
						const checkpointStorage = message.text ?? "task"
						await this.updateGlobalState("checkpointStorage", checkpointStorage as CheckpointStorage)
						await this.postStateToWebview()
						break
					case "browserViewportSize":
						const browserViewportSize = message.text ?? "900x600"
						await this.updateGlobalState("browserViewportSize", browserViewportSize)
						await this.postStateToWebview()
						break
					case "remoteBrowserHost":
						await this.updateGlobalState("remoteBrowserHost", message.text)
						await this.postStateToWebview()
						break
					case "remoteBrowserEnabled":
						// Store the preference in global state
						// remoteBrowserEnabled now means "enable remote browser connection"
						await this.updateGlobalState("remoteBrowserEnabled", message.bool ?? false)
						// If disabling remote browser connection, clear the remoteBrowserHost
						if (!message.bool) {
							await this.updateGlobalState("remoteBrowserHost", undefined)
						}
						await this.postStateToWebview()
						break
					case "testBrowserConnection":
						try {
							const browserSession = new BrowserSession(this.context)
							// If no text is provided, try auto-discovery
							if (!message.text) {
								try {
									const discoveredHost = await discoverChromeInstances()
									if (discoveredHost) {
										// Test the connection to the discovered host
										const result = await browserSession.testConnection(discoveredHost)
										// Send the result back to the webview
										await this.postMessageToWebview({
											type: "browserConnectionResult",
											success: result.success,
											text: `Auto-discovered and tested connection to Chrome at ${discoveredHost}: ${result.message}`,
											values: { endpoint: result.endpoint },
										})
									} else {
										await this.postMessageToWebview({
											type: "browserConnectionResult",
											success: false,
											text: "No Chrome instances found on the network. Make sure Chrome is running with remote debugging enabled (--remote-debugging-port=9222).",
										})
									}
								} catch (error) {
									await this.postMessageToWebview({
										type: "browserConnectionResult",
										success: false,
										text: `Error during auto-discovery: ${error instanceof Error ? error.message : String(error)}`,
									})
								}
							} else {
								// Test the provided URL
								const result = await browserSession.testConnection(message.text)

								// Send the result back to the webview
								await this.postMessageToWebview({
									type: "browserConnectionResult",
									success: result.success,
									text: result.message,
									values: { endpoint: result.endpoint },
								})
							}
						} catch (error) {
							await this.postMessageToWebview({
								type: "browserConnectionResult",
								success: false,
								text: `Error testing connection: ${error instanceof Error ? error.message : String(error)}`,
							})
						}
						break
					case "discoverBrowser":
						try {
							const discoveredHost = await discoverChromeInstances()

							if (discoveredHost) {
								// Don't update the remoteBrowserHost state when auto-discovering
								// This way we don't override the user's preference

								// Test the connection to get the endpoint
								const browserSession = new BrowserSession(this.context)
								const result = await browserSession.testConnection(discoveredHost)

								// Send the result back to the webview
								await this.postMessageToWebview({
									type: "browserConnectionResult",
									success: true,
									text: `Successfully discovered and connected to Chrome at ${discoveredHost}`,
									values: { endpoint: result.endpoint },
								})
							} else {
								await this.postMessageToWebview({
									type: "browserConnectionResult",
									success: false,
									text: "No Chrome instances found on the network. Make sure Chrome is running with remote debugging enabled (--remote-debugging-port=9222).",
								})
							}
						} catch (error) {
							await this.postMessageToWebview({
								type: "browserConnectionResult",
								success: false,
								text: `Error discovering browser: ${error instanceof Error ? error.message : String(error)}`,
							})
						}
						break
					case "fuzzyMatchThreshold":
						await this.updateGlobalState("fuzzyMatchThreshold", message.value)
						await this.postStateToWebview()
						break
					case "alwaysApproveResubmit":
						await this.updateGlobalState("alwaysApproveResubmit", message.bool ?? false)
						await this.postStateToWebview()
						break
					case "requestDelaySeconds":
						await this.updateGlobalState("requestDelaySeconds", message.value ?? 5)
						await this.postStateToWebview()
						break
					case "rateLimitSeconds":
						await this.updateGlobalState("rateLimitSeconds", message.value ?? 0)
						await this.postStateToWebview()
						break
					case "writeDelayMs":
						await this.updateGlobalState("writeDelayMs", message.value)
						await this.postStateToWebview()
						break
					case "terminalOutputLineLimit":
						await this.updateGlobalState("terminalOutputLineLimit", message.value)
						await this.postStateToWebview()
						break
					case "terminalShellIntegrationTimeout":
						await this.updateGlobalState("terminalShellIntegrationTimeout", message.value)
						await this.postStateToWebview()
						if (message.value !== undefined) {
							Terminal.setShellIntegrationTimeout(message.value)
						}
						break
					case "mode":
						await this.handleModeSwitch(message.text as Mode)
						break
					case "updateSupportPrompt":
						try {
							if (Object.keys(message?.values ?? {}).length === 0) {
								return
							}

							const existingPrompts = (await this.getGlobalState("customSupportPrompts")) || {}

							const updatedPrompts = {
								...existingPrompts,
								...message.values,
							}

							await this.updateGlobalState("customSupportPrompts", updatedPrompts)
							await this.postStateToWebview()
						} catch (error) {
							this.outputChannel.appendLine(
								`Error update support prompt: ${JSON.stringify(error, Object.getOwnPropertyNames(error), 2)}`,
							)
							vscode.window.showErrorMessage(t("common:errors.update_support_prompt"))
						}
						break
					case "resetSupportPrompt":
						try {
							if (!message?.text) {
								return
							}

							const existingPrompts = ((await this.getGlobalState("customSupportPrompts")) ||
								{}) as Record<string, any>

							const updatedPrompts = {
								...existingPrompts,
							}

							updatedPrompts[message.text] = undefined

							await this.updateGlobalState("customSupportPrompts", updatedPrompts)
							await this.postStateToWebview()
						} catch (error) {
							this.outputChannel.appendLine(
								`Error reset support prompt: ${JSON.stringify(error, Object.getOwnPropertyNames(error), 2)}`,
							)
							vscode.window.showErrorMessage(t("common:errors.reset_support_prompt"))
						}
						break
					case "updatePrompt":
						if (message.promptMode && message.customPrompt !== undefined) {
							const existingPrompts = (await this.getGlobalState("customModePrompts")) || {}

							const updatedPrompts = {
								...existingPrompts,
								[message.promptMode]: message.customPrompt,
							}

							await this.updateGlobalState("customModePrompts", updatedPrompts)

							// Get current state and explicitly include customModePrompts
							const currentState = await this.getState()

							const stateWithPrompts = {
								...currentState,
								customModePrompts: updatedPrompts,
							}

							// Post state with prompts
							this.view?.webview.postMessage({
								type: "state",
								state: stateWithPrompts,
							})
						}
						break
					case "deleteMessage": {
						const answer = await vscode.window.showInformationMessage(
							t("common:confirmation.delete_message"),
							{ modal: true },
							t("common:confirmation.just_this_message"),
							t("common:confirmation.this_and_subsequent"),
						)
						if (
							(answer === t("common:confirmation.just_this_message") ||
								answer === t("common:confirmation.this_and_subsequent")) &&
							this.getCurrentCline() &&
							typeof message.value === "number" &&
							message.value
						) {
							const timeCutoff = message.value - 1000 // 1 second buffer before the message to delete
							const messageIndex = this.getCurrentCline()!.clineMessages.findIndex(
								(msg) => msg.ts && msg.ts >= timeCutoff,
							)
							const apiConversationHistoryIndex =
								this.getCurrentCline()?.apiConversationHistory.findIndex(
									(msg) => msg.ts && msg.ts >= timeCutoff,
								)

							if (messageIndex !== -1) {
								const { historyItem } = await this.getTaskWithId(this.getCurrentCline()!.taskId)

								if (answer === t("common:confirmation.just_this_message")) {
									// Find the next user message first
									const nextUserMessage = this.getCurrentCline()!
										.clineMessages.slice(messageIndex + 1)
										.find((msg) => msg.type === "say" && msg.say === "user_feedback")

									// Handle UI messages
									if (nextUserMessage) {
										// Find absolute index of next user message
										const nextUserMessageIndex = this.getCurrentCline()!.clineMessages.findIndex(
											(msg) => msg === nextUserMessage,
										)
										// Keep messages before current message and after next user message
										await this.getCurrentCline()!.overwriteClineMessages([
											...this.getCurrentCline()!.clineMessages.slice(0, messageIndex),
											...this.getCurrentCline()!.clineMessages.slice(nextUserMessageIndex),
										])
									} else {
										// If no next user message, keep only messages before current message
										await this.getCurrentCline()!.overwriteClineMessages(
											this.getCurrentCline()!.clineMessages.slice(0, messageIndex),
										)
									}

									// Handle API messages
									if (apiConversationHistoryIndex !== -1) {
										if (nextUserMessage && nextUserMessage.ts) {
											// Keep messages before current API message and after next user message
											await this.getCurrentCline()!.overwriteApiConversationHistory([
												...this.getCurrentCline()!.apiConversationHistory.slice(
													0,
													apiConversationHistoryIndex,
												),
												...this.getCurrentCline()!.apiConversationHistory.filter(
													(msg) => msg.ts && msg.ts >= nextUserMessage.ts,
												),
											])
										} else {
											// If no next user message, keep only messages before current API message
											await this.getCurrentCline()!.overwriteApiConversationHistory(
												this.getCurrentCline()!.apiConversationHistory.slice(
													0,
													apiConversationHistoryIndex,
												),
											)
										}
									}
								} else if (answer === t("common:confirmation.this_and_subsequent")) {
									// Delete this message and all that follow
									await this.getCurrentCline()!.overwriteClineMessages(
										this.getCurrentCline()!.clineMessages.slice(0, messageIndex),
									)
									if (apiConversationHistoryIndex !== -1) {
										await this.getCurrentCline()!.overwriteApiConversationHistory(
											this.getCurrentCline()!.apiConversationHistory.slice(
												0,
												apiConversationHistoryIndex,
											),
										)
									}
								}

								await this.initClineWithHistoryItem(historyItem)
							}
						}
						break
					}
					case "screenshotQuality":
						await this.updateGlobalState("screenshotQuality", message.value)
						await this.postStateToWebview()
						break
					case "maxOpenTabsContext":
						const tabCount = Math.min(Math.max(0, message.value ?? 20), 500)
						await this.updateGlobalState("maxOpenTabsContext", tabCount)
						await this.postStateToWebview()
						break
					case "maxWorkspaceFiles":
						const fileCount = Math.min(Math.max(0, message.value ?? 200), 500)
						await this.updateGlobalState("maxWorkspaceFiles", fileCount)
						await this.postStateToWebview()
						break
					case "browserToolEnabled":
						await this.updateGlobalState("browserToolEnabled", message.bool ?? true)
						await this.postStateToWebview()
						break
					case "language":
						changeLanguage(message.text ?? "en")
						await this.updateGlobalState("language", message.text as Language)
						await this.postStateToWebview()
						break
					case "showRooIgnoredFiles":
						await this.updateGlobalState("showRooIgnoredFiles", message.bool ?? true)
						await this.postStateToWebview()
						break
					case "maxReadFileLine":
						await this.updateGlobalState("maxReadFileLine", message.value)
						await this.postStateToWebview()
						break
					case "toggleApiConfigPin":
						if (message.text) {
							const currentPinned = ((await this.getGlobalState("pinnedApiConfigs")) || {}) as Record<
								string,
								boolean
							>
							const updatedPinned: Record<string, boolean> = { ...currentPinned }

							// Toggle the pinned state
							if (currentPinned[message.text]) {
								delete updatedPinned[message.text]
							} else {
								updatedPinned[message.text] = true
							}

							await this.updateGlobalState("pinnedApiConfigs", updatedPinned)
							await this.postStateToWebview()
						}
						break
					case "enhancementApiConfigId":
						await this.updateGlobalState("enhancementApiConfigId", message.text)
						await this.postStateToWebview()
						break
					case "autoApprovalEnabled":
						await this.updateGlobalState("autoApprovalEnabled", message.bool ?? false)
						await this.postStateToWebview()
						break
					case "enhancePrompt":
						if (message.text) {
							try {
								const {
									apiConfiguration,
									customSupportPrompts,
									listApiConfigMeta,
									enhancementApiConfigId,
								} = await this.getState()

								// Try to get enhancement config first, fall back to current config
								let configToUse: ApiConfiguration = apiConfiguration
								if (enhancementApiConfigId) {
									const config = listApiConfigMeta?.find(
										(c: ApiConfigMeta) => c.id === enhancementApiConfigId,
									)
									if (config?.name) {
										const loadedConfig = await this.configManager.loadConfig(config.name)
										if (loadedConfig.apiProvider) {
											configToUse = loadedConfig
										}
									}
								}

								const enhancedPrompt = await singleCompletionHandler(
									configToUse,
									supportPrompt.create(
										"ENHANCE",
										{
											userInput: message.text,
										},
										customSupportPrompts,
									),
								)

								await this.postMessageToWebview({
									type: "enhancedPrompt",
									text: enhancedPrompt,
								})
							} catch (error) {
								this.outputChannel.appendLine(
									`Error enhancing prompt: ${JSON.stringify(error, Object.getOwnPropertyNames(error), 2)}`,
								)
								vscode.window.showErrorMessage(t("common:errors.enhance_prompt"))
								await this.postMessageToWebview({
									type: "enhancedPrompt",
								})
							}
						}
						break
					case "getSystemPrompt":
						try {
							const systemPrompt = await generateSystemPrompt(message)

							await this.postMessageToWebview({
								type: "systemPrompt",
								text: systemPrompt,
								mode: message.mode,
							})
						} catch (error) {
							this.outputChannel.appendLine(
								`Error getting system prompt:  ${JSON.stringify(error, Object.getOwnPropertyNames(error), 2)}`,
							)
							vscode.window.showErrorMessage(t("common:errors.get_system_prompt"))
						}
						break
					case "copySystemPrompt":
						try {
							const systemPrompt = await generateSystemPrompt(message)

							await vscode.env.clipboard.writeText(systemPrompt)
							await vscode.window.showInformationMessage(t("common:info.clipboard_copy"))
						} catch (error) {
							this.outputChannel.appendLine(
								`Error getting system prompt:  ${JSON.stringify(error, Object.getOwnPropertyNames(error), 2)}`,
							)
							vscode.window.showErrorMessage(t("common:errors.get_system_prompt"))
						}
						break
					case "searchCommits": {
						const cwd = this.cwd
						if (cwd) {
							try {
								const commits = await searchCommits(message.query || "", cwd)
								await this.postMessageToWebview({
									type: "commitSearchResults",
									commits,
								})
							} catch (error) {
								this.outputChannel.appendLine(
									`Error searching commits: ${JSON.stringify(error, Object.getOwnPropertyNames(error), 2)}`,
								)
								vscode.window.showErrorMessage(t("common:errors.search_commits"))
							}
						}
						break
					}
					case "searchFiles": {
						const workspacePath = getWorkspacePath()

						if (!workspacePath) {
							// Handle case where workspace path is not available
							await this.postMessageToWebview({
								type: "fileSearchResults",
								results: [],
								requestId: message.requestId,
								error: "No workspace path available",
							})
							break
						}
						try {
							// Call file search service with query from message
							const results = await searchWorkspaceFiles(
								message.query || "",
								workspacePath,
								20, // Use default limit, as filtering is now done in the backend
							)

							// Send results back to webview
							await this.postMessageToWebview({
								type: "fileSearchResults",
								results,
								requestId: message.requestId,
							})
						} catch (error) {
							const errorMessage = error instanceof Error ? error.message : String(error)

							// Send error response to webview
							await this.postMessageToWebview({
								type: "fileSearchResults",
								results: [],
								error: errorMessage,
								requestId: message.requestId,
							})
						}
						break
					}
					case "saveApiConfiguration":
						if (message.text && message.apiConfiguration) {
							try {
								await this.configManager.saveConfig(message.text, message.apiConfiguration)
								const listApiConfig = await this.configManager.listConfig()
								await this.updateGlobalState("listApiConfigMeta", listApiConfig)
							} catch (error) {
								this.outputChannel.appendLine(
									`Error save api configuration: ${JSON.stringify(error, Object.getOwnPropertyNames(error), 2)}`,
								)
								vscode.window.showErrorMessage(t("common:errors.save_api_config"))
							}
						}
						break
					case "upsertApiConfiguration":
						if (message.text && message.apiConfiguration) {
							await this.upsertApiConfiguration(message.text, message.apiConfiguration)
						}
						break
					case "renameApiConfiguration":
						if (message.values && message.apiConfiguration) {
							try {
								const { oldName, newName } = message.values

								if (oldName === newName) {
									break
								}

								// Load the old configuration to get its ID
								const oldConfig = await this.configManager.loadConfig(oldName)

								// Create a new configuration with the same ID
								const newConfig = {
									...message.apiConfiguration,
									id: oldConfig.id, // Preserve the ID
								}

								// Save with the new name but same ID
								await this.configManager.saveConfig(newName, newConfig)
								await this.configManager.deleteConfig(oldName)

								const listApiConfig = await this.configManager.listConfig()

								// Update listApiConfigMeta first to ensure UI has latest data
								await this.updateGlobalState("listApiConfigMeta", listApiConfig)
								await this.updateGlobalState("currentApiConfigName", newName)

								await this.postStateToWebview()
							} catch (error) {
								this.outputChannel.appendLine(
									`Error rename api configuration: ${JSON.stringify(error, Object.getOwnPropertyNames(error), 2)}`,
								)
								vscode.window.showErrorMessage(t("common:errors.rename_api_config"))
							}
						}
						break
					case "loadApiConfiguration":
						if (message.text) {
							try {
								const apiConfig = await this.configManager.loadConfig(message.text)
								const listApiConfig = await this.configManager.listConfig()

								await Promise.all([
									this.updateGlobalState("listApiConfigMeta", listApiConfig),
									this.updateGlobalState("currentApiConfigName", message.text),
									this.updateApiConfiguration(apiConfig),
								])

								await this.postStateToWebview()
							} catch (error) {
								this.outputChannel.appendLine(
									`Error load api configuration: ${JSON.stringify(error, Object.getOwnPropertyNames(error), 2)}`,
								)
								vscode.window.showErrorMessage(t("common:errors.load_api_config"))
							}
						}
						break
					case "loadApiConfigurationById":
						if (message.text) {
							try {
								const { config: apiConfig, name } = await this.configManager.loadConfigById(
									message.text,
								)
								const listApiConfig = await this.configManager.listConfig()

								await Promise.all([
									this.updateGlobalState("listApiConfigMeta", listApiConfig),
									this.updateGlobalState("currentApiConfigName", name),
									this.updateApiConfiguration(apiConfig),
								])

								await this.postStateToWebview()
							} catch (error) {
								this.outputChannel.appendLine(
									`Error load api configuration by ID: ${JSON.stringify(error, Object.getOwnPropertyNames(error), 2)}`,
								)
								vscode.window.showErrorMessage(t("common:errors.load_api_config"))
							}
						}
						break
					case "deleteApiConfiguration":
						if (message.text) {
							const answer = await vscode.window.showInformationMessage(
								t("common:confirmation.delete_config_profile"),
								{ modal: true },
								t("common:answers.yes"),
							)

							if (answer !== t("common:answers.yes")) {
								break
							}

							try {
								await this.configManager.deleteConfig(message.text)
								const listApiConfig = await this.configManager.listConfig()

								// Update listApiConfigMeta first to ensure UI has latest data
								await this.updateGlobalState("listApiConfigMeta", listApiConfig)

								// If this was the current config, switch to first available
								const currentApiConfigName = await this.getGlobalState("currentApiConfigName")
								if (message.text === currentApiConfigName && listApiConfig?.[0]?.name) {
									const apiConfig = await this.configManager.loadConfig(listApiConfig[0].name)
									await Promise.all([
										this.updateGlobalState("currentApiConfigName", listApiConfig[0].name),
										this.updateApiConfiguration(apiConfig),
									])
								}

								await this.postStateToWebview()
							} catch (error) {
								this.outputChannel.appendLine(
									`Error delete api configuration: ${JSON.stringify(error, Object.getOwnPropertyNames(error), 2)}`,
								)
								vscode.window.showErrorMessage(t("common:errors.delete_api_config"))
							}
						}
						break
					case "getListApiConfiguration":
						try {
							const listApiConfig = await this.configManager.listConfig()
							await this.updateGlobalState("listApiConfigMeta", listApiConfig)
							this.postMessageToWebview({ type: "listApiConfig", listApiConfig })
						} catch (error) {
							this.outputChannel.appendLine(
								`Error get list api configuration: ${JSON.stringify(error, Object.getOwnPropertyNames(error), 2)}`,
							)
							vscode.window.showErrorMessage(t("common:errors.list_api_config"))
						}
						break
					case "updateExperimental": {
						if (!message.values) {
							break
						}

						const updatedExperiments = {
							...((await this.getGlobalState("experiments")) ?? experimentDefault),
							...message.values,
						} as Record<ExperimentId, boolean>

						await this.updateGlobalState("experiments", updatedExperiments)

						// Update diffStrategy in current Cline instance if it exists
						if (message.values[EXPERIMENT_IDS.DIFF_STRATEGY] !== undefined && this.getCurrentCline()) {
							await this.getCurrentCline()!.updateDiffStrategy(
								Experiments.isEnabled(updatedExperiments, EXPERIMENT_IDS.DIFF_STRATEGY),
								Experiments.isEnabled(updatedExperiments, EXPERIMENT_IDS.MULTI_SEARCH_AND_REPLACE),
							)
						}

						await this.postStateToWebview()
						break
					}
					case "updateMcpTimeout":
						if (message.serverName && typeof message.timeout === "number") {
							try {
								await this.mcpHub?.updateServerTimeout(message.serverName, message.timeout)
							} catch (error) {
								this.outputChannel.appendLine(
									`Failed to update timeout for ${message.serverName}: ${JSON.stringify(error, Object.getOwnPropertyNames(error), 2)}`,
								)
								vscode.window.showErrorMessage(t("common:errors.update_server_timeout"))
							}
						}
						break
					case "updateCustomMode":
						if (message.modeConfig) {
							await this.customModesManager.updateCustomMode(message.modeConfig.slug, message.modeConfig)
							// Update state after saving the mode
							const customModes = await this.customModesManager.getCustomModes()
							await this.updateGlobalState("customModes", customModes)
							await this.updateGlobalState("mode", message.modeConfig.slug)
							await this.postStateToWebview()
						}
						break
					case "deleteCustomMode":
						if (message.slug) {
							const answer = await vscode.window.showInformationMessage(
								t("common:confirmation.delete_custom_mode"),
								{ modal: true },
								t("common:answers.yes"),
							)

							if (answer !== t("common:answers.yes")) {
								break
							}

							await this.customModesManager.deleteCustomMode(message.slug)
							// Switch back to default mode after deletion
							await this.updateGlobalState("mode", defaultModeSlug)
							await this.postStateToWebview()
						}
						break
					case "humanRelayResponse":
						if (message.requestId && message.text) {
							vscode.commands.executeCommand("roo-cline.handleHumanRelayResponse", {
								requestId: message.requestId,
								text: message.text,
								cancelled: false,
							})
						}
						break

					case "humanRelayCancel":
						if (message.requestId) {
							vscode.commands.executeCommand("roo-cline.handleHumanRelayResponse", {
								requestId: message.requestId,
								cancelled: true,
							})
						}
						break

					case "telemetrySetting": {
						const telemetrySetting = message.text as TelemetrySetting
						await this.updateGlobalState("telemetrySetting", telemetrySetting)
						const isOptedIn = telemetrySetting === "enabled"
						telemetryService.updateTelemetryState(isOptedIn)
						await this.postStateToWebview()
						break
					}
				}
			},
			null,
			this.disposables,
		)

		const generateSystemPrompt = async (message: WebviewMessage) => {
			const {
				apiConfiguration,
				customModePrompts,
				customInstructions,
				browserViewportSize,
				diffEnabled,
				mcpEnabled,
				fuzzyMatchThreshold,
				experiments,
				enableMcpServerCreation,
				browserToolEnabled,
				language,
			} = await this.getState()

			// Create diffStrategy based on current model and settings
			const diffStrategy = getDiffStrategy(
				apiConfiguration.apiModelId || apiConfiguration.openRouterModelId || "",
				fuzzyMatchThreshold,
				Experiments.isEnabled(experiments, EXPERIMENT_IDS.DIFF_STRATEGY),
				Experiments.isEnabled(experiments, EXPERIMENT_IDS.MULTI_SEARCH_AND_REPLACE),
			)
			const cwd = this.cwd

			const mode = message.mode ?? defaultModeSlug
			const customModes = await this.customModesManager.getCustomModes()

			const rooIgnoreInstructions = this.getCurrentCline()?.rooIgnoreController?.getInstructions()

			// Determine if browser tools can be used based on model support, mode, and user settings
			let modelSupportsComputerUse = false

			// Create a temporary API handler to check if the model supports computer use
			// This avoids relying on an active Cline instance which might not exist during preview
			try {
				const tempApiHandler = buildApiHandler(apiConfiguration)
				modelSupportsComputerUse = tempApiHandler.getModel().info.supportsComputerUse ?? false
			} catch (error) {
				console.error("Error checking if model supports computer use:", error)
			}

			// Check if the current mode includes the browser tool group
			const modeConfig = getModeBySlug(mode, customModes)
			const modeSupportsBrowser = modeConfig?.groups.some((group) => getGroupName(group) === "browser") ?? false

			// Only enable browser tools if the model supports it, the mode includes browser tools,
			// and browser tools are enabled in settings
			const canUseBrowserTool = modelSupportsComputerUse && modeSupportsBrowser && (browserToolEnabled ?? true)

			const systemPrompt = await SYSTEM_PROMPT(
				this.context,
				cwd,
				canUseBrowserTool,
				mcpEnabled ? this.mcpHub : undefined,
				diffStrategy,
				browserViewportSize ?? "900x600",
				mode,
				customModePrompts,
				customModes,
				customInstructions,
				diffEnabled,
				experiments,
				enableMcpServerCreation,
				language,
				rooIgnoreInstructions,
			)
			return systemPrompt
		}
	}

	/**
	 * Handle switching to a new mode, including updating the associated API configuration
	 * @param newMode The mode to switch to
	 */
	public async handleModeSwitch(newMode: Mode) {
		// Capture mode switch telemetry event
		const currentTaskId = this.getCurrentCline()?.taskId
		if (currentTaskId) {
			telemetryService.captureModeSwitch(currentTaskId, newMode)
		}

		await this.updateGlobalState("mode", newMode)

		// Load the saved API config for the new mode if it exists
		const savedConfigId = await this.configManager.getModeConfigId(newMode)
		const listApiConfig = await this.configManager.listConfig()

		// Update listApiConfigMeta first to ensure UI has latest data
		await this.updateGlobalState("listApiConfigMeta", listApiConfig)

		// If this mode has a saved config, use it
		if (savedConfigId) {
			const config = listApiConfig?.find((c) => c.id === savedConfigId)
			if (config?.name) {
				const apiConfig = await this.configManager.loadConfig(config.name)
				await Promise.all([
					this.updateGlobalState("currentApiConfigName", config.name),
					this.updateApiConfiguration(apiConfig),
				])
			}
		} else {
			// If no saved config for this mode, save current config as default
			const currentApiConfigName = await this.getGlobalState("currentApiConfigName")
			if (currentApiConfigName) {
				const config = listApiConfig?.find((c) => c.name === currentApiConfigName)
				if (config?.id) {
					await this.configManager.setModeConfig(newMode, config.id)
				}
			}
		}

		await this.postStateToWebview()
	}

	private async updateApiConfiguration(providerSettings: ProviderSettings) {
		// Update mode's default config.
		const { mode } = await this.getState()

		if (mode) {
			const currentApiConfigName = await this.getGlobalState("currentApiConfigName")
			const listApiConfig = await this.configManager.listConfig()
			const config = listApiConfig?.find((c) => c.name === currentApiConfigName)

			if (config?.id) {
				await this.configManager.setModeConfig(mode, config.id)
			}
		}

		await this.contextProxy.setProviderSettings(providerSettings)

		if (this.getCurrentCline()) {
			this.getCurrentCline()!.api = buildApiHandler(providerSettings)
		}
	}

	async cancelTask() {
		const cline = this.getCurrentCline()

		if (!cline) {
			return
		}

		console.log(`[subtasks] cancelling task ${cline.taskId}.${cline.instanceId}`)

		const { historyItem } = await this.getTaskWithId(cline.taskId)
		// Preserve parent and root task information for history item.
		const rootTask = cline.rootTask
		const parentTask = cline.parentTask

		cline.abortTask()

		await pWaitFor(
			() =>
				this.getCurrentCline()! === undefined ||
				this.getCurrentCline()!.isStreaming === false ||
				this.getCurrentCline()!.didFinishAbortingStream ||
				// If only the first chunk is processed, then there's no
				// need to wait for graceful abort (closes edits, browser,
				// etc).
				this.getCurrentCline()!.isWaitingForFirstChunk,
			{
				timeout: 3_000,
			},
		).catch(() => {
			console.error("Failed to abort task")
		})

		if (this.getCurrentCline()) {
			// 'abandoned' will prevent this Cline instance from affecting
			// future Cline instances. This may happen if its hanging on a
			// streaming request.
			this.getCurrentCline()!.abandoned = true
		}

		// Clears task again, so we need to abortTask manually above.
		await this.initClineWithHistoryItem({ ...historyItem, rootTask, parentTask })
	}

	async updateCustomInstructions(instructions?: string) {
		// User may be clearing the field.
		await this.updateGlobalState("customInstructions", instructions || undefined)

		if (this.getCurrentCline()) {
			this.getCurrentCline()!.customInstructions = instructions || undefined
		}

		await this.postStateToWebview()
	}

	// MCP

	async ensureMcpServersDirectoryExists(): Promise<string> {
		// Get platform-specific application data directory
		let mcpServersDir: string
		if (process.platform === "win32") {
			// Windows: %APPDATA%\Roo-Code\MCP
			mcpServersDir = path.join(os.homedir(), "AppData", "Roaming", "Roo-Code", "MCP")
		} else if (process.platform === "darwin") {
			// macOS: ~/Documents/Cline/MCP
			mcpServersDir = path.join(os.homedir(), "Documents", "Cline", "MCP")
		} else {
			// Linux: ~/.local/share/Cline/MCP
			mcpServersDir = path.join(os.homedir(), ".local", "share", "Roo-Code", "MCP")
		}

		try {
			await fs.mkdir(mcpServersDir, { recursive: true })
		} catch (error) {
			// Fallback to a relative path if directory creation fails
			return path.join(os.homedir(), ".roo-code", "mcp")
		}
		return mcpServersDir
	}

	async ensureSettingsDirectoryExists(): Promise<string> {
		const { getSettingsDirectoryPath } = await import("../../shared/storagePathManager")
		const globalStoragePath = this.contextProxy.globalStorageUri.fsPath
		return getSettingsDirectoryPath(globalStoragePath)
	}

	private async ensureCacheDirectoryExists() {
		const { getCacheDirectoryPath } = await import("../../shared/storagePathManager")
		const globalStoragePath = this.contextProxy.globalStorageUri.fsPath
		return getCacheDirectoryPath(globalStoragePath)
	}

	private async readModelsFromCache(filename: string): Promise<Record<string, ModelInfo> | undefined> {
		const filePath = path.join(await this.ensureCacheDirectoryExists(), filename)
		const fileExists = await fileExistsAtPath(filePath)

		if (fileExists) {
			const fileContents = await fs.readFile(filePath, "utf8")
			return JSON.parse(fileContents)
		}

		return undefined
	}

	// OpenRouter

	async handleOpenRouterCallback(code: string) {
		let { apiConfiguration, currentApiConfigName } = await this.getState()

		let apiKey: string
		try {
			const baseUrl = apiConfiguration.openRouterBaseUrl || "https://openrouter.ai/api/v1"
			// Extract the base domain for the auth endpoint
			const baseUrlDomain = baseUrl.match(/^(https?:\/\/[^\/]+)/)?.[1] || "https://openrouter.ai"
			const response = await axios.post(`${baseUrlDomain}/api/v1/auth/keys`, { code })
			if (response.data && response.data.key) {
				apiKey = response.data.key
			} else {
				throw new Error("Invalid response from OpenRouter API")
			}
		} catch (error) {
			this.outputChannel.appendLine(
				`Error exchanging code for API key: ${JSON.stringify(error, Object.getOwnPropertyNames(error), 2)}`,
			)
			throw error
		}

		const newConfiguration: ApiConfiguration = {
			...apiConfiguration,
			apiProvider: "openrouter",
			openRouterApiKey: apiKey,
			openRouterModelId: apiConfiguration?.openRouterModelId || openRouterDefaultModelId,
			openRouterModelInfo: apiConfiguration?.openRouterModelInfo || openRouterDefaultModelInfo,
		}

		await this.upsertApiConfiguration(currentApiConfigName, newConfiguration)
	}

	// Glama

	async handleGlamaCallback(code: string) {
		let apiKey: string
		try {
			const response = await axios.post("https://glama.ai/api/gateway/v1/auth/exchange-code", { code })
			if (response.data && response.data.apiKey) {
				apiKey = response.data.apiKey
			} else {
				throw new Error("Invalid response from Glama API")
			}
		} catch (error) {
			this.outputChannel.appendLine(
				`Error exchanging code for API key: ${JSON.stringify(error, Object.getOwnPropertyNames(error), 2)}`,
			)
			throw error
		}

		const { apiConfiguration, currentApiConfigName } = await this.getState()

		const newConfiguration: ApiConfiguration = {
			...apiConfiguration,
			apiProvider: "glama",
			glamaApiKey: apiKey,
			glamaModelId: apiConfiguration?.glamaModelId || glamaDefaultModelId,
			glamaModelInfo: apiConfiguration?.glamaModelInfo || glamaDefaultModelInfo,
		}

		await this.upsertApiConfiguration(currentApiConfigName, newConfiguration)
	}

	// Requesty

	async handleRequestyCallback(code: string) {
		let { apiConfiguration, currentApiConfigName } = await this.getState()

		const newConfiguration: ApiConfiguration = {
			...apiConfiguration,
			apiProvider: "requesty",
			requestyApiKey: code,
			requestyModelId: apiConfiguration?.requestyModelId || requestyDefaultModelId,
			requestyModelInfo: apiConfiguration?.requestyModelInfo || requestyDefaultModelInfo,
		}

		await this.upsertApiConfiguration(currentApiConfigName, newConfiguration)
	}

	// Save configuration

	async upsertApiConfiguration(configName: string, apiConfiguration: ApiConfiguration) {
		try {
			await this.configManager.saveConfig(configName, apiConfiguration)
			const listApiConfig = await this.configManager.listConfig()

			await Promise.all([
				this.updateGlobalState("listApiConfigMeta", listApiConfig),
				this.updateApiConfiguration(apiConfiguration),
				this.updateGlobalState("currentApiConfigName", configName),
			])

			await this.postStateToWebview()
		} catch (error) {
			this.outputChannel.appendLine(
				`Error create new api configuration: ${JSON.stringify(error, Object.getOwnPropertyNames(error), 2)}`,
			)
			vscode.window.showErrorMessage(t("common:errors.create_api_config"))
		}
	}

	// Task history

	async getTaskWithId(id: string): Promise<{
		historyItem: HistoryItem
		taskDirPath: string
		apiConversationHistoryFilePath: string
		uiMessagesFilePath: string
		apiConversationHistory: Anthropic.MessageParam[]
	}> {
		const history = ((await this.getGlobalState("taskHistory")) as HistoryItem[] | undefined) || []
		const historyItem = history.find((item) => item.id === id)
		if (historyItem) {
			const { getTaskDirectoryPath } = await import("../../shared/storagePathManager")
			const globalStoragePath = this.contextProxy.globalStorageUri.fsPath
			const taskDirPath = await getTaskDirectoryPath(globalStoragePath, id)
			const apiConversationHistoryFilePath = path.join(taskDirPath, GlobalFileNames.apiConversationHistory)
			const uiMessagesFilePath = path.join(taskDirPath, GlobalFileNames.uiMessages)
			const fileExists = await fileExistsAtPath(apiConversationHistoryFilePath)
			if (fileExists) {
				const apiConversationHistory = JSON.parse(await fs.readFile(apiConversationHistoryFilePath, "utf8"))
				return {
					historyItem,
					taskDirPath,
					apiConversationHistoryFilePath,
					uiMessagesFilePath,
					apiConversationHistory,
				}
			}
		}
		// if we tried to get a task that doesn't exist, remove it from state
		// FIXME: this seems to happen sometimes when the json file doesnt save to disk for some reason
		await this.deleteTaskFromState(id)
		throw new Error("Task not found")
	}

	async showTaskWithId(id: string) {
		if (id !== this.getCurrentCline()?.taskId) {
			// Non-current task.
			const { historyItem } = await this.getTaskWithId(id)
			await this.initClineWithHistoryItem(historyItem) // Clears existing task.
		}

		await this.postMessageToWebview({ type: "action", action: "chatButtonClicked" })
	}

	async exportTaskWithId(id: string) {
		const { historyItem, apiConversationHistory } = await this.getTaskWithId(id)
		await downloadTask(historyItem.ts, apiConversationHistory)
	}

	// this function deletes a task from task hidtory, and deletes it's checkpoints and delete the task folder
	async deleteTaskWithId(id: string) {
		try {
			// get the task directory full path
			const { taskDirPath } = await this.getTaskWithId(id)

			// remove task from stack if it's the current task
			if (id === this.getCurrentCline()?.taskId) {
				// if we found the taskid to delete - call finish to abort this task and allow a new task to be started,
				// if we are deleting a subtask and parent task is still waiting for subtask to finish - it allows the parent to resume (this case should neve exist)
				await this.finishSubTask(t("common:tasks.deleted"))
			}

			// delete task from the task history state
			await this.deleteTaskFromState(id)

			// Delete associated shadow repository or branch.
			// TODO: Store `workspaceDir` in the `HistoryItem` object.
			const globalStorageDir = this.contextProxy.globalStorageUri.fsPath
			const workspaceDir = this.cwd

			try {
				await ShadowCheckpointService.deleteTask({ taskId: id, globalStorageDir, workspaceDir })
			} catch (error) {
				console.error(
					`[deleteTaskWithId${id}] failed to delete associated shadow repository or branch: ${error instanceof Error ? error.message : String(error)}`,
				)
			}

			// delete the entire task directory including checkpoints and all content
			try {
				await fs.rm(taskDirPath, { recursive: true, force: true })
				console.log(`[deleteTaskWithId${id}] removed task directory`)
			} catch (error) {
				console.error(
					`[deleteTaskWithId${id}] failed to remove task directory: ${error instanceof Error ? error.message : String(error)}`,
				)
			}
		} catch (error) {
			// If task is not found, just remove it from state
			if (error instanceof Error && error.message === "Task not found") {
				await this.deleteTaskFromState(id)
				return
			}
			throw error
		}
	}

	async deleteTaskFromState(id: string) {
		// Remove the task from history
		const taskHistory = ((await this.getGlobalState("taskHistory")) as HistoryItem[]) || []
		const updatedTaskHistory = taskHistory.filter((task) => task.id !== id)
		await this.updateGlobalState("taskHistory", updatedTaskHistory)

		// Notify the webview that the task has been deleted
		await this.postStateToWebview()
	}

	async postStateToWebview() {
		const state = await this.getStateToPostToWebview()
		this.postMessageToWebview({ type: "state", state })
	}

	async getStateToPostToWebview() {
		const {
			apiConfiguration,
			lastShownAnnouncementId,
			customInstructions,
			alwaysAllowReadOnly,
			alwaysAllowReadOnlyOutsideWorkspace,
			alwaysAllowWrite,
			alwaysAllowWriteOutsideWorkspace,
			alwaysAllowExecute,
			alwaysAllowBrowser,
			alwaysAllowMcp,
			alwaysAllowModeSwitch,
			alwaysAllowSubtasks,
			soundEnabled,
			ttsEnabled,
			ttsSpeed,
			diffEnabled,
			enableCheckpoints,
			checkpointStorage,
			taskHistory,
			soundVolume,
			browserViewportSize,
			screenshotQuality,
			remoteBrowserHost,
			remoteBrowserEnabled,
			writeDelayMs,
			terminalOutputLineLimit,
			terminalShellIntegrationTimeout,
			fuzzyMatchThreshold,
			mcpEnabled,
			enableMcpServerCreation,
			alwaysApproveResubmit,
			requestDelaySeconds,
			rateLimitSeconds,
			currentApiConfigName,
			listApiConfigMeta,
			mode,
			customModePrompts,
			customSupportPrompts,
			enhancementApiConfigId,
			autoApprovalEnabled,
			experiments,
			maxOpenTabsContext,
			maxWorkspaceFiles,
			browserToolEnabled,
			telemetrySetting,
			showRooIgnoredFiles,
			language,
			maxReadFileLine,
		} = await this.getState()

		const telemetryKey = process.env.POSTHOG_API_KEY
		const machineId = vscode.env.machineId
		const allowedCommands = vscode.workspace.getConfiguration("roo-cline").get<string[]>("allowedCommands") || []
		const cwd = this.cwd

		return {
			version: this.context.extension?.packageJSON?.version ?? "",
			apiConfiguration,
			customInstructions,
			alwaysAllowReadOnly: alwaysAllowReadOnly ?? false,
			alwaysAllowReadOnlyOutsideWorkspace: alwaysAllowReadOnlyOutsideWorkspace ?? false,
			alwaysAllowWrite: alwaysAllowWrite ?? false,
			alwaysAllowWriteOutsideWorkspace: alwaysAllowWriteOutsideWorkspace ?? false,
			alwaysAllowExecute: alwaysAllowExecute ?? false,
			alwaysAllowBrowser: alwaysAllowBrowser ?? false,
			alwaysAllowMcp: alwaysAllowMcp ?? false,
			alwaysAllowModeSwitch: alwaysAllowModeSwitch ?? false,
			alwaysAllowSubtasks: alwaysAllowSubtasks ?? false,
			uriScheme: vscode.env.uriScheme,
			currentTaskItem: this.getCurrentCline()?.taskId
				? (taskHistory || []).find((item: HistoryItem) => item.id === this.getCurrentCline()?.taskId)
				: undefined,
			clineMessages: this.getCurrentCline()?.clineMessages || [],
			taskHistory: (taskHistory || [])
				.filter((item: HistoryItem) => item.ts && item.task)
				.sort((a: HistoryItem, b: HistoryItem) => b.ts - a.ts),
			soundEnabled: soundEnabled ?? false,
			ttsEnabled: ttsEnabled ?? false,
			ttsSpeed: ttsSpeed ?? 1.0,
			diffEnabled: diffEnabled ?? true,
			enableCheckpoints: enableCheckpoints ?? true,
			checkpointStorage: checkpointStorage ?? "task",
			shouldShowAnnouncement:
				telemetrySetting !== "unset" && lastShownAnnouncementId !== this.latestAnnouncementId,
			allowedCommands,
			soundVolume: soundVolume ?? 0.5,
			browserViewportSize: browserViewportSize ?? "900x600",
			screenshotQuality: screenshotQuality ?? 75,
			remoteBrowserHost,
			remoteBrowserEnabled: remoteBrowserEnabled ?? false,
			writeDelayMs: writeDelayMs ?? 1000,
			terminalOutputLineLimit: terminalOutputLineLimit ?? 500,
			terminalShellIntegrationTimeout: terminalShellIntegrationTimeout ?? TERMINAL_SHELL_INTEGRATION_TIMEOUT,
			fuzzyMatchThreshold: fuzzyMatchThreshold ?? 1.0,
			mcpEnabled: mcpEnabled ?? true,
			enableMcpServerCreation: enableMcpServerCreation ?? true,
			alwaysApproveResubmit: alwaysApproveResubmit ?? false,
			requestDelaySeconds: requestDelaySeconds ?? 10,
			rateLimitSeconds: rateLimitSeconds ?? 0,
			currentApiConfigName: currentApiConfigName ?? "default",
			listApiConfigMeta: listApiConfigMeta ?? [],
			mode: mode ?? defaultModeSlug,
			customModePrompts: customModePrompts ?? {},
			customSupportPrompts: customSupportPrompts ?? {},
			enhancementApiConfigId,
			autoApprovalEnabled: autoApprovalEnabled ?? false,
			customModes: await this.customModesManager.getCustomModes(),
			experiments: experiments ?? experimentDefault,
			mcpServers: this.mcpHub?.getAllServers() ?? [],
			maxOpenTabsContext: maxOpenTabsContext ?? 20,
			maxWorkspaceFiles: maxWorkspaceFiles ?? 200,
			cwd,
			browserToolEnabled: browserToolEnabled ?? true,
			telemetrySetting,
			telemetryKey,
			machineId,
			showRooIgnoredFiles: showRooIgnoredFiles ?? true,
			language,
			renderContext: this.renderContext,
			maxReadFileLine: maxReadFileLine ?? 500,
<<<<<<< HEAD
			settingsImportedAt: this.settingsImportedAt,
=======
			pinnedApiConfigs:
				((await this.getGlobalState("pinnedApiConfigs")) as Record<string, boolean>) ??
				({} as Record<string, boolean>),
>>>>>>> 55bbe88e
		}
	}

	// Caching mechanism to keep track of webview messages + API conversation history per provider instance

	/*
	Now that we use retainContextWhenHidden, we don't have to store a cache of cline messages in the user's state, but we could to reduce memory footprint in long conversations.

	- We have to be careful of what state is shared between ClineProvider instances since there could be multiple instances of the extension running at once. For example when we cached cline messages using the same key, two instances of the extension could end up using the same key and overwriting each other's messages.
	- Some state does need to be shared between the instances, i.e. the API key--however there doesn't seem to be a good way to notfy the other instances that the API key has changed.

	We need to use a unique identifier for each ClineProvider instance's message cache since we could be running several instances of the extension outside of just the sidebar i.e. in editor panels.

	// conversation history to send in API requests

	/*
	It seems that some API messages do not comply with vscode state requirements. Either the Anthropic library is manipulating these values somehow in the backend in a way thats creating cyclic references, or the API returns a function or a Symbol as part of the message content.
	VSCode docs about state: "The value must be JSON-stringifyable ... value — A value. MUST not contain cyclic references."
	For now we'll store the conversation history in memory, and if we need to store in state directly we'd need to do a manual conversion to ensure proper json stringification.
	*/

	// getApiConversationHistory(): Anthropic.MessageParam[] {
	// 	// const history = (await this.getGlobalState(
	// 	// 	this.getApiConversationHistoryStateKey()
	// 	// )) as Anthropic.MessageParam[]
	// 	// return history || []
	// 	return this.apiConversationHistory
	// }

	// setApiConversationHistory(history: Anthropic.MessageParam[] | undefined) {
	// 	// await this.updateGlobalState(this.getApiConversationHistoryStateKey(), history)
	// 	this.apiConversationHistory = history || []
	// }

	// addMessageToApiConversationHistory(message: Anthropic.MessageParam): Anthropic.MessageParam[] {
	// 	// const history = await this.getApiConversationHistory()
	// 	// history.push(message)
	// 	// await this.setApiConversationHistory(history)
	// 	// return history
	// 	this.apiConversationHistory.push(message)
	// 	return this.apiConversationHistory
	// }

	/*
	Storage
	https://dev.to/kompotkot/how-to-use-secretstorage-in-your-vscode-extensions-2hco
	https://www.eliostruyf.com/devhack-code-extension-storage-options/
	*/

	async getState() {
		const stateValues = this.contextProxy.getValues()

		const customModes = await this.customModesManager.getCustomModes()

		// Determine apiProvider with the same logic as before.
		const apiProvider: ApiProvider = stateValues.apiProvider ? stateValues.apiProvider : "anthropic"

		// Build the apiConfiguration object combining state values and secrets.
		const providerSettings = this.contextProxy.getProviderSettings()

		// Ensure apiProvider is set properly if not already in state
		if (!providerSettings.apiProvider) {
			providerSettings.apiProvider = apiProvider
		}

		// Return the same structure as before
		return {
			apiConfiguration: providerSettings,
			lastShownAnnouncementId: stateValues.lastShownAnnouncementId,
			customInstructions: stateValues.customInstructions,
			alwaysAllowReadOnly: stateValues.alwaysAllowReadOnly ?? false,
			alwaysAllowReadOnlyOutsideWorkspace: stateValues.alwaysAllowReadOnlyOutsideWorkspace ?? false,
			alwaysAllowWrite: stateValues.alwaysAllowWrite ?? false,
			alwaysAllowWriteOutsideWorkspace: stateValues.alwaysAllowWriteOutsideWorkspace ?? false,
			alwaysAllowExecute: stateValues.alwaysAllowExecute ?? false,
			alwaysAllowBrowser: stateValues.alwaysAllowBrowser ?? false,
			alwaysAllowMcp: stateValues.alwaysAllowMcp ?? false,
			alwaysAllowModeSwitch: stateValues.alwaysAllowModeSwitch ?? false,
			alwaysAllowSubtasks: stateValues.alwaysAllowSubtasks ?? false,
			taskHistory: stateValues.taskHistory,
			allowedCommands: stateValues.allowedCommands,
			soundEnabled: stateValues.soundEnabled ?? false,
			ttsEnabled: stateValues.ttsEnabled ?? false,
			ttsSpeed: stateValues.ttsSpeed ?? 1.0,
			diffEnabled: stateValues.diffEnabled ?? true,
			enableCheckpoints: stateValues.enableCheckpoints ?? true,
			checkpointStorage: stateValues.checkpointStorage ?? "task",
			soundVolume: stateValues.soundVolume,
			browserViewportSize: stateValues.browserViewportSize ?? "900x600",
			screenshotQuality: stateValues.screenshotQuality ?? 75,
			remoteBrowserHost: stateValues.remoteBrowserHost,
			remoteBrowserEnabled: stateValues.remoteBrowserEnabled ?? false,
			fuzzyMatchThreshold: stateValues.fuzzyMatchThreshold ?? 1.0,
			writeDelayMs: stateValues.writeDelayMs ?? 1000,
			terminalOutputLineLimit: stateValues.terminalOutputLineLimit ?? 500,
			terminalShellIntegrationTimeout:
				stateValues.terminalShellIntegrationTimeout ?? TERMINAL_SHELL_INTEGRATION_TIMEOUT,
			mode: stateValues.mode ?? defaultModeSlug,
			language: stateValues.language ?? formatLanguage(vscode.env.language),
			mcpEnabled: stateValues.mcpEnabled ?? true,
			enableMcpServerCreation: stateValues.enableMcpServerCreation ?? true,
			alwaysApproveResubmit: stateValues.alwaysApproveResubmit ?? false,
			requestDelaySeconds: Math.max(5, stateValues.requestDelaySeconds ?? 10),
			rateLimitSeconds: stateValues.rateLimitSeconds ?? 0,
			currentApiConfigName: stateValues.currentApiConfigName ?? "default",
			listApiConfigMeta: stateValues.listApiConfigMeta ?? [],
			modeApiConfigs: stateValues.modeApiConfigs ?? ({} as Record<Mode, string>),
			customModePrompts: stateValues.customModePrompts ?? {},
			customSupportPrompts: stateValues.customSupportPrompts ?? {},
			enhancementApiConfigId: stateValues.enhancementApiConfigId,
			experiments: stateValues.experiments ?? experimentDefault,
			autoApprovalEnabled: stateValues.autoApprovalEnabled ?? false,
			customModes,
			maxOpenTabsContext: stateValues.maxOpenTabsContext ?? 20,
			maxWorkspaceFiles: stateValues.maxWorkspaceFiles ?? 200,
			openRouterUseMiddleOutTransform: stateValues.openRouterUseMiddleOutTransform ?? true,
			browserToolEnabled: stateValues.browserToolEnabled ?? true,
			telemetrySetting: stateValues.telemetrySetting || "unset",
			showRooIgnoredFiles: stateValues.showRooIgnoredFiles ?? true,
			maxReadFileLine: stateValues.maxReadFileLine ?? 500,
		}
	}

	async updateTaskHistory(item: HistoryItem): Promise<HistoryItem[]> {
		const history = ((await this.getGlobalState("taskHistory")) as HistoryItem[] | undefined) || []
		const existingItemIndex = history.findIndex((h) => h.id === item.id)

		if (existingItemIndex !== -1) {
			history[existingItemIndex] = item
		} else {
			history.push(item)
		}

		await this.updateGlobalState("taskHistory", history)
		return history
	}

	// global

	public async updateGlobalState<K extends GlobalStateKey>(key: K, value: GlobalState[K]) {
		await this.contextProxy.setValue(key, value)
	}

	public getGlobalState(key: GlobalStateKey) {
		return this.contextProxy.getValue(key)
	}

	// secrets

	public async storeSecret(key: SecretStateKey, value?: string) {
		await this.contextProxy.setValue(key, value)
	}

	private getSecret(key: SecretStateKey) {
		return this.contextProxy.getValue(key)
	}

	// global + secret

	public async setValues(values: RooCodeSettings) {
		await this.contextProxy.setValues(values)
	}

	// cwd

	get cwd() {
		return getWorkspacePath()
	}

	// dev

	async resetState() {
		const answer = await vscode.window.showInformationMessage(
			t("common:confirmation.reset_state"),
			{ modal: true },
			t("common:answers.yes"),
		)

		if (answer !== t("common:answers.yes")) {
			return
		}

		await this.contextProxy.resetAllState()
		await this.configManager.resetAllConfigs()
		await this.customModesManager.resetCustomModes()
		await this.removeClineFromStack()
		await this.postStateToWebview()
		await this.postMessageToWebview({ type: "action", action: "chatButtonClicked" })
	}

	// logging

	public log(message: string) {
		this.outputChannel.appendLine(message)
		console.log(message)
	}

	// integration tests

	get viewLaunched() {
		return this.isViewLaunched
	}

	get messages() {
		return this.getCurrentCline()?.clineMessages || []
	}

	// Add public getter
	public getMcpHub(): McpHub | undefined {
		return this.mcpHub
	}

	/**
	 * Returns properties to be included in every telemetry event
	 * This method is called by the telemetry service to get context information
	 * like the current mode, API provider, etc.
	 */
	public async getTelemetryProperties(): Promise<Record<string, any>> {
		const { mode, apiConfiguration, language } = await this.getState()
		const appVersion = this.context.extension?.packageJSON?.version
		const vscodeVersion = vscode.version
		const platform = process.platform

		const properties: Record<string, any> = {
			vscodeVersion,
			platform,
		}

		// Add extension version
		if (appVersion) {
			properties.appVersion = appVersion
		}

		// Add language
		if (language) {
			properties.language = language
		}

		// Add current mode
		if (mode) {
			properties.mode = mode
		}

		// Add API provider
		if (apiConfiguration?.apiProvider) {
			properties.apiProvider = apiConfiguration.apiProvider
		}

		// Add model ID if available
		const currentCline = this.getCurrentCline()
		if (currentCline?.api) {
			const { id: modelId } = currentCline.api.getModel()
			if (modelId) {
				properties.modelId = modelId
			}
		}

		if (currentCline?.diffStrategy) {
			properties.diffStrategy = currentCline.diffStrategy.getName()
		}

		return properties
	}
}<|MERGE_RESOLUTION|>--- conflicted
+++ resolved
@@ -894,18 +894,20 @@
 								}
 
 								if (listApiConfig.length === 1) {
-									// check if first time init then sync with exist config
+									// Check if first time init then sync with exist config.
 									if (!checkExistKey(listApiConfig[0])) {
 										const { apiConfiguration } = await this.getState()
+
 										await this.configManager.saveConfig(
 											listApiConfig[0].name ?? "default",
 											apiConfiguration,
 										)
+
 										listApiConfig[0].apiProvider = apiConfiguration.apiProvider
 									}
 								}
 
-								const currentConfigName = (await this.getGlobalState("currentApiConfigName")) as string
+								const currentConfigName = this.getGlobalState("currentApiConfigName")
 
 								if (currentConfigName) {
 									if (!(await this.configManager.hasConfig(currentConfigName))) {
@@ -1520,13 +1522,8 @@
 								return
 							}
 
-							const existingPrompts = (await this.getGlobalState("customSupportPrompts")) || {}
-
-							const updatedPrompts = {
-								...existingPrompts,
-								...message.values,
-							}
-
+							const existingPrompts = this.getGlobalState("customSupportPrompts") ?? {}
+							const updatedPrompts = { ...existingPrompts, ...message.values }
 							await this.updateGlobalState("customSupportPrompts", updatedPrompts)
 							await this.postStateToWebview()
 						} catch (error) {
@@ -1542,15 +1539,9 @@
 								return
 							}
 
-							const existingPrompts = ((await this.getGlobalState("customSupportPrompts")) ||
-								{}) as Record<string, any>
-
-							const updatedPrompts = {
-								...existingPrompts,
-							}
-
+							const existingPrompts = this.getGlobalState("customSupportPrompts") ?? {}
+							const updatedPrompts = { ...existingPrompts }
 							updatedPrompts[message.text] = undefined
-
 							await this.updateGlobalState("customSupportPrompts", updatedPrompts)
 							await this.postStateToWebview()
 						} catch (error) {
@@ -1562,28 +1553,12 @@
 						break
 					case "updatePrompt":
 						if (message.promptMode && message.customPrompt !== undefined) {
-							const existingPrompts = (await this.getGlobalState("customModePrompts")) || {}
-
-							const updatedPrompts = {
-								...existingPrompts,
-								[message.promptMode]: message.customPrompt,
-							}
-
+							const existingPrompts = this.getGlobalState("customModePrompts") ?? {}
+							const updatedPrompts = { ...existingPrompts, [message.promptMode]: message.customPrompt }
 							await this.updateGlobalState("customModePrompts", updatedPrompts)
-
-							// Get current state and explicitly include customModePrompts
 							const currentState = await this.getState()
-
-							const stateWithPrompts = {
-								...currentState,
-								customModePrompts: updatedPrompts,
-							}
-
-							// Post state with prompts
-							this.view?.webview.postMessage({
-								type: "state",
-								state: stateWithPrompts,
-							})
+							const stateWithPrompts = { ...currentState, customModePrompts: updatedPrompts }
+							this.view?.webview.postMessage({ type: "state", state: stateWithPrompts })
 						}
 						break
 					case "deleteMessage": {
@@ -1712,13 +1687,9 @@
 						break
 					case "toggleApiConfigPin":
 						if (message.text) {
-							const currentPinned = ((await this.getGlobalState("pinnedApiConfigs")) || {}) as Record<
-								string,
-								boolean
-							>
+							const currentPinned = this.getGlobalState("pinnedApiConfigs") ?? {}
 							const updatedPinned: Record<string, boolean> = { ...currentPinned }
 
-							// Toggle the pinned state
 							if (currentPinned[message.text]) {
 								delete updatedPinned[message.text]
 							} else {
@@ -1994,7 +1965,8 @@
 								await this.updateGlobalState("listApiConfigMeta", listApiConfig)
 
 								// If this was the current config, switch to first available
-								const currentApiConfigName = await this.getGlobalState("currentApiConfigName")
+								const currentApiConfigName = this.getGlobalState("currentApiConfigName")
+
 								if (message.text === currentApiConfigName && listApiConfig?.[0]?.name) {
 									const apiConfig = await this.configManager.loadConfig(listApiConfig[0].name)
 									await Promise.all([
@@ -2030,9 +2002,9 @@
 						}
 
 						const updatedExperiments = {
-							...((await this.getGlobalState("experiments")) ?? experimentDefault),
+							...(this.getGlobalState("experiments") ?? experimentDefault),
 							...message.values,
-						} as Record<ExperimentId, boolean>
+						}
 
 						await this.updateGlobalState("experiments", updatedExperiments)
 
@@ -2222,7 +2194,8 @@
 			}
 		} else {
 			// If no saved config for this mode, save current config as default
-			const currentApiConfigName = await this.getGlobalState("currentApiConfigName")
+			const currentApiConfigName = this.getGlobalState("currentApiConfigName")
+
 			if (currentApiConfigName) {
 				const config = listApiConfig?.find((c) => c.name === currentApiConfigName)
 				if (config?.id) {
@@ -2239,7 +2212,7 @@
 		const { mode } = await this.getState()
 
 		if (mode) {
-			const currentApiConfigName = await this.getGlobalState("currentApiConfigName")
+			const currentApiConfigName = this.getGlobalState("currentApiConfigName")
 			const listApiConfig = await this.configManager.listConfig()
 			const config = listApiConfig?.find((c) => c.name === currentApiConfigName)
 
@@ -2470,8 +2443,9 @@
 		uiMessagesFilePath: string
 		apiConversationHistory: Anthropic.MessageParam[]
 	}> {
-		const history = ((await this.getGlobalState("taskHistory")) as HistoryItem[] | undefined) || []
+		const history = this.getGlobalState("taskHistory") ?? []
 		const historyItem = history.find((item) => item.id === id)
+
 		if (historyItem) {
 			const { getTaskDirectoryPath } = await import("../../shared/storagePathManager")
 			const globalStoragePath = this.contextProxy.globalStorageUri.fsPath
@@ -2479,8 +2453,10 @@
 			const apiConversationHistoryFilePath = path.join(taskDirPath, GlobalFileNames.apiConversationHistory)
 			const uiMessagesFilePath = path.join(taskDirPath, GlobalFileNames.uiMessages)
 			const fileExists = await fileExistsAtPath(apiConversationHistoryFilePath)
+
 			if (fileExists) {
 				const apiConversationHistory = JSON.parse(await fs.readFile(apiConversationHistoryFilePath, "utf8"))
+
 				return {
 					historyItem,
 					taskDirPath,
@@ -2490,6 +2466,7 @@
 				}
 			}
 		}
+
 		// if we tried to get a task that doesn't exist, remove it from state
 		// FIXME: this seems to happen sometimes when the json file doesnt save to disk for some reason
 		await this.deleteTaskFromState(id)
@@ -2560,12 +2537,9 @@
 	}
 
 	async deleteTaskFromState(id: string) {
-		// Remove the task from history
-		const taskHistory = ((await this.getGlobalState("taskHistory")) as HistoryItem[]) || []
+		const taskHistory = this.getGlobalState("taskHistory") ?? []
 		const updatedTaskHistory = taskHistory.filter((task) => task.id !== id)
 		await this.updateGlobalState("taskHistory", updatedTaskHistory)
-
-		// Notify the webview that the task has been deleted
 		await this.postStateToWebview()
 	}
 
@@ -2611,6 +2585,7 @@
 			rateLimitSeconds,
 			currentApiConfigName,
 			listApiConfigMeta,
+			pinnedApiConfigs,
 			mode,
 			customModePrompts,
 			customSupportPrompts,
@@ -2677,6 +2652,7 @@
 			rateLimitSeconds: rateLimitSeconds ?? 0,
 			currentApiConfigName: currentApiConfigName ?? "default",
 			listApiConfigMeta: listApiConfigMeta ?? [],
+			pinnedApiConfigs: pinnedApiConfigs ?? {},
 			mode: mode ?? defaultModeSlug,
 			customModePrompts: customModePrompts ?? {},
 			customSupportPrompts: customSupportPrompts ?? {},
@@ -2696,61 +2672,15 @@
 			language,
 			renderContext: this.renderContext,
 			maxReadFileLine: maxReadFileLine ?? 500,
-<<<<<<< HEAD
 			settingsImportedAt: this.settingsImportedAt,
-=======
-			pinnedApiConfigs:
-				((await this.getGlobalState("pinnedApiConfigs")) as Record<string, boolean>) ??
-				({} as Record<string, boolean>),
->>>>>>> 55bbe88e
-		}
-	}
-
-	// Caching mechanism to keep track of webview messages + API conversation history per provider instance
-
-	/*
-	Now that we use retainContextWhenHidden, we don't have to store a cache of cline messages in the user's state, but we could to reduce memory footprint in long conversations.
-
-	- We have to be careful of what state is shared between ClineProvider instances since there could be multiple instances of the extension running at once. For example when we cached cline messages using the same key, two instances of the extension could end up using the same key and overwriting each other's messages.
-	- Some state does need to be shared between the instances, i.e. the API key--however there doesn't seem to be a good way to notfy the other instances that the API key has changed.
-
-	We need to use a unique identifier for each ClineProvider instance's message cache since we could be running several instances of the extension outside of just the sidebar i.e. in editor panels.
-
-	// conversation history to send in API requests
-
-	/*
-	It seems that some API messages do not comply with vscode state requirements. Either the Anthropic library is manipulating these values somehow in the backend in a way thats creating cyclic references, or the API returns a function or a Symbol as part of the message content.
-	VSCode docs about state: "The value must be JSON-stringifyable ... value — A value. MUST not contain cyclic references."
-	For now we'll store the conversation history in memory, and if we need to store in state directly we'd need to do a manual conversion to ensure proper json stringification.
-	*/
-
-	// getApiConversationHistory(): Anthropic.MessageParam[] {
-	// 	// const history = (await this.getGlobalState(
-	// 	// 	this.getApiConversationHistoryStateKey()
-	// 	// )) as Anthropic.MessageParam[]
-	// 	// return history || []
-	// 	return this.apiConversationHistory
-	// }
-
-	// setApiConversationHistory(history: Anthropic.MessageParam[] | undefined) {
-	// 	// await this.updateGlobalState(this.getApiConversationHistoryStateKey(), history)
-	// 	this.apiConversationHistory = history || []
-	// }
-
-	// addMessageToApiConversationHistory(message: Anthropic.MessageParam): Anthropic.MessageParam[] {
-	// 	// const history = await this.getApiConversationHistory()
-	// 	// history.push(message)
-	// 	// await this.setApiConversationHistory(history)
-	// 	// return history
-	// 	this.apiConversationHistory.push(message)
-	// 	return this.apiConversationHistory
-	// }
-
-	/*
-	Storage
-	https://dev.to/kompotkot/how-to-use-secretstorage-in-your-vscode-extensions-2hco
-	https://www.eliostruyf.com/devhack-code-extension-storage-options/
-	*/
+		}
+	}
+
+	/**
+	 * Storage
+	 * https://dev.to/kompotkot/how-to-use-secretstorage-in-your-vscode-extensions-2hco
+	 * https://www.eliostruyf.com/devhack-code-extension-storage-options/
+	 */
 
 	async getState() {
 		const stateValues = this.contextProxy.getValues()
@@ -2809,6 +2739,7 @@
 			rateLimitSeconds: stateValues.rateLimitSeconds ?? 0,
 			currentApiConfigName: stateValues.currentApiConfigName ?? "default",
 			listApiConfigMeta: stateValues.listApiConfigMeta ?? [],
+			pinnedApiConfigs: stateValues.pinnedApiConfigs ?? {},
 			modeApiConfigs: stateValues.modeApiConfigs ?? ({} as Record<Mode, string>),
 			customModePrompts: stateValues.customModePrompts ?? {},
 			customSupportPrompts: stateValues.customSupportPrompts ?? {},
@@ -2827,7 +2758,7 @@
 	}
 
 	async updateTaskHistory(item: HistoryItem): Promise<HistoryItem[]> {
-		const history = ((await this.getGlobalState("taskHistory")) as HistoryItem[] | undefined) || []
+		const history = (this.getGlobalState("taskHistory") as HistoryItem[] | undefined) || []
 		const existingItemIndex = history.findIndex((h) => h.id === item.id)
 
 		if (existingItemIndex !== -1) {
@@ -2846,7 +2777,7 @@
 		await this.contextProxy.setValue(key, value)
 	}
 
-	public getGlobalState(key: GlobalStateKey) {
+	public getGlobalState<K extends GlobalStateKey>(key: K) {
 		return this.contextProxy.getValue(key)
 	}
 
