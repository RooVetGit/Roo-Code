--- conflicted
+++ resolved
@@ -70,7 +70,6 @@
 	private disposables: vscode.Disposable[] = []
 	private view?: vscode.WebviewView | vscode.WebviewPanel
 	private clineStack: Cline[] = []
-<<<<<<< HEAD
 	private _workspaceTracker?: WorkspaceTracker // workSpaceTracker read-only for access outside this class
 	public get workspaceTracker(): WorkspaceTracker | undefined {
 		return this._workspaceTracker
@@ -79,18 +78,7 @@
 
 	public isViewLaunched = false
 	public settingsImportedAt?: number
-	public readonly latestAnnouncementId = "mar-30-2025-3-11" // update for v3.11.0 announcement
-=======
-	// not private, so it can be accessed from webviewMessageHandler
-	workspaceTracker?: WorkspaceTracker
-	// not protected, so it can be accessed from webviewMessageHandler.
-	// Could modify code to use getMcpHub() instead.
-	mcpHub?: McpHub // Change from private to protected
-	// not private, so it can be accessed from webviewMessageHandler
-	latestAnnouncementId = "apr-04-2025-boomerang" // update for Boomerang Tasks announcement
-	// not private, so it can be accessed from webviewMessageHandler
-	settingsImportedAt?: number
->>>>>>> 70528034
+	public readonly latestAnnouncementId = "apr-04-2025-boomerang" // update for Boomerang Tasks announcement
 	public readonly contextProxy: ContextProxy
 	public readonly providerSettingsManager: ProviderSettingsManager
 	public readonly customModesManager: CustomModesManager
@@ -227,15 +215,9 @@
 			}
 		}
 
-<<<<<<< HEAD
 		this._workspaceTracker?.dispose()
 		this._workspaceTracker = undefined
-		this.mcpHub?.dispose()
-=======
-		this.workspaceTracker?.dispose()
-		this.workspaceTracker = undefined
 		await this.mcpHub?.unregisterClient()
->>>>>>> 70528034
 		this.mcpHub = undefined
 		this.customModesManager?.dispose()
 		this.log("Disposed all disposables")
