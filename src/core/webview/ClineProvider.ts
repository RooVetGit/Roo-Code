--- conflicted
+++ resolved
@@ -49,115 +49,10 @@
 import { getNonce } from "./getNonce"
 import { getUri } from "./getUri"
 
-<<<<<<< HEAD
 /**
  * https://github.com/microsoft/vscode-webview-ui-toolkit-samples/blob/main/default/weather-webview/src/providers/WeatherViewProvider.ts
  * https://github.com/KumarVariable/vscode-extension-sidebar-html/blob/master/src/customSidebarViewProvider.ts
  */
-=======
-/*
-https://github.com/microsoft/vscode-webview-ui-toolkit-samples/blob/main/default/weather-webview/src/providers/WeatherViewProvider.ts
-
-https://github.com/KumarVariable/vscode-extension-sidebar-html/blob/master/src/customSidebarViewProvider.ts
-*/
-
-type SecretKey =
-	| "apiKey"
-	| "glamaApiKey"
-	| "openRouterApiKey"
-	| "awsAccessKey"
-	| "awsSecretKey"
-	| "awsSessionToken"
-	| "openAiApiKey"
-	| "geminiApiKey"
-	| "openAiNativeApiKey"
-	| "deepSeekApiKey"
-	| "mistralApiKey"
-	| "unboundApiKey"
-	| "requestyApiKey"
-	| "arkApiKey"
-type GlobalStateKey =
-	| "apiProvider"
-	| "apiModelId"
-	| "glamaModelId"
-	| "glamaModelInfo"
-	| "awsRegion"
-	| "awsUseCrossRegionInference"
-	| "awsProfile"
-	| "awsUseProfile"
-	| "vertexProjectId"
-	| "vertexRegion"
-	| "lastShownAnnouncementId"
-	| "customInstructions"
-	| "alwaysAllowReadOnly"
-	| "alwaysAllowWrite"
-	| "alwaysAllowExecute"
-	| "alwaysAllowBrowser"
-	| "alwaysAllowMcp"
-	| "alwaysAllowModeSwitch"
-	| "taskHistory"
-	| "openAiBaseUrl"
-	| "openAiModelId"
-	| "openAiCustomModelInfo"
-	| "openAiUseAzure"
-	| "ollamaModelId"
-	| "ollamaBaseUrl"
-	| "lmStudioModelId"
-	| "lmStudioBaseUrl"
-	| "anthropicBaseUrl"
-	| "deepSeekBaseUrl"
-	| "azureApiVersion"
-	| "openAiStreamingEnabled"
-	| "openRouterModelId"
-	| "openRouterModelInfo"
-	| "openRouterBaseUrl"
-	| "openRouterUseMiddleOutTransform"
-	| "allowedCommands"
-	| "soundEnabled"
-	| "soundVolume"
-	| "diffEnabled"
-	| "checkpointsEnabled"
-	| "browserViewportSize"
-	| "screenshotQuality"
-	| "fuzzyMatchThreshold"
-	| "preferredLanguage" // Language setting for Cline's communication
-	| "writeDelayMs"
-	| "terminalOutputLineLimit"
-	| "mcpEnabled"
-	| "enableMcpServerCreation"
-	| "alwaysApproveResubmit"
-	| "requestDelaySeconds"
-	| "rateLimitSeconds"
-	| "currentApiConfigName"
-	| "listApiConfigMeta"
-	| "vsCodeLmModelSelector"
-	| "mode"
-	| "modeApiConfigs"
-	| "customModePrompts"
-	| "customSupportPrompts"
-	| "enhancementApiConfigId"
-	| "experiments" // Map of experiment IDs to their enabled state
-	| "autoApprovalEnabled"
-	| "customModes" // Array of custom modes
-	| "unboundModelId"
-	| "requestyModelId"
-	| "requestyModelInfo"
-	| "unboundModelInfo"
-	| "modelTemperature"
-	| "mistralCodestralUrl"
-	| "maxOpenTabsContext"
-	| "arkBaseUrl"
-
-export const GlobalFileNames = {
-	apiConversationHistory: "api_conversation_history.json",
-	uiMessages: "ui_messages.json",
-	glamaModels: "glama_models.json",
-	openRouterModels: "openrouter_models.json",
-	requestyModels: "requesty_models.json",
-	mcpSettings: "cline_mcp_settings.json",
-	unboundModels: "unbound_models.json",
-}
->>>>>>> 103693ea
 
 export class ClineProvider implements vscode.WebviewViewProvider {
 	public static readonly sideBarId = "roo-cline.SidebarProvider" // used in package.json as the view's id. This value cannot be changed due to how vscode caches views based on their id, and updating the id would break existing instances of the extension.
@@ -1777,12 +1672,9 @@
 			requestyModelId,
 			requestyModelInfo,
 			modelTemperature,
-<<<<<<< HEAD
 			modelMaxTokens,
-=======
 			arkBaseUrl,
 			arkApiKey,
->>>>>>> 103693ea
 		} = apiConfiguration
 		await Promise.all([
 			this.updateGlobalState("apiProvider", apiProvider),
@@ -1832,12 +1724,9 @@
 			this.updateGlobalState("requestyModelId", requestyModelId),
 			this.updateGlobalState("requestyModelInfo", requestyModelInfo),
 			this.updateGlobalState("modelTemperature", modelTemperature),
-<<<<<<< HEAD
 			this.updateGlobalState("modelMaxTokens", modelMaxTokens),
-=======
 			this.updateGlobalState("arkBaseUrl", arkBaseUrl),
 			this.storeSecret("arkApiKey", arkApiKey),
->>>>>>> 103693ea
 		])
 		if (this.cline) {
 			this.cline.api = buildApiHandler(apiConfiguration)
@@ -2486,12 +2375,9 @@
 				requestyModelId,
 				requestyModelInfo,
 				modelTemperature,
-<<<<<<< HEAD
 				modelMaxTokens,
-=======
 				arkBaseUrl,
 				arkApiKey,
->>>>>>> 103693ea
 			},
 			lastShownAnnouncementId,
 			customInstructions,
