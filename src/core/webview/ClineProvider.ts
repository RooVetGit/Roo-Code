--- conflicted
+++ resolved
@@ -1854,118 +1854,11 @@
 			}
 		}
 
-<<<<<<< HEAD
-		const {
-			apiProvider,
-			apiModelId,
-			apiKey,
-			glamaModelId,
-			glamaModelInfo,
-			glamaApiKey,
-			openRouterApiKey,
-			awsAccessKey,
-			awsSecretKey,
-			awsSessionToken,
-			awsRegion,
-			awsUseCrossRegionInference,
-			awsProfile,
-			awsUseProfile,
-			vertexProjectId,
-			vertexRegion,
-			openAiBaseUrl,
-			openAiApiKey,
-			openAiModelId,
-			openAiCustomModelInfo,
-			openAiUseAzure,
-			ollamaModelId,
-			ollamaBaseUrl,
-			lmStudioModelId,
-			lmStudioBaseUrl,
-			anthropicBaseUrl,
-			geminiApiKey,
-			openAiNativeApiKey,
-			deepSeekApiKey,
-			azureApiVersion,
-			openAiStreamingEnabled,
-			openRouterModelId,
-			openRouterBaseUrl,
-			openRouterModelInfo,
-			openRouterUseMiddleOutTransform,
-			vsCodeLmModelSelector,
-			mistralApiKey,
-			mistralCodestralUrl,
-			unboundApiKey,
-			unboundModelId,
-			unboundModelInfo,
-			requestyApiKey,
-			requestyModelId,
-			requestyModelInfo,
-			modelTemperature,
-			modelMaxTokens,
-			modelMaxThinkingTokens,
-			lmStudioDraftModelId,
-			lmStudioSpeculativeDecodingEnabled,
-		} = apiConfiguration
-		await Promise.all([
-			this.updateGlobalState("apiProvider", apiProvider),
-			this.updateGlobalState("apiModelId", apiModelId),
-			this.storeSecret("apiKey", apiKey),
-			this.updateGlobalState("glamaModelId", glamaModelId),
-			this.updateGlobalState("glamaModelInfo", glamaModelInfo),
-			this.storeSecret("glamaApiKey", glamaApiKey),
-			this.storeSecret("openRouterApiKey", openRouterApiKey),
-			this.storeSecret("awsAccessKey", awsAccessKey),
-			this.storeSecret("awsSecretKey", awsSecretKey),
-			this.storeSecret("awsSessionToken", awsSessionToken),
-			this.updateGlobalState("awsRegion", awsRegion),
-			this.updateGlobalState("awsUseCrossRegionInference", awsUseCrossRegionInference),
-			this.updateGlobalState("awsProfile", awsProfile),
-			this.updateGlobalState("awsUseProfile", awsUseProfile),
-			this.updateGlobalState("vertexProjectId", vertexProjectId),
-			this.updateGlobalState("vertexRegion", vertexRegion),
-			this.updateGlobalState("openAiBaseUrl", openAiBaseUrl),
-			this.storeSecret("openAiApiKey", openAiApiKey),
-			this.updateGlobalState("openAiModelId", openAiModelId),
-			this.updateGlobalState("openAiCustomModelInfo", openAiCustomModelInfo),
-			this.updateGlobalState("openAiUseAzure", openAiUseAzure),
-			this.updateGlobalState("ollamaModelId", ollamaModelId),
-			this.updateGlobalState("ollamaBaseUrl", ollamaBaseUrl),
-			this.updateGlobalState("lmStudioModelId", lmStudioModelId),
-			this.updateGlobalState("lmStudioBaseUrl", lmStudioBaseUrl),
-			this.updateGlobalState("anthropicBaseUrl", anthropicBaseUrl),
-			this.storeSecret("geminiApiKey", geminiApiKey),
-			this.storeSecret("openAiNativeApiKey", openAiNativeApiKey),
-			this.storeSecret("deepSeekApiKey", deepSeekApiKey),
-			this.updateGlobalState("azureApiVersion", azureApiVersion),
-			this.updateGlobalState("openAiStreamingEnabled", openAiStreamingEnabled),
-			this.updateGlobalState("openRouterModelId", openRouterModelId),
-			this.updateGlobalState("openRouterModelInfo", openRouterModelInfo),
-			this.updateGlobalState("openRouterBaseUrl", openRouterBaseUrl),
-			this.updateGlobalState("openRouterUseMiddleOutTransform", openRouterUseMiddleOutTransform),
-			this.updateGlobalState("vsCodeLmModelSelector", vsCodeLmModelSelector),
-			this.storeSecret("mistralApiKey", mistralApiKey),
-			this.updateGlobalState("mistralCodestralUrl", mistralCodestralUrl),
-			this.storeSecret("unboundApiKey", unboundApiKey),
-			this.updateGlobalState("unboundModelId", unboundModelId),
-			this.updateGlobalState("unboundModelInfo", unboundModelInfo),
-			this.storeSecret("requestyApiKey", requestyApiKey),
-			this.updateGlobalState("requestyModelId", requestyModelId),
-			this.updateGlobalState("requestyModelInfo", requestyModelInfo),
-			this.updateGlobalState("modelTemperature", modelTemperature),
-			this.updateGlobalState("modelMaxTokens", modelMaxTokens),
-			this.updateGlobalState("anthropicThinking", modelMaxThinkingTokens),
-			this.updateGlobalState("lmStudioDraftModelId", lmStudioDraftModelId),
-			this.updateGlobalState("lmStudioSpeculativeDecodingEnabled", lmStudioSpeculativeDecodingEnabled),
-		])
+		// Use the new setValues method to handle routing values to secrets or global state
+		await this.contextProxy.setValues(apiConfiguration)
+
 		if (this.getCurrentCline()) {
 			this.getCurrentCline()!.api = buildApiHandler(apiConfiguration)
-=======
-		// Use the new setValues method to handle routing values to secrets or global state
-		await this.contextProxy.setValues(apiConfiguration)
-
-		if (this.cline) {
-			this.cline.api = buildApiHandler(apiConfiguration)
->>>>>>> e1fb929f
 		}
 	}
 
@@ -2271,13 +2164,8 @@
 			alwaysAllowMcp: alwaysAllowMcp ?? false,
 			alwaysAllowModeSwitch: alwaysAllowModeSwitch ?? false,
 			uriScheme: vscode.env.uriScheme,
-<<<<<<< HEAD
 			currentTaskItem: this.getCurrentCline()?.taskId
-				? (taskHistory || []).find((item) => item.id === this.getCurrentCline()?.taskId)
-=======
-			currentTaskItem: this.cline?.taskId
-				? (taskHistory || []).find((item: HistoryItem) => item.id === this.cline?.taskId)
->>>>>>> e1fb929f
+				? (taskHistory || []).find((item: HistoryItem) => item.id === this.getCurrentCline()?.taskId)
 				: undefined,
 			clineMessages: this.getCurrentCline()?.clineMessages || [],
 			taskHistory: (taskHistory || [])
