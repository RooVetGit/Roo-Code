import { Anthropic } from "@anthropic-ai/sdk"
import delay from "delay"
import axios from "axios"
import fs from "fs/promises"
import os from "os"
import pWaitFor from "p-wait-for"
import * as path from "path"
import * as vscode from "vscode"
import { buildApiHandler } from "../../api"
import { downloadTask } from "../../integrations/misc/export-markdown"
import { openFile, openImage } from "../../integrations/misc/open-file"
import { selectImages } from "../../integrations/misc/process-images"
import { getTheme } from "../../integrations/theme/getTheme"
import { getDiffStrategy } from "../diff/DiffStrategy"
import WorkspaceTracker from "../../integrations/workspace/WorkspaceTracker"
import { McpHub } from "../../services/mcp/McpHub"
import { ApiConfiguration, ApiProvider, ModelInfo } from "../../shared/api"
import { findLast } from "../../shared/array"
import { ApiConfigMeta, ExtensionMessage } from "../../shared/ExtensionMessage"
import { HistoryItem } from "../../shared/HistoryItem"
import { WebviewMessage } from "../../shared/WebviewMessage"
import { Mode, CustomModePrompts, PromptComponent, defaultModeSlug } from "../../shared/modes"
import { SYSTEM_PROMPT } from "../prompts/system"
import { fileExistsAtPath } from "../../utils/fs"
import { Cline } from "../Cline"
import { openMention } from "../mentions"
import { getNonce } from "./getNonce"
import { getUri } from "./getUri"
import { playSound, setSoundEnabled, setSoundVolume } from "../../utils/sound"
import { checkExistKey } from "../../shared/checkExistApiConfig"
import { singleCompletionHandler } from "../../utils/single-completion-handler"
import { searchCommits } from "../../utils/git"
import { ConfigManager } from "../config/ConfigManager"
import { CustomModesManager } from "../config/CustomModesManager"
import { EXPERIMENT_IDS, experiments as Experiments, experimentDefault, ExperimentId } from "../../shared/experiments"
import { CustomSupportPrompts, supportPrompt } from "../../shared/support-prompt"

import { ACTION_NAMES } from "../CodeActionProvider"
<<<<<<< HEAD
import { SemanticSearchService } from "../../services/semantic-search"
import { listFiles } from "../../services/glob/list-files"
import { OpenAiNativeHandler } from "../../api/providers/openai-native"
=======
>>>>>>> e29ce276
import { McpServerManager } from "../../services/mcp/McpServerManager"

/*
https://github.com/microsoft/vscode-webview-ui-toolkit-samples/blob/main/default/weather-webview/src/providers/WeatherViewProvider.ts

https://github.com/KumarVariable/vscode-extension-sidebar-html/blob/master/src/customSidebarViewProvider.ts
*/

type SecretKey =
	| "apiKey"
	| "glamaApiKey"
	| "openRouterApiKey"
	| "awsAccessKey"
	| "awsSecretKey"
	| "awsSessionToken"
	| "openAiApiKey"
	| "geminiApiKey"
	| "openAiNativeApiKey"
	| "deepSeekApiKey"
	| "mistralApiKey"
	| "unboundApiKey"
	| "semanticSearchApiKey"
type GlobalStateKey =
	| "apiKey"
	| "glamaApiKey"
	| "openRouterApiKey"
	| "awsAccessKey"
	| "awsSecretKey"
	| "awsSessionToken"
	| "openAiApiKey"
	| "geminiApiKey"
	| "openAiNativeApiKey"
	| "deepSeekApiKey"
	| "mistralApiKey"
	| "unboundApiKey"
	| "semanticSearchApiKey"
	| "apiProvider"
	| "apiModelId"
	| "glamaModelId"
	| "glamaModelInfo"
	| "awsRegion"
	| "awsUseCrossRegionInference"
	| "awsProfile"
	| "awsUseProfile"
	| "vertexProjectId"
	| "vertexRegion"
	| "lastShownAnnouncementId"
	| "customInstructions"
	| "alwaysAllowReadOnly"
	| "alwaysAllowWrite"
	| "alwaysAllowExecute"
	| "alwaysAllowBrowser"
	| "alwaysAllowMcp"
	| "alwaysAllowModeSwitch"
	| "taskHistory"
	| "openAiBaseUrl"
	| "openAiModelId"
	| "openAiCustomModelInfo"
	| "openAiUseAzure"
	| "ollamaModelId"
	| "ollamaBaseUrl"
	| "lmStudioModelId"
	| "lmStudioBaseUrl"
	| "anthropicBaseUrl"
	| "azureApiVersion"
	| "openAiStreamingEnabled"
	| "openRouterModelId"
	| "openRouterModelInfo"
	| "openRouterBaseUrl"
	| "openRouterUseMiddleOutTransform"
	| "allowedCommands"
	| "soundEnabled"
	| "soundVolume"
	| "diffEnabled"
	| "browserViewportSize"
	| "screenshotQuality"
	| "fuzzyMatchThreshold"
	| "preferredLanguage"
	| "writeDelayMs"
	| "terminalOutputLineLimit"
	| "mcpEnabled"
	| "enableMcpServerCreation"
	| "alwaysApproveResubmit"
	| "requestDelaySeconds"
	| "rateLimitSeconds"
	| "currentApiConfigName"
	| "listApiConfigMeta"
	| "vsCodeLmModelSelector"
	| "mode"
	| "modeApiConfigs"
	| "customModePrompts"
	| "customSupportPrompts"
	| "enhancementApiConfigId"
	| "experiments" // Map of experiment IDs to their enabled state
	| "autoApprovalEnabled"
	| "customModes"
	| "unboundModelId"
	| "semanticSearchMaxResults"
	| "semanticSearchStatus"
	| "apiConfiguration"

export const GlobalFileNames = {
	apiConversationHistory: "api_conversation_history.json",
	uiMessages: "ui_messages.json",
	glamaModels: "glama_models.json",
	openRouterModels: "openrouter_models.json",
	mcpSettings: "cline_mcp_settings.json",
}

export class ClineProvider implements vscode.WebviewViewProvider {
	public static readonly sideBarId = "roo-cline.SidebarProvider" // used in package.json as the view's id. This value cannot be changed due to how vscode caches views based on their id, and updating the id would break existing instances of the extension.
	public static readonly tabPanelId = "roo-cline.TabPanelProvider"
	private static activeInstances: Set<ClineProvider> = new Set()
	private disposables: vscode.Disposable[] = []
	private view?: vscode.WebviewView | vscode.WebviewPanel
	private isViewLaunched = false
	private cline?: Cline
	private workspaceTracker?: WorkspaceTracker
	protected mcpHub?: McpHub // Change from private to protected
	private latestAnnouncementId = "jan-21-2025-custom-modes" // update to some unique identifier when we add a new announcement
	configManager: ConfigManager
	customModesManager: CustomModesManager
	semanticSearchService?: SemanticSearchService

	constructor(
		readonly context: vscode.ExtensionContext,
		private readonly outputChannel: vscode.OutputChannel,
		private readonly semanticSearchServicePromise?: Promise<SemanticSearchService>,
	) {
		this.outputChannel.appendLine("ClineProvider instantiated")
		ClineProvider.activeInstances.add(this)
		this.workspaceTracker = new WorkspaceTracker(this)
		this.configManager = new ConfigManager(this.context)
		this.customModesManager = new CustomModesManager(this.context, async () => {
			await this.postStateToWebview()
		})

<<<<<<< HEAD
		// Await for the semantic search service to be initialized
		if (this.semanticSearchServicePromise) {
			this.semanticSearchServicePromise.then((service) => {
				this.semanticSearchService = service
				this.indexWorkspace()
			})
		}
=======
>>>>>>> e29ce276
		// Initialize MCP Hub through the singleton manager
		McpServerManager.getInstance(this.context, this)
			.then((hub) => {
				this.mcpHub = hub
			})
			.catch((error) => {
				this.outputChannel.appendLine(`Failed to initialize MCP Hub: ${error}`)
			})
	}

	/*
	VSCode extensions use the disposable pattern to clean up resources when the sidebar/editor tab is closed by the user or system. This applies to event listening, commands, interacting with the UI, etc.
	- https://vscode-docs.readthedocs.io/en/stable/extensions/patterns-and-principles/
	- https://github.com/microsoft/vscode-extension-samples/blob/main/webview-sample/src/extension.ts
	*/
	async dispose() {
		this.outputChannel.appendLine("Disposing ClineProvider...")
		await this.clearTask()
		this.outputChannel.appendLine("Cleared task")
		if (this.view && "dispose" in this.view) {
			this.view.dispose()
			this.outputChannel.appendLine("Disposed webview")
		}
		while (this.disposables.length) {
			const x = this.disposables.pop()
			if (x) {
				x.dispose()
			}
		}
		this.workspaceTracker?.dispose()
		this.workspaceTracker = undefined
		this.mcpHub?.dispose()
		this.mcpHub = undefined
		this.customModesManager?.dispose()
		this.outputChannel.appendLine("Disposed all disposables")
		ClineProvider.activeInstances.delete(this)

		// Unregister from McpServerManager
		McpServerManager.unregisterProvider(this)
	}

	public static getVisibleInstance(): ClineProvider | undefined {
		return findLast(Array.from(this.activeInstances), (instance) => instance.view?.visible === true)
	}

	public static async getInstance(): Promise<ClineProvider | undefined> {
		let visibleProvider = ClineProvider.getVisibleInstance()

		// If no visible provider, try to show the sidebar view
		if (!visibleProvider) {
			await vscode.commands.executeCommand("roo-cline.SidebarProvider.focus")
			// Wait briefly for the view to become visible
			await delay(100)
			visibleProvider = ClineProvider.getVisibleInstance()
		}

		// If still no visible provider, return
		if (!visibleProvider) {
			return
		}

		return visibleProvider
	}

	public static async isActiveTask(): Promise<boolean> {
		const visibleProvider = await ClineProvider.getInstance()
		if (!visibleProvider) {
			return false
		}

		if (visibleProvider.cline) {
			return true
		}

		return false
	}

	public static async handleCodeAction(
		command: string,
		promptType: keyof typeof ACTION_NAMES,
		params: Record<string, string | any[]>,
	): Promise<void> {
		const visibleProvider = await ClineProvider.getInstance()
		if (!visibleProvider) {
			return
		}

		const { customSupportPrompts } = await visibleProvider.getState()

		const prompt = supportPrompt.create(promptType, params, customSupportPrompts)

		if (command.endsWith("addToContext")) {
			await visibleProvider.postMessageToWebview({
				type: "invoke",
				invoke: "setChatBoxMessage",
				text: prompt,
			})

			return
		}

		if (visibleProvider.cline && command.endsWith("InCurrentTask")) {
			await visibleProvider.postMessageToWebview({
				type: "invoke",
				invoke: "sendMessage",
				text: prompt,
			})

			return
		}

		await visibleProvider.initClineWithTask(prompt)
	}

	public static async handleTerminalAction(
		command: string,
		promptType: "TERMINAL_ADD_TO_CONTEXT" | "TERMINAL_FIX" | "TERMINAL_EXPLAIN",
		params: Record<string, string | any[]>,
	): Promise<void> {
		const visibleProvider = await ClineProvider.getInstance()
		if (!visibleProvider) {
			return
		}

		const { customSupportPrompts } = await visibleProvider.getState()

		const prompt = supportPrompt.create(promptType, params, customSupportPrompts)

		if (command.endsWith("AddToContext")) {
			await visibleProvider.postMessageToWebview({
				type: "invoke",
				invoke: "setChatBoxMessage",
				text: prompt,
			})
			return
		}

		if (visibleProvider.cline && command.endsWith("InCurrentTask")) {
			await visibleProvider.postMessageToWebview({
				type: "invoke",
				invoke: "sendMessage",
				text: prompt,
			})
			return
		}

		await visibleProvider.initClineWithTask(prompt)
	}

	async resolveWebviewView(webviewView: vscode.WebviewView | vscode.WebviewPanel) {
		this.outputChannel.appendLine("Resolving webview view")
		this.view = webviewView

		// Initialize sound enabled state
		this.getState().then(({ soundEnabled }) => {
			setSoundEnabled(soundEnabled ?? false)
		})

		webviewView.webview.options = {
			// Allow scripts in the webview
			enableScripts: true,
			localResourceRoots: [this.context.extensionUri],
		}

		webviewView.webview.html =
			this.context.extensionMode === vscode.ExtensionMode.Development
				? await this.getHMRHtmlContent(webviewView.webview)
				: this.getHtmlContent(webviewView.webview)

		// Sets up an event listener to listen for messages passed from the webview view context
		// and executes code based on the message that is recieved
		this.setWebviewMessageListener(webviewView.webview)

		// Logs show up in bottom panel > Debug Console
		//console.log("registering listener")

		// Listen for when the panel becomes visible
		// https://github.com/microsoft/vscode-discussions/discussions/840
		if ("onDidChangeViewState" in webviewView) {
			// WebviewView and WebviewPanel have all the same properties except for this visibility listener
			// panel
			webviewView.onDidChangeViewState(
				() => {
					if (this.view?.visible) {
						this.postMessageToWebview({ type: "action", action: "didBecomeVisible" })
					}
				},
				null,
				this.disposables,
			)
		} else if ("onDidChangeVisibility" in webviewView) {
			// sidebar
			webviewView.onDidChangeVisibility(
				() => {
					if (this.view?.visible) {
						this.postMessageToWebview({ type: "action", action: "didBecomeVisible" })
					}
				},
				null,
				this.disposables,
			)
		}

		// Listen for when the view is disposed
		// This happens when the user closes the view or when the view is closed programmatically
		webviewView.onDidDispose(
			async () => {
				await this.dispose()
			},
			null,
			this.disposables,
		)

		// Listen for when color changes
		vscode.workspace.onDidChangeConfiguration(
			async (e) => {
				if (e && e.affectsConfiguration("workbench.colorTheme")) {
					// Sends latest theme name to webview
					await this.postMessageToWebview({ type: "theme", text: JSON.stringify(await getTheme()) })
				}
			},
			null,
			this.disposables,
		)

		// if the extension is starting a new session, clear previous task state
		this.clearTask()

		this.outputChannel.appendLine("Webview view resolved")
	}

	public async initClineWithTask(task?: string, images?: string[]) {
		await this.clearTask()
		const {
			apiConfiguration,
			customModePrompts,
			diffEnabled,
			fuzzyMatchThreshold,
			mode,
			customInstructions: globalInstructions,
			experiments,
		} = await this.getState()

		const modePrompt = customModePrompts?.[mode] as PromptComponent
		const effectiveInstructions = [globalInstructions, modePrompt?.customInstructions].filter(Boolean).join("\n\n")

		this.cline = new Cline(
			this,
			apiConfiguration,
			effectiveInstructions,
			diffEnabled,
			fuzzyMatchThreshold,
			task,
			images,
			undefined,
			experiments,
			this.semanticSearchService,
		)
	}

	public async initClineWithHistoryItem(historyItem: HistoryItem) {
		await this.clearTask()
		const {
			apiConfiguration,
			customModePrompts,
			diffEnabled,
			fuzzyMatchThreshold,
			mode,
			customInstructions: globalInstructions,
			experiments,
		} = await this.getState()

		const modePrompt = customModePrompts?.[mode] as PromptComponent
		const effectiveInstructions = [globalInstructions, modePrompt?.customInstructions].filter(Boolean).join("\n\n")

		this.cline = new Cline(
			this,
			apiConfiguration,
			effectiveInstructions,
			diffEnabled,
			fuzzyMatchThreshold,
			undefined,
			undefined,
			historyItem,
			experiments,
			this.semanticSearchService,
		)
	}

	public async postMessageToWebview(message: ExtensionMessage) {
		await this.view?.webview.postMessage(message)
	}

	private async getHMRHtmlContent(webview: vscode.Webview): Promise<string> {
		const localPort = "5173"
		const localServerUrl = `localhost:${localPort}`

		// Check if local dev server is running.
		try {
			await axios.get(`http://${localServerUrl}`)
		} catch (error) {
			vscode.window.showErrorMessage(
				"Local development server is not running, HMR will not work. Please run 'npm run dev' before launching the extension to enable HMR.",
			)

			return this.getHtmlContent(webview)
		}

		const nonce = getNonce()
		const stylesUri = getUri(webview, this.context.extensionUri, ["webview-ui", "build", "assets", "index.css"])
		const codiconsUri = getUri(webview, this.context.extensionUri, [
			"node_modules",
			"@vscode",
			"codicons",
			"dist",
			"codicon.css",
		])

		const file = "src/index.tsx"
		const scriptUri = `http://${localServerUrl}/${file}`

		const reactRefresh = /*html*/ `
			<script nonce="${nonce}" type="module">
				import RefreshRuntime from "http://localhost:${localPort}/@react-refresh"
				RefreshRuntime.injectIntoGlobalHook(window)
				window.$RefreshReg$ = () => {}
				window.$RefreshSig$ = () => (type) => type
				window.__vite_plugin_react_preamble_installed__ = true
			</script>
		`

		const csp = [
			"default-src 'none'",
			`font-src ${webview.cspSource}`,
			`style-src ${webview.cspSource} 'unsafe-inline' https://* http://${localServerUrl} http://0.0.0.0:${localPort}`,
			`img-src ${webview.cspSource} data:`,
			`script-src 'unsafe-eval' https://* http://${localServerUrl} http://0.0.0.0:${localPort} 'nonce-${nonce}'`,
			`connect-src https://* ws://${localServerUrl} ws://0.0.0.0:${localPort} http://${localServerUrl} http://0.0.0.0:${localPort}`,
		]

		return /*html*/ `
			<!DOCTYPE html>
			<html lang="en">
				<head>
					<meta charset="utf-8">
					<meta name="viewport" content="width=device-width,initial-scale=1,shrink-to-fit=no">
					<meta http-equiv="Content-Security-Policy" content="${csp.join("; ")}">
					<link rel="stylesheet" type="text/css" href="${stylesUri}">
					<link href="${codiconsUri}" rel="stylesheet" />
					<title>Roo Code</title>
				</head>
				<body>
					<div id="root"></div>
					${reactRefresh}
					<script type="module" src="${scriptUri}"></script>
				</body>
			</html>
		`
	}

	/**
	 * Defines and returns the HTML that should be rendered within the webview panel.
	 *
	 * @remarks This is also the place where references to the React webview build files
	 * are created and inserted into the webview HTML.
	 *
	 * @param webview A reference to the extension webview
	 * @param extensionUri The URI of the directory containing the extension
	 * @returns A template string literal containing the HTML that should be
	 * rendered within the webview panel
	 */
	private getHtmlContent(webview: vscode.Webview): string {
		// Get the local path to main script run in the webview,
		// then convert it to a uri we can use in the webview.

		// The CSS file from the React build output
		const stylesUri = getUri(webview, this.context.extensionUri, ["webview-ui", "build", "assets", "index.css"])
		// The JS file from the React build output
		const scriptUri = getUri(webview, this.context.extensionUri, ["webview-ui", "build", "assets", "index.js"])

		// The codicon font from the React build output
		// https://github.com/microsoft/vscode-extension-samples/blob/main/webview-codicons-sample/src/extension.ts
		// we installed this package in the extension so that we can access it how its intended from the extension (the font file is likely bundled in vscode), and we just import the css fileinto our react app we don't have access to it
		// don't forget to add font-src ${webview.cspSource};
		const codiconsUri = getUri(webview, this.context.extensionUri, [
			"node_modules",
			"@vscode",
			"codicons",
			"dist",
			"codicon.css",
		])

		// const scriptUri = webview.asWebviewUri(vscode.Uri.joinPath(this._extensionUri, "assets", "main.js"))

		// const styleResetUri = webview.asWebviewUri(vscode.Uri.joinPath(this._extensionUri, "assets", "reset.css"))
		// const styleVSCodeUri = webview.asWebviewUri(vscode.Uri.joinPath(this._extensionUri, "assets", "vscode.css"))

		// // Same for stylesheet
		// const stylesheetUri = webview.asWebviewUri(vscode.Uri.joinPath(this._extensionUri, "assets", "main.css"))

		// Use a nonce to only allow a specific script to be run.
		/*
		content security policy of your webview to only allow scripts that have a specific nonce
		create a content security policy meta tag so that only loading scripts with a nonce is allowed
		As your extension grows you will likely want to add custom styles, fonts, and/or images to your webview. If you do, you will need to update the content security policy meta tag to explicity allow for these resources. E.g.
				<meta http-equiv="Content-Security-Policy" content="default-src 'none'; style-src ${webview.cspSource}; font-src ${webview.cspSource}; img-src ${webview.cspSource} https:; script-src 'nonce-${nonce}';">
		- 'unsafe-inline' is required for styles due to vscode-webview-toolkit's dynamic style injection
		- since we pass base64 images to the webview, we need to specify img-src ${webview.cspSource} data:;

		in meta tag we add nonce attribute: A cryptographic nonce (only used once) to allow scripts. The server must generate a unique nonce value each time it transmits a policy. It is critical to provide a nonce that cannot be guessed as bypassing a resource's policy is otherwise trivial.
		*/
		const nonce = getNonce()

		// Tip: Install the es6-string-html VS Code extension to enable code highlighting below
		return /*html*/ `
        <!DOCTYPE html>
        <html lang="en">
          <head>
            <meta charset="utf-8">
            <meta name="viewport" content="width=device-width,initial-scale=1,shrink-to-fit=no">
            <meta name="theme-color" content="#000000">
            <meta http-equiv="Content-Security-Policy" content="default-src 'none'; font-src ${webview.cspSource}; style-src ${webview.cspSource} 'unsafe-inline'; img-src ${webview.cspSource} data:; script-src 'nonce-${nonce}';">
            <link rel="stylesheet" type="text/css" href="${stylesUri}">
			<link href="${codiconsUri}" rel="stylesheet" />
            <title>Roo Code</title>
          </head>
          <body>
            <noscript>You need to enable JavaScript to run this app.</noscript>
            <div id="root"></div>
            <script nonce="${nonce}" src="${scriptUri}"></script>
          </body>
        </html>
      `
	}

	/**
	 * Sets up an event listener to listen for messages passed from the webview context and
	 * executes code based on the message that is recieved.
	 *
	 * @param webview A reference to the extension webview
	 */
	private async setWebviewMessageListener(webview: vscode.Webview) {
		webview.onDidReceiveMessage(
			async (message: WebviewMessage) => {
				switch (message.type) {
					case "webviewDidLaunch":
						// Load custom modes first
						const customModes = await this.customModesManager.getCustomModes()
						await this.updateGlobalState("customModes", customModes)

						this.postStateToWebview()
						this.workspaceTracker?.initializeFilePaths() // don't await
						getTheme().then((theme) =>
							this.postMessageToWebview({ type: "theme", text: JSON.stringify(theme) }),
						)
						// post last cached models in case the call to endpoint fails
						this.readOpenRouterModels().then((openRouterModels) => {
							if (openRouterModels) {
								this.postMessageToWebview({ type: "openRouterModels", openRouterModels })
							}
						})

						// If MCP Hub is already initialized, update the webview with current server list
						if (this.mcpHub) {
							this.postMessageToWebview({
								type: "mcpServers",
								mcpServers: this.mcpHub.getServers(),
							})
						}

						// gui relies on model info to be up-to-date to provide the most accurate pricing, so we need to fetch the latest details on launch.
						// we do this for all users since many users switch between api providers and if they were to switch back to openrouter it would be showing outdated model info if we hadn't retrieved the latest at this point
						// (see normalizeApiConfiguration > openrouter)
						this.refreshOpenRouterModels().then(async (openRouterModels) => {
							if (openRouterModels) {
								// update model info in state (this needs to be done here since we don't want to update state while settings is open, and we may refresh models there)
								const { apiConfiguration } = await this.getState()
								if (apiConfiguration.openRouterModelId) {
									await this.updateGlobalState(
										"openRouterModelInfo",
										openRouterModels[apiConfiguration.openRouterModelId],
									)
									await this.postStateToWebview()
								}
							}
						})
						this.readGlamaModels().then((glamaModels) => {
							if (glamaModels) {
								this.postMessageToWebview({ type: "glamaModels", glamaModels })
							}
						})
						this.refreshGlamaModels().then(async (glamaModels) => {
							if (glamaModels) {
								// update model info in state (this needs to be done here since we don't want to update state while settings is open, and we may refresh models there)
								const { apiConfiguration } = await this.getState()
								if (apiConfiguration.glamaModelId) {
									await this.updateGlobalState(
										"glamaModelInfo",
										glamaModels[apiConfiguration.glamaModelId],
									)
									await this.postStateToWebview()
								}
							}
						})

						this.configManager
							.listConfig()
							.then(async (listApiConfig) => {
								if (!listApiConfig) {
									return
								}

								if (listApiConfig.length === 1) {
									// check if first time init then sync with exist config
									if (!checkExistKey(listApiConfig[0])) {
										const { apiConfiguration } = await this.getState()
										await this.configManager.saveConfig(
											listApiConfig[0].name ?? "default",
											apiConfiguration,
										)
										listApiConfig[0].apiProvider = apiConfiguration.apiProvider
									}
								}

								const currentConfigName = (await this.getGlobalState("currentApiConfigName")) as string

								if (currentConfigName) {
									if (!(await this.configManager.hasConfig(currentConfigName))) {
										// current config name not valid, get first config in list
										await this.updateGlobalState("currentApiConfigName", listApiConfig?.[0]?.name)
										if (listApiConfig?.[0]?.name) {
											const apiConfig = await this.configManager.loadConfig(
												listApiConfig?.[0]?.name,
											)

											await Promise.all([
												this.updateGlobalState("listApiConfigMeta", listApiConfig),
												this.postMessageToWebview({ type: "listApiConfig", listApiConfig }),
												this.updateApiConfiguration(apiConfig),
											])
											await this.postStateToWebview()
											return
										}
									}
								}

								await Promise.all([
									await this.updateGlobalState("listApiConfigMeta", listApiConfig),
									await this.postMessageToWebview({ type: "listApiConfig", listApiConfig }),
								])
							})
							.catch((error) =>
								this.outputChannel.appendLine(
									`Error list api configuration: ${JSON.stringify(error, Object.getOwnPropertyNames(error), 2)}`,
								),
							)

						this.isViewLaunched = true
						break
					case "newTask":
						// Code that should run in response to the hello message command
						//vscode.window.showInformationMessage(message.text!)

						// Send a message to our webview.
						// You can send any JSON serializable data.
						// Could also do this in extension .ts
						//this.postMessageToWebview({ type: "text", text: `Extension: ${Date.now()}` })
						// initializing new instance of Cline will make sure that any agentically running promises in old instance don't affect our new task. this essentially creates a fresh slate for the new task
						await this.initClineWithTask(message.text, message.images)
						break
					case "apiConfiguration":
						if (message.apiConfiguration) {
							await this.updateApiConfiguration(message.apiConfiguration)
						}
						await this.postStateToWebview()
						break
					case "customInstructions":
						await this.updateCustomInstructions(message.text)
						break
					case "alwaysAllowReadOnly":
						await this.updateGlobalState("alwaysAllowReadOnly", message.bool ?? undefined)
						await this.postStateToWebview()
						break
					case "alwaysAllowWrite":
						await this.updateGlobalState("alwaysAllowWrite", message.bool ?? undefined)
						await this.postStateToWebview()
						break
					case "alwaysAllowExecute":
						await this.updateGlobalState("alwaysAllowExecute", message.bool ?? undefined)
						await this.postStateToWebview()
						break
					case "alwaysAllowBrowser":
						await this.updateGlobalState("alwaysAllowBrowser", message.bool ?? undefined)
						await this.postStateToWebview()
						break
					case "alwaysAllowMcp":
						await this.updateGlobalState("alwaysAllowMcp", message.bool)
						await this.postStateToWebview()
						break
					case "alwaysAllowModeSwitch":
						await this.updateGlobalState("alwaysAllowModeSwitch", message.bool)
						await this.postStateToWebview()
						break
					case "askResponse":
						this.cline?.handleWebviewAskResponse(message.askResponse!, message.text, message.images)
						break
					case "clearTask":
						// newTask will start a new task with a given task text, while clear task resets the current session and allows for a new task to be started
						await this.clearTask()
						await this.postStateToWebview()
						break
					case "didShowAnnouncement":
						await this.updateGlobalState("lastShownAnnouncementId", this.latestAnnouncementId)
						await this.postStateToWebview()
						break
					case "selectImages":
						const images = await selectImages()
						await this.postMessageToWebview({ type: "selectedImages", images })
						break
					case "exportCurrentTask":
						const currentTaskId = this.cline?.taskId
						if (currentTaskId) {
							this.exportTaskWithId(currentTaskId)
						}
						break
					case "showTaskWithId":
						this.showTaskWithId(message.text!)
						break
					case "deleteTaskWithId":
						this.deleteTaskWithId(message.text!)
						break
					case "exportTaskWithId":
						this.exportTaskWithId(message.text!)
						break
					case "resetState":
						await this.resetState()
						break
					case "requestOllamaModels":
						const ollamaModels = await this.getOllamaModels(message.text)
						this.postMessageToWebview({ type: "ollamaModels", ollamaModels })
						break
					case "requestLmStudioModels":
						const lmStudioModels = await this.getLmStudioModels(message.text)
						this.postMessageToWebview({ type: "lmStudioModels", lmStudioModels })
						break
					case "requestVsCodeLmModels":
						const vsCodeLmModels = await this.getVsCodeLmModels()
						this.postMessageToWebview({ type: "vsCodeLmModels", vsCodeLmModels })
						break
					case "refreshGlamaModels":
						await this.refreshGlamaModels()
						break
					case "refreshOpenRouterModels":
						await this.refreshOpenRouterModels()
						break
					case "refreshOpenAiModels":
						if (message?.values?.baseUrl && message?.values?.apiKey) {
							const openAiModels = await this.getOpenAiModels(
								message?.values?.baseUrl,
								message?.values?.apiKey,
							)
							this.postMessageToWebview({ type: "openAiModels", openAiModels })
						}
						break
					case "openImage":
						openImage(message.text!)
						break
					case "openFile":
						const fileValue = message.value as
							| {
									filePath: string
									startLine?: number
									endLine?: number
							  }
							| undefined
						if (fileValue && fileValue.filePath) {
							const openOptions: {
								create?: boolean
								content?: string
								startLine?: number
								endLine?: number
							} = {}
							if (fileValue.startLine !== undefined) openOptions.startLine = fileValue.startLine
							if (fileValue.endLine !== undefined) openOptions.endLine = fileValue.endLine
							openFile(fileValue.filePath, openOptions)
						} else {
							console.error("Invalid file open message:", message)
						}
						break
					case "openMention":
						openMention(message.text)
						break
					case "cancelTask":
						if (this.cline) {
							const { historyItem } = await this.getTaskWithId(this.cline.taskId)
							this.cline.abortTask()
							await pWaitFor(() => this.cline === undefined || this.cline.didFinishAborting, {
								timeout: 3_000,
							}).catch((error) => {
								this.outputChannel.appendLine(
									`Failed to abort task ${JSON.stringify(error, Object.getOwnPropertyNames(error), 2)}`,
								)
							})
							if (this.cline) {
								// 'abandoned' will prevent this cline instance from affecting future cline instance gui. this may happen if its hanging on a streaming request
								this.cline.abandoned = true
							}
							await this.initClineWithHistoryItem(historyItem) // clears task again, so we need to abortTask manually above
							// await this.postStateToWebview() // new Cline instance will post state when it's ready. having this here sent an empty messages array to webview leading to virtuoso having to reload the entire list
						}

						break
					case "allowedCommands":
						await this.context.globalState.update("allowedCommands", message.commands)
						// Also update workspace settings
						await vscode.workspace
							.getConfiguration("roo-cline")
							.update("allowedCommands", message.commands, vscode.ConfigurationTarget.Global)
						break
					case "openMcpSettings": {
						const mcpSettingsFilePath = await this.mcpHub?.getMcpSettingsFilePath()
						if (mcpSettingsFilePath) {
							openFile(mcpSettingsFilePath)
						}
						break
					}
					case "openCustomModesSettings": {
						const customModesFilePath = await this.customModesManager.getCustomModesFilePath()
						if (customModesFilePath) {
							openFile(customModesFilePath)
						}
						break
					}
					case "restartMcpServer": {
						try {
							await this.mcpHub?.restartConnection(message.text!)
						} catch (error) {
							this.outputChannel.appendLine(
								`Failed to retry connection for ${message.text}: ${JSON.stringify(error, Object.getOwnPropertyNames(error), 2)}`,
							)
						}
						break
					}
					case "toggleToolAlwaysAllow": {
						try {
							await this.mcpHub?.toggleToolAlwaysAllow(
								message.serverName!,
								message.toolName!,
								message.alwaysAllow!,
							)
						} catch (error) {
							this.outputChannel.appendLine(
								`Failed to toggle auto-approve for tool ${message.toolName}: ${JSON.stringify(error, Object.getOwnPropertyNames(error), 2)}`,
							)
						}
						break
					}
					case "toggleMcpServer": {
						try {
							await this.mcpHub?.toggleServerDisabled(message.serverName!, message.disabled!)
						} catch (error) {
							this.outputChannel.appendLine(
								`Failed to toggle MCP server ${message.serverName}: ${JSON.stringify(error, Object.getOwnPropertyNames(error), 2)}`,
							)
						}
						break
					}
					case "mcpEnabled":
						const mcpEnabled = message.bool ?? true
						await this.updateGlobalState("mcpEnabled", mcpEnabled)
						await this.postStateToWebview()
						break
					case "enableMcpServerCreation":
						await this.updateGlobalState("enableMcpServerCreation", message.bool ?? true)
						await this.postStateToWebview()
						break
					case "playSound":
						if (message.audioType) {
							const soundPath = path.join(this.context.extensionPath, "audio", `${message.audioType}.wav`)
							playSound(soundPath)
						}
						break
					case "soundEnabled":
						const soundEnabled = message.bool ?? true
						await this.updateGlobalState("soundEnabled", soundEnabled)
						setSoundEnabled(soundEnabled) // Add this line to update the sound utility
						await this.postStateToWebview()
						break
					case "soundVolume":
						const soundVolume = typeof message.value === "number" ? message.value : 0.5
						await this.updateGlobalState("soundVolume", soundVolume)
						setSoundVolume(soundVolume)
						await this.postStateToWebview()
						break
					case "diffEnabled":
						const diffEnabled = message.bool ?? true
						await this.updateGlobalState("diffEnabled", diffEnabled)
						await this.postStateToWebview()
						break
					case "browserViewportSize":
						const browserViewportSize = message.text ?? "900x600"
						await this.updateGlobalState("browserViewportSize", browserViewportSize)
						await this.postStateToWebview()
						break
					case "fuzzyMatchThreshold":
						await this.updateGlobalState("fuzzyMatchThreshold", message.value)
						await this.postStateToWebview()
						break
					case "alwaysApproveResubmit":
						await this.updateGlobalState("alwaysApproveResubmit", message.bool ?? false)
						await this.postStateToWebview()
						break
					case "requestDelaySeconds":
						await this.updateGlobalState("requestDelaySeconds", message.value ?? 5)
						await this.postStateToWebview()
						break
					case "rateLimitSeconds":
						await this.updateGlobalState("rateLimitSeconds", message.value ?? 0)
						await this.postStateToWebview()
						break
					case "preferredLanguage":
						await this.updateGlobalState("preferredLanguage", message.text)
						await this.postStateToWebview()
						break
					case "writeDelayMs":
						await this.updateGlobalState("writeDelayMs", message.value)
						await this.postStateToWebview()
						break
					case "terminalOutputLineLimit":
						await this.updateGlobalState("terminalOutputLineLimit", message.value)
						await this.postStateToWebview()
						break
					case "mode":
						await this.handleModeSwitch(message.text as Mode)
						break
					case "updateSupportPrompt":
						try {
							if (Object.keys(message?.values ?? {}).length === 0) {
								return
							}

							const existingPrompts = (await this.getGlobalState("customSupportPrompts")) || {}

							const updatedPrompts = {
								...existingPrompts,
								...message.values,
							}

							await this.updateGlobalState("customSupportPrompts", updatedPrompts)
							await this.postStateToWebview()
						} catch (error) {
							this.outputChannel.appendLine(
								`Error update support prompt: ${JSON.stringify(error, Object.getOwnPropertyNames(error), 2)}`,
							)
							vscode.window.showErrorMessage("Failed to update support prompt")
						}
						break
					case "resetSupportPrompt":
						try {
							if (!message?.text) {
								return
							}

							const existingPrompts = ((await this.getGlobalState("customSupportPrompts")) ||
								{}) as Record<string, any>

							const updatedPrompts = {
								...existingPrompts,
							}

							updatedPrompts[message.text] = undefined

							await this.updateGlobalState("customSupportPrompts", updatedPrompts)
							await this.postStateToWebview()
						} catch (error) {
							this.outputChannel.appendLine(
								`Error reset support prompt: ${JSON.stringify(error, Object.getOwnPropertyNames(error), 2)}`,
							)
							vscode.window.showErrorMessage("Failed to reset support prompt")
						}
						break
					case "updatePrompt":
						if (message.promptMode && message.customPrompt !== undefined) {
							const existingPrompts = (await this.getGlobalState("customModePrompts")) || {}

							const updatedPrompts = {
								...existingPrompts,
								[message.promptMode]: message.customPrompt,
							}

							await this.updateGlobalState("customModePrompts", updatedPrompts)

							// Get current state and explicitly include customModePrompts
							const currentState = await this.getState()

							const stateWithPrompts = {
								...currentState,
								customModePrompts: updatedPrompts,
							}

							// Post state with prompts
							this.view?.webview.postMessage({
								type: "state",
								state: stateWithPrompts,
							})
						}
						break
					case "deleteMessage": {
						const answer = await vscode.window.showInformationMessage(
							"What would you like to delete?",
							{ modal: true },
							"Just this message",
							"This and all subsequent messages",
						)
						if (
							(answer === "Just this message" || answer === "This and all subsequent messages") &&
							this.cline &&
							typeof message.value === "number" &&
							message.value
						) {
							const timeCutoff = message.value - 1000 // 1 second buffer before the message to delete
							const messageIndex = this.cline.clineMessages.findIndex(
								(msg) => msg.ts && msg.ts >= timeCutoff,
							)
							const apiConversationHistoryIndex = this.cline.apiConversationHistory.findIndex(
								(msg) => msg.ts && msg.ts >= timeCutoff,
							)

							if (messageIndex !== -1) {
								const { historyItem } = await this.getTaskWithId(this.cline.taskId)

								if (answer === "Just this message") {
									// Find the next user message first
									const nextUserMessage = this.cline.clineMessages
										.slice(messageIndex + 1)
										.find((msg) => msg.type === "say" && msg.say === "user_feedback")

									// Handle UI messages
									if (nextUserMessage) {
										// Find absolute index of next user message
										const nextUserMessageIndex = this.cline.clineMessages.findIndex(
											(msg) => msg === nextUserMessage,
										)
										// Keep messages before current message and after next user message
										await this.cline.overwriteClineMessages([
											...this.cline.clineMessages.slice(0, messageIndex),
											...this.cline.clineMessages.slice(nextUserMessageIndex),
										])
									} else {
										// If no next user message, keep only messages before current message
										await this.cline.overwriteClineMessages(
											this.cline.clineMessages.slice(0, messageIndex),
										)
									}

									// Handle API messages
									if (apiConversationHistoryIndex !== -1) {
										if (nextUserMessage && nextUserMessage.ts) {
											// Keep messages before current API message and after next user message
											await this.cline.overwriteApiConversationHistory([
												...this.cline.apiConversationHistory.slice(
													0,
													apiConversationHistoryIndex,
												),
												...this.cline.apiConversationHistory.filter(
													(msg) => msg.ts && msg.ts >= nextUserMessage.ts,
												),
											])
										} else {
											// If no next user message, keep only messages before current API message
											await this.cline.overwriteApiConversationHistory(
												this.cline.apiConversationHistory.slice(0, apiConversationHistoryIndex),
											)
										}
									}
								} else if (answer === "This and all subsequent messages") {
									// Delete this message and all that follow
									await this.cline.overwriteClineMessages(
										this.cline.clineMessages.slice(0, messageIndex),
									)
									if (apiConversationHistoryIndex !== -1) {
										await this.cline.overwriteApiConversationHistory(
											this.cline.apiConversationHistory.slice(0, apiConversationHistoryIndex),
										)
									}
								}

								await this.initClineWithHistoryItem(historyItem)
							}
						}
						break
					}
					case "screenshotQuality":
						await this.updateGlobalState("screenshotQuality", message.value)
						await this.postStateToWebview()
						break
					case "enhancementApiConfigId":
						await this.updateGlobalState("enhancementApiConfigId", message.text)
						await this.postStateToWebview()
						break
					case "autoApprovalEnabled":
						await this.updateGlobalState("autoApprovalEnabled", message.bool ?? false)
						await this.postStateToWebview()
						break
					case "enhancePrompt":
						if (message.text) {
							try {
								const {
									apiConfiguration,
									customSupportPrompts,
									listApiConfigMeta,
									enhancementApiConfigId,
								} = await this.getState()

								// Try to get enhancement config first, fall back to current config
								let configToUse: ApiConfiguration = apiConfiguration
								if (enhancementApiConfigId) {
									const config = listApiConfigMeta?.find((c) => c.id === enhancementApiConfigId)
									if (config?.name) {
										const loadedConfig = await this.configManager.loadConfig(config.name)
										if (loadedConfig.apiProvider) {
											configToUse = loadedConfig
										}
									}
								}

								const enhancedPrompt = await singleCompletionHandler(
									configToUse,
									supportPrompt.create(
										"ENHANCE",
										{
											userInput: message.text,
										},
										customSupportPrompts,
									),
								)

								await this.postMessageToWebview({
									type: "enhancedPrompt",
									text: enhancedPrompt,
								})
							} catch (error) {
								this.outputChannel.appendLine(
									`Error enhancing prompt: ${JSON.stringify(error, Object.getOwnPropertyNames(error), 2)}`,
								)
								vscode.window.showErrorMessage("Failed to enhance prompt")
								await this.postMessageToWebview({
									type: "enhancedPrompt",
								})
							}
						}
						break
					case "getSystemPrompt":
						try {
							const {
								apiConfiguration,
								customModePrompts,
								customInstructions,
								preferredLanguage,
								browserViewportSize,
								diffEnabled,
								mcpEnabled,
								fuzzyMatchThreshold,
								experiments,
								enableMcpServerCreation,
							} = await this.getState()

							// Create diffStrategy based on current model and settings
							const diffStrategy = getDiffStrategy(
								apiConfiguration.apiModelId || apiConfiguration.openRouterModelId || "",
								fuzzyMatchThreshold,
								Experiments.isEnabled(experiments, EXPERIMENT_IDS.DIFF_STRATEGY),
							)
							const cwd =
								vscode.workspace.workspaceFolders?.map((folder) => folder.uri.fsPath).at(0) || ""

							const mode = message.mode ?? defaultModeSlug
							const customModes = await this.customModesManager.getCustomModes()

							const systemPrompt = await SYSTEM_PROMPT(
								this.context,
								cwd,
								apiConfiguration.openRouterModelInfo?.supportsComputerUse ?? false,
								mcpEnabled ? this.mcpHub : undefined,
								diffStrategy,
								browserViewportSize ?? "900x600",
								mode,
								customModePrompts,
								customModes,
								customInstructions,
								preferredLanguage,
								diffEnabled,
								experiments,
								enableMcpServerCreation,
							)

							await this.postMessageToWebview({
								type: "systemPrompt",
								text: systemPrompt,
								mode: message.mode,
							})
						} catch (error) {
							this.outputChannel.appendLine(
								`Error getting system prompt:  ${JSON.stringify(error, Object.getOwnPropertyNames(error), 2)}`,
							)
							vscode.window.showErrorMessage("Failed to get system prompt")
						}
						break
					case "searchCommits": {
						const cwd = vscode.workspace.workspaceFolders?.map((folder) => folder.uri.fsPath).at(0)
						if (cwd) {
							try {
								const commits = await searchCommits(message.query || "", cwd)
								await this.postMessageToWebview({
									type: "commitSearchResults",
									commits,
								})
							} catch (error) {
								this.outputChannel.appendLine(
									`Error searching commits: ${JSON.stringify(error, Object.getOwnPropertyNames(error), 2)}`,
								)
								vscode.window.showErrorMessage("Failed to search commits")
							}
						}
						break
					}
					case "upsertApiConfiguration":
						if (message.text && message.apiConfiguration) {
							try {
								await this.configManager.saveConfig(message.text, message.apiConfiguration)
								const listApiConfig = await this.configManager.listConfig()

								await Promise.all([
									this.updateGlobalState("listApiConfigMeta", listApiConfig),
									this.updateApiConfiguration(message.apiConfiguration),
									this.updateGlobalState("currentApiConfigName", message.text),
								])

								await this.postStateToWebview()
							} catch (error) {
								this.outputChannel.appendLine(
									`Error create new api configuration: ${JSON.stringify(error, Object.getOwnPropertyNames(error), 2)}`,
								)
								vscode.window.showErrorMessage("Failed to create api configuration")
							}
						}
						break
					case "renameApiConfiguration":
						if (message.values && message.apiConfiguration) {
							try {
								const { oldName, newName } = message.values

								if (oldName === newName) {
									break
								}

								await this.configManager.saveConfig(newName, message.apiConfiguration)
								await this.configManager.deleteConfig(oldName)

								const listApiConfig = await this.configManager.listConfig()
								const config = listApiConfig?.find((c) => c.name === newName)

								// Update listApiConfigMeta first to ensure UI has latest data
								await this.updateGlobalState("listApiConfigMeta", listApiConfig)

								await Promise.all([this.updateGlobalState("currentApiConfigName", newName)])

								await this.postStateToWebview()
							} catch (error) {
								this.outputChannel.appendLine(
									`Error create new api configuration: ${JSON.stringify(error, Object.getOwnPropertyNames(error), 2)}`,
								)
								vscode.window.showErrorMessage("Failed to create api configuration")
							}
						}
						break
					case "loadApiConfiguration":
						if (message.text) {
							try {
								const apiConfig = await this.configManager.loadConfig(message.text)
								const listApiConfig = await this.configManager.listConfig()

								await Promise.all([
									this.updateGlobalState("listApiConfigMeta", listApiConfig),
									this.updateGlobalState("currentApiConfigName", message.text),
									this.updateApiConfiguration(apiConfig),
								])

								await this.postStateToWebview()
							} catch (error) {
								this.outputChannel.appendLine(
									`Error load api configuration: ${JSON.stringify(error, Object.getOwnPropertyNames(error), 2)}`,
								)
								vscode.window.showErrorMessage("Failed to load api configuration")
							}
						}
						break
					case "deleteApiConfiguration":
						if (message.text) {
							const answer = await vscode.window.showInformationMessage(
								"Are you sure you want to delete this configuration profile?",
								{ modal: true },
								"Yes",
							)

							if (answer !== "Yes") {
								break
							}

							try {
								await this.configManager.deleteConfig(message.text)
								const listApiConfig = await this.configManager.listConfig()

								// Update listApiConfigMeta first to ensure UI has latest data
								await this.updateGlobalState("listApiConfigMeta", listApiConfig)

								// If this was the current config, switch to first available
								const currentApiConfigName = await this.getGlobalState("currentApiConfigName")
								if (message.text === currentApiConfigName && listApiConfig?.[0]?.name) {
									const apiConfig = await this.configManager.loadConfig(listApiConfig[0].name)
									await Promise.all([
										this.updateGlobalState("currentApiConfigName", listApiConfig[0].name),
										this.updateApiConfiguration(apiConfig),
									])
								}

								await this.postStateToWebview()
							} catch (error) {
								this.outputChannel.appendLine(
									`Error delete api configuration: ${JSON.stringify(error, Object.getOwnPropertyNames(error), 2)}`,
								)
								vscode.window.showErrorMessage("Failed to delete api configuration")
							}
						}
						break
					case "getListApiConfiguration":
						try {
							const listApiConfig = await this.configManager.listConfig()
							await this.updateGlobalState("listApiConfigMeta", listApiConfig)
							this.postMessageToWebview({ type: "listApiConfig", listApiConfig })
						} catch (error) {
							this.outputChannel.appendLine(
								`Error get list api configuration: ${JSON.stringify(error, Object.getOwnPropertyNames(error), 2)}`,
							)
							vscode.window.showErrorMessage("Failed to get list api configuration")
						}
						break
					case "updateExperimental": {
						if (!message.values) {
							break
						}

						const updatedExperiments = {
							...((await this.getGlobalState("experiments")) ?? experimentDefault),
							...message.values,
						} as Record<ExperimentId, boolean>

						await this.updateGlobalState("experiments", updatedExperiments)

						// Update diffStrategy in current Cline instance if it exists
						if (message.values[EXPERIMENT_IDS.DIFF_STRATEGY] !== undefined && this.cline) {
							await this.cline.updateDiffStrategy(
								Experiments.isEnabled(updatedExperiments, EXPERIMENT_IDS.DIFF_STRATEGY),
							)
						}

						await this.postStateToWebview()
						break
					}
					case "updateMcpTimeout":
						if (message.serverName && typeof message.timeout === "number") {
							try {
								await this.mcpHub?.updateServerTimeout(message.serverName, message.timeout)
							} catch (error) {
								this.outputChannel.appendLine(
									`Failed to update timeout for ${message.serverName}: ${JSON.stringify(error, Object.getOwnPropertyNames(error), 2)}`,
								)
								vscode.window.showErrorMessage(`Failed to update server timeout`)
							}
						}
						break
					case "updateCustomMode":
						if (message.modeConfig) {
							await this.customModesManager.updateCustomMode(message.modeConfig.slug, message.modeConfig)
							// Update state after saving the mode
							const customModes = await this.customModesManager.getCustomModes()
							await this.updateGlobalState("customModes", customModes)
							await this.updateGlobalState("mode", message.modeConfig.slug)
							await this.postStateToWebview()
						}
						break
					case "deleteCustomMode":
						if (message.slug) {
							const answer = await vscode.window.showInformationMessage(
								"Are you sure you want to delete this custom mode?",
								{ modal: true },
								"Yes",
							)

							if (answer !== "Yes") {
								break
							}

							await this.customModesManager.deleteCustomMode(message.slug)
							// Switch back to default mode after deletion
							await this.updateGlobalState("mode", defaultModeSlug)
							await this.postStateToWebview()
						}
						break
					case "semanticSearchMaxResults":
						await this.updateGlobalState("semanticSearchMaxResults", message.value)
						await this.postStateToWebview()
						break
					case "updateSemanticSearchApiKey":
						try {
							if (message.text) {
								// Store the key in secrets
								await this.storeSecret("semanticSearchApiKey", message.text)

								// Update the API configuration in global state
								const currentState = await this.getState()
								const updatedConfig: ApiConfiguration = {
									...currentState.apiConfiguration,
									semanticSearchApiKey: message.text,
								}
								await this.updateApiConfiguration(updatedConfig)

								// Update the semantic search service if it exists
								if (this.semanticSearchService) {
									const apiHandler = new OpenAiNativeHandler({
										openAiNativeApiKey: message.text,
									})
									await this.semanticSearchService.provideApiHandler(apiHandler)
								}
							} else {
								// Clear the key from secrets
								await this.storeSecret("semanticSearchApiKey", undefined)

								// Remove the key from API configuration
								const currentState = await this.getState()
								const updatedConfig: ApiConfiguration = {
									...currentState.apiConfiguration,
								}
								delete updatedConfig.semanticSearchApiKey
								await this.updateApiConfiguration(updatedConfig)

								// Update the semantic search service if needed
								if (this.semanticSearchService) {
									const { apiConfiguration } = await this.getState()
									if (apiConfiguration.apiProvider === "openai-native") {
										await this.semanticSearchService.provideApiHandler(
											buildApiHandler(apiConfiguration),
										)
									} else {
										this.semanticSearchService = undefined
									}
								}
							}

							// Post updated state to webview
							await this.postStateToWebview()
						} catch (error) {
							this.outputChannel.appendLine(
								`Error updating semantic search API key: ${JSON.stringify(error, Object.getOwnPropertyNames(error), 2)}`,
							)
							vscode.window.showErrorMessage("Failed to update semantic search API key")
						}
						break
					case "deleteSemanticIndex": {
						const answer = await vscode.window.showInformationMessage(
							"Are you sure you want to clear the semantic search index?",
							{ modal: true },
							"Yes",
						)
						if (answer === "Yes") {
							// Get workspace root
							const workspaceRoot = vscode.workspace.workspaceFolders?.[0]?.uri.fsPath
							if (!workspaceRoot) {
								vscode.window.showErrorMessage("No workspace folder open")
								return
							}

							try {
								await this.semanticSearchService?.clear()

								// Update UI with new status
								this.view?.webview.postMessage({
									type: "semanticSearchStatus",
									status: "Not indexed",
								})

								vscode.window.showInformationMessage("Semantic search index cleared")
							} catch (error) {
								console.error("Error clearing semantic search index:", error)
								vscode.window.showErrorMessage("Failed to clear semantic search index")
							}
						}
						break
					}
					case "reindexSemantic": {
						await this.indexWorkspace()
						break
					}
					case "getSemanticSearchStatus":
						// Get current status from service
						const currentStatus = this.semanticSearchService?.getStatus() || "Not indexed"
						this.view?.webview.postMessage({
							type: "semanticSearchStatus",
							status: currentStatus,
						})
						break
					case "saveAllSettings": {
						try {
							const settings = message.settings
							if (!settings) {
								throw new Error("Settings object is required")
							}

							// First, save the API configuration (if needed)
							if (settings.currentApiConfigName && settings.apiConfiguration) {
								await this.configManager.saveConfig(
									settings.currentApiConfigName,
									settings.apiConfiguration,
								)
							}

							// Prepare updates for global state
							const globalStateUpdates: Partial<Record<GlobalStateKey, any>> = {}

							// Collect all global state updates
							if (settings.apiConfiguration) {
								globalStateUpdates.apiConfiguration = settings.apiConfiguration
							}
							if (settings.alwaysAllowReadOnly !== undefined) {
								globalStateUpdates.alwaysAllowReadOnly = settings.alwaysAllowReadOnly
							}
							if (settings.alwaysAllowWrite !== undefined) {
								globalStateUpdates.alwaysAllowWrite = settings.alwaysAllowWrite
							}
							if (settings.alwaysAllowExecute !== undefined) {
								globalStateUpdates.alwaysAllowExecute = settings.alwaysAllowExecute
							}
							if (settings.alwaysAllowBrowser !== undefined) {
								globalStateUpdates.alwaysAllowBrowser = settings.alwaysAllowBrowser
							}
							if (settings.alwaysAllowMcp !== undefined) {
								globalStateUpdates.alwaysAllowMcp = settings.alwaysAllowMcp
							}
							if (settings.allowedCommands !== undefined) {
								globalStateUpdates.allowedCommands = settings.allowedCommands
							}
							if (settings.soundEnabled !== undefined) {
								globalStateUpdates.soundEnabled = settings.soundEnabled
							}
							if (settings.soundVolume !== undefined) {
								globalStateUpdates.soundVolume = settings.soundVolume
							}
							if (settings.diffEnabled !== undefined) {
								globalStateUpdates.diffEnabled = settings.diffEnabled
							}
							if (settings.browserViewportSize !== undefined) {
								globalStateUpdates.browserViewportSize = settings.browserViewportSize
							}
							if (settings.fuzzyMatchThreshold !== undefined) {
								globalStateUpdates.fuzzyMatchThreshold = settings.fuzzyMatchThreshold
							}
							if (settings.writeDelayMs !== undefined) {
								globalStateUpdates.writeDelayMs = settings.writeDelayMs
							}
							if (settings.terminalOutputLineLimit !== undefined) {
								globalStateUpdates.terminalOutputLineLimit = settings.terminalOutputLineLimit
							}
							if (settings.mcpEnabled !== undefined) {
								globalStateUpdates.mcpEnabled = settings.mcpEnabled
							}
							if (settings.alwaysApproveResubmit !== undefined) {
								globalStateUpdates.alwaysApproveResubmit = settings.alwaysApproveResubmit
							}
							if (settings.requestDelaySeconds !== undefined) {
								globalStateUpdates.requestDelaySeconds = settings.requestDelaySeconds
							}
							if (settings.currentApiConfigName !== undefined) {
								globalStateUpdates.currentApiConfigName = settings.currentApiConfigName
							}
							if (settings.experiments !== undefined) {
								globalStateUpdates.experiments = settings.experiments
							}
							if (settings.alwaysAllowModeSwitch !== undefined) {
								globalStateUpdates.alwaysAllowModeSwitch = settings.alwaysAllowModeSwitch
							}
							if (settings.semanticSearchMaxResults !== undefined) {
								globalStateUpdates.semanticSearchMaxResults = settings.semanticSearchMaxResults
							}
							if (settings.semanticSearchStatus !== undefined) {
								globalStateUpdates.semanticSearchStatus = settings.semanticSearchStatus
							}

							// Update workspace settings (if needed)
							if (settings.allowedCommands !== undefined) {
								await vscode.workspace
									.getConfiguration("roo-cline")
									.update(
										"allowedCommands",
										settings.allowedCommands,
										vscode.ConfigurationTarget.Global,
									)
							}

							// Perform all global state updates at once
							await this.updateGlobalStates(globalStateUpdates)

							// Single state update to webview after all changes
							await this.postStateToWebview()
						} catch (error) {
							this.outputChannel.appendLine(
								`Error saving settings: ${JSON.stringify(error, Object.getOwnPropertyNames(error), 2)}`,
							)
							vscode.window.showErrorMessage("Failed to save settings")
						}
						break
					}
				}
			},
			null,
			this.disposables,
		)
	}

	// New method to update multiple global states at once
	async updateGlobalStates(updates: Partial<Record<GlobalStateKey, any>>) {
		const updatePromises = Object.entries(updates).map(([key, value]) =>
			this.updateGlobalState(key as GlobalStateKey, value),
		)
		await Promise.all(updatePromises)
	}

	/**
	 * Handle switching to a new mode, including updating the associated API configuration
	 * @param newMode The mode to switch to
	 */
	public async handleModeSwitch(newMode: Mode) {
		await this.updateGlobalState("mode", newMode)

		// Load the saved API config for the new mode if it exists
		const savedConfigId = await this.configManager.getModeConfigId(newMode)
		const listApiConfig = await this.configManager.listConfig()

		// Update listApiConfigMeta first to ensure UI has latest data
		await this.updateGlobalState("listApiConfigMeta", listApiConfig)

		// If this mode has a saved config, use it
		if (savedConfigId) {
			const config = listApiConfig?.find((c) => c.id === savedConfigId)
			if (config?.name) {
				const apiConfig = await this.configManager.loadConfig(config.name)
				await Promise.all([
					this.updateGlobalState("currentApiConfigName", config.name),
					this.updateApiConfiguration(apiConfig),
				])
			}
		} else {
			// If no saved config for this mode, save current config as default
			const currentApiConfigName = await this.getGlobalState("currentApiConfigName")
			if (currentApiConfigName) {
				const config = listApiConfig?.find((c) => c.name === currentApiConfigName)
				if (config?.id) {
					await this.configManager.setModeConfig(newMode, config.id)
				}
			}
		}

		await this.postStateToWebview()
	}

	private async updateApiConfiguration(apiConfiguration: ApiConfiguration) {
		// Update mode's default config
		const { mode } = await this.getState()
		if (mode) {
			const currentApiConfigName = await this.getGlobalState("currentApiConfigName")
			const listApiConfig = await this.configManager.listConfig()
			const config = listApiConfig?.find((c) => c.name === currentApiConfigName)
			if (config?.id) {
				await this.configManager.setModeConfig(mode, config.id)
			}
		}

		const {
			apiProvider,
			apiModelId,
			apiKey,
			glamaModelId,
			glamaModelInfo,
			glamaApiKey,
			openRouterApiKey,
			awsAccessKey,
			awsSecretKey,
			awsSessionToken,
			awsRegion,
			awsUseCrossRegionInference,
			awsProfile,
			awsUseProfile,
			vertexProjectId,
			vertexRegion,
			openAiBaseUrl,
			openAiApiKey,
			openAiModelId,
			openAiCustomModelInfo,
			openAiUseAzure,
			ollamaModelId,
			ollamaBaseUrl,
			lmStudioModelId,
			lmStudioBaseUrl,
			anthropicBaseUrl,
			geminiApiKey,
			openAiNativeApiKey,
			deepSeekApiKey,
			azureApiVersion,
			openAiStreamingEnabled,
			openRouterModelId,
			openRouterBaseUrl,
			openRouterModelInfo,
			openRouterUseMiddleOutTransform,
			vsCodeLmModelSelector,
			mistralApiKey,
			unboundApiKey,
			unboundModelId,
		} = apiConfiguration
		await this.updateGlobalState("apiProvider", apiProvider)
		await this.updateGlobalState("apiModelId", apiModelId)
		await this.storeSecret("apiKey", apiKey)
		await this.updateGlobalState("glamaModelId", glamaModelId)
		await this.updateGlobalState("glamaModelInfo", glamaModelInfo)
		await this.storeSecret("glamaApiKey", glamaApiKey)
		await this.storeSecret("openRouterApiKey", openRouterApiKey)
		await this.storeSecret("awsAccessKey", awsAccessKey)
		await this.storeSecret("awsSecretKey", awsSecretKey)
		await this.storeSecret("awsSessionToken", awsSessionToken)
		await this.updateGlobalState("awsRegion", awsRegion)
		await this.updateGlobalState("awsUseCrossRegionInference", awsUseCrossRegionInference)
		await this.updateGlobalState("awsProfile", awsProfile)
		await this.updateGlobalState("awsUseProfile", awsUseProfile)
		await this.updateGlobalState("vertexProjectId", vertexProjectId)
		await this.updateGlobalState("vertexRegion", vertexRegion)
		await this.updateGlobalState("openAiBaseUrl", openAiBaseUrl)
		await this.storeSecret("openAiApiKey", openAiApiKey)
		await this.updateGlobalState("openAiModelId", openAiModelId)
		await this.updateGlobalState("openAiCustomModelInfo", openAiCustomModelInfo)
		await this.updateGlobalState("openAiUseAzure", openAiUseAzure)
		await this.updateGlobalState("ollamaModelId", ollamaModelId)
		await this.updateGlobalState("ollamaBaseUrl", ollamaBaseUrl)
		await this.updateGlobalState("lmStudioModelId", lmStudioModelId)
		await this.updateGlobalState("lmStudioBaseUrl", lmStudioBaseUrl)
		await this.updateGlobalState("anthropicBaseUrl", anthropicBaseUrl)
		await this.storeSecret("geminiApiKey", geminiApiKey)
		await this.storeSecret("openAiNativeApiKey", openAiNativeApiKey)
		await this.storeSecret("deepSeekApiKey", deepSeekApiKey)
		await this.updateGlobalState("azureApiVersion", azureApiVersion)
		await this.updateGlobalState("openAiStreamingEnabled", openAiStreamingEnabled)
		await this.updateGlobalState("openRouterModelId", openRouterModelId)
		await this.updateGlobalState("openRouterModelInfo", openRouterModelInfo)
		await this.updateGlobalState("openRouterBaseUrl", openRouterBaseUrl)
		await this.updateGlobalState("openRouterUseMiddleOutTransform", openRouterUseMiddleOutTransform)
		await this.updateGlobalState("vsCodeLmModelSelector", vsCodeLmModelSelector)
		await this.storeSecret("mistralApiKey", mistralApiKey)
		await this.storeSecret("unboundApiKey", unboundApiKey)
		await this.updateGlobalState("unboundModelId", unboundModelId)
		if (this.cline) {
			this.cline.api = buildApiHandler(apiConfiguration)
		}
	}

	async updateCustomInstructions(instructions?: string) {
		// User may be clearing the field
		await this.updateGlobalState("customInstructions", instructions || undefined)
		if (this.cline) {
			this.cline.customInstructions = instructions || undefined
		}
		await this.postStateToWebview()
	}

	// MCP

	async ensureMcpServersDirectoryExists(): Promise<string> {
		const mcpServersDir = path.join(os.homedir(), "Documents", "Cline", "MCP")
		try {
			await fs.mkdir(mcpServersDir, { recursive: true })
		} catch (error) {
			return "~/Documents/Cline/MCP" // in case creating a directory in documents fails for whatever reason (e.g. permissions) - this is fine since this path is only ever used in the system prompt
		}
		return mcpServersDir
	}

	async ensureSettingsDirectoryExists(): Promise<string> {
		const settingsDir = path.join(this.context.globalStorageUri.fsPath, "settings")
		await fs.mkdir(settingsDir, { recursive: true })
		return settingsDir
	}

	// Ollama

	async getOllamaModels(baseUrl?: string) {
		try {
			if (!baseUrl) {
				baseUrl = "http://localhost:11434"
			}
			if (!URL.canParse(baseUrl)) {
				return []
			}
			const response = await axios.get(`${baseUrl}/api/tags`)
			const modelsArray = response.data?.models?.map((model: any) => model.name) || []
			const models = [...new Set<string>(modelsArray)]
			return models
		} catch (error) {
			return []
		}
	}

	// LM Studio

	async getLmStudioModels(baseUrl?: string) {
		try {
			if (!baseUrl) {
				baseUrl = "http://localhost:1234"
			}
			if (!URL.canParse(baseUrl)) {
				return []
			}
			const response = await axios.get(`${baseUrl}/v1/models`)
			const modelsArray = response.data?.data?.map((model: any) => model.id) || []
			const models = [...new Set<string>(modelsArray)]
			return models
		} catch (error) {
			return []
		}
	}

	// VSCode LM API
	private async getVsCodeLmModels() {
		try {
			const models = await vscode.lm.selectChatModels({})
			return models || []
		} catch (error) {
			this.outputChannel.appendLine(
				`Error fetching VS Code LM models: ${JSON.stringify(error, Object.getOwnPropertyNames(error), 2)}`,
			)
			return []
		}
	}

	// OpenAi

	async getOpenAiModels(baseUrl?: string, apiKey?: string) {
		try {
			if (!baseUrl) {
				return []
			}

			if (!URL.canParse(baseUrl)) {
				return []
			}

			const config: Record<string, any> = {}
			if (apiKey) {
				config["headers"] = { Authorization: `Bearer ${apiKey}` }
			}

			const response = await axios.get(`${baseUrl}/models`, config)
			const modelsArray = response.data?.data?.map((model: any) => model.id) || []
			const models = [...new Set<string>(modelsArray)]
			return models
		} catch (error) {
			return []
		}
	}

	// OpenRouter

	async handleOpenRouterCallback(code: string) {
		let apiKey: string
		try {
			const response = await axios.post("https://openrouter.ai/api/v1/auth/keys", { code })
			if (response.data && response.data.key) {
				apiKey = response.data.key
			} else {
				throw new Error("Invalid response from OpenRouter API")
			}
		} catch (error) {
			this.outputChannel.appendLine(
				`Error exchanging code for API key: ${JSON.stringify(error, Object.getOwnPropertyNames(error), 2)}`,
			)
			throw error
		}

		const openrouter: ApiProvider = "openrouter"
		await this.updateGlobalState("apiProvider", openrouter)
		await this.storeSecret("openRouterApiKey", apiKey)
		await this.postStateToWebview()
		if (this.cline) {
			this.cline.api = buildApiHandler({ apiProvider: openrouter, openRouterApiKey: apiKey })
		}
		// await this.postMessageToWebview({ type: "action", action: "settingsButtonClicked" }) // bad ux if user is on welcome
	}

	async ensureCacheDirectoryExists(): Promise<string> {
		const cacheDir = path.join(this.context.globalStorageUri.fsPath, "cache")
		await fs.mkdir(cacheDir, { recursive: true })
		return cacheDir
	}

	async handleGlamaCallback(code: string) {
		let apiKey: string
		try {
			const response = await axios.post("https://glama.ai/api/gateway/v1/auth/exchange-code", { code })
			if (response.data && response.data.apiKey) {
				apiKey = response.data.apiKey
			} else {
				throw new Error("Invalid response from Glama API")
			}
		} catch (error) {
			this.outputChannel.appendLine(
				`Error exchanging code for API key: ${JSON.stringify(error, Object.getOwnPropertyNames(error), 2)}`,
			)
			throw error
		}

		const glama: ApiProvider = "glama"
		await this.updateGlobalState("apiProvider", glama)
		await this.storeSecret("glamaApiKey", apiKey)
		await this.postStateToWebview()
		if (this.cline) {
			this.cline.api = buildApiHandler({
				apiProvider: glama,
				glamaApiKey: apiKey,
			})
		}
		// await this.postMessageToWebview({ type: "action", action: "settingsButtonClicked" }) // bad ux if user is on welcome
	}

	async readGlamaModels(): Promise<Record<string, ModelInfo> | undefined> {
		const glamaModelsFilePath = path.join(await this.ensureCacheDirectoryExists(), GlobalFileNames.glamaModels)
		const fileExists = await fileExistsAtPath(glamaModelsFilePath)
		if (fileExists) {
			const fileContents = await fs.readFile(glamaModelsFilePath, "utf8")
			return JSON.parse(fileContents)
		}
		return undefined
	}

	async refreshGlamaModels() {
		const glamaModelsFilePath = path.join(await this.ensureCacheDirectoryExists(), GlobalFileNames.glamaModels)

		const models: Record<string, ModelInfo> = {}
		try {
			const response = await axios.get("https://glama.ai/api/gateway/v1/models")
			/*
				{
					"added": "2024-12-24T15:12:49.324Z",
					"capabilities": [
						"adjustable_safety_settings",
						"caching",
						"code_execution",
						"function_calling",
						"json_mode",
						"json_schema",
						"system_instructions",
						"tuning",
						"input:audio",
						"input:image",
						"input:text",
						"input:video",
						"output:text"
					],
					"id": "google-vertex/gemini-1.5-flash-002",
					"maxTokensInput": 1048576,
					"maxTokensOutput": 8192,
					"pricePerToken": {
						"cacheRead": null,
						"cacheWrite": null,
						"input": "0.000000075",
						"output": "0.0000003"
					}
				}
			*/
			if (response.data) {
				const rawModels = response.data
				const parsePrice = (price: any) => {
					if (price) {
						return parseFloat(price) * 1_000_000
					}
					return undefined
				}
				for (const rawModel of rawModels) {
					const modelInfo: ModelInfo = {
						maxTokens: rawModel.maxTokensOutput,
						contextWindow: rawModel.maxTokensInput,
						supportsImages: rawModel.capabilities?.includes("input:image"),
						supportsComputerUse: rawModel.capabilities?.includes("computer_use"),
						supportsPromptCache: rawModel.capabilities?.includes("caching"),
						inputPrice: parsePrice(rawModel.pricePerToken?.input),
						outputPrice: parsePrice(rawModel.pricePerToken?.output),
						description: undefined,
						cacheWritesPrice: parsePrice(rawModel.pricePerToken?.cacheWrite),
						cacheReadsPrice: parsePrice(rawModel.pricePerToken?.cacheRead),
					}

					models[rawModel.id] = modelInfo
				}
			} else {
				this.outputChannel.appendLine("Invalid response from Glama API")
			}
			await fs.writeFile(glamaModelsFilePath, JSON.stringify(models))
			this.outputChannel.appendLine(`Glama models fetched and saved: ${JSON.stringify(models, null, 2)}`)
		} catch (error) {
			this.outputChannel.appendLine(
				`Error fetching Glama models: ${JSON.stringify(error, Object.getOwnPropertyNames(error), 2)}`,
			)
		}

		await this.postMessageToWebview({ type: "glamaModels", glamaModels: models })
		return models
	}

	async readOpenRouterModels(): Promise<Record<string, ModelInfo> | undefined> {
		const openRouterModelsFilePath = path.join(
			await this.ensureCacheDirectoryExists(),
			GlobalFileNames.openRouterModels,
		)
		const fileExists = await fileExistsAtPath(openRouterModelsFilePath)
		if (fileExists) {
			const fileContents = await fs.readFile(openRouterModelsFilePath, "utf8")
			return JSON.parse(fileContents)
		}
		return undefined
	}

	async refreshOpenRouterModels() {
		const openRouterModelsFilePath = path.join(
			await this.ensureCacheDirectoryExists(),
			GlobalFileNames.openRouterModels,
		)

		const models: Record<string, ModelInfo> = {}
		try {
			const response = await axios.get("https://openrouter.ai/api/v1/models")
			/*
			{
				"id": "anthropic/claude-3.5-sonnet",
				"name": "Anthropic: Claude 3.5 Sonnet",
				"created": 1718841600,
				"description": "Claude 3.5 Sonnet delivers better-than-Opus capabilities, faster-than-Sonnet speeds, at the same Sonnet prices. Sonnet is particularly good at:\n\n- Coding: Autonomously writes, edits, and runs code with reasoning and troubleshooting\n- Data science: Augments human data science expertise; navigates unstructured data while using multiple tools for insights\n- Visual processing: excelling at interpreting charts, graphs, and images, accurately transcribing text to derive insights beyond just the text alone\n- Agentic tasks: exceptional tool use, making it great at agentic tasks (i.e. complex, multi-step problem solving tasks that require engaging with other systems)\n\n#multimodal",
				"context_length": 200000,
				"architecture": {
					"modality": "text+image-\u003Etext",
					"tokenizer": "Claude",
					"instruct_type": null
				},
				"pricing": {
					"prompt": "0.000003",
					"completion": "0.000015",
					"image": "0.0048",
					"request": "0"
				},
				"top_provider": {
					"context_length": 200000,
					"max_completion_tokens": 8192,
					"is_moderated": true
				},
				"per_request_limits": null
			},
			*/
			if (response.data?.data) {
				const rawModels = response.data.data
				const parsePrice = (price: any) => {
					if (price) {
						return parseFloat(price) * 1_000_000
					}
					return undefined
				}
				for (const rawModel of rawModels) {
					const modelInfo: ModelInfo = {
						maxTokens: rawModel.top_provider?.max_completion_tokens,
						contextWindow: rawModel.context_length,
						supportsImages: rawModel.architecture?.modality?.includes("image"),
						supportsPromptCache: false,
						inputPrice: parsePrice(rawModel.pricing?.prompt),
						outputPrice: parsePrice(rawModel.pricing?.completion),
						description: rawModel.description,
					}

					switch (rawModel.id) {
						case "anthropic/claude-3.5-sonnet":
						case "anthropic/claude-3.5-sonnet:beta":
							// NOTE: this needs to be synced with api.ts/openrouter default model info
							modelInfo.supportsComputerUse = true
							modelInfo.supportsPromptCache = true
							modelInfo.cacheWritesPrice = 3.75
							modelInfo.cacheReadsPrice = 0.3
							break
						case "anthropic/claude-3.5-sonnet-20240620":
						case "anthropic/claude-3.5-sonnet-20240620:beta":
							modelInfo.supportsPromptCache = true
							modelInfo.cacheWritesPrice = 3.75
							modelInfo.cacheReadsPrice = 0.3
							break
						case "anthropic/claude-3-5-haiku":
						case "anthropic/claude-3-5-haiku:beta":
						case "anthropic/claude-3-5-haiku-20241022":
						case "anthropic/claude-3-5-haiku-20241022:beta":
						case "anthropic/claude-3.5-haiku":
						case "anthropic/claude-3.5-haiku:beta":
						case "anthropic/claude-3.5-haiku-20241022":
						case "anthropic/claude-3.5-haiku-20241022:beta":
							modelInfo.supportsPromptCache = true
							modelInfo.cacheWritesPrice = 1.25
							modelInfo.cacheReadsPrice = 0.1
							break
						case "anthropic/claude-3-opus":
						case "anthropic/claude-3-opus:beta":
							modelInfo.supportsPromptCache = true
							modelInfo.cacheWritesPrice = 18.75
							modelInfo.cacheReadsPrice = 1.5
							break
						case "anthropic/claude-3-haiku":
						case "anthropic/claude-3-haiku:beta":
							modelInfo.supportsPromptCache = true
							modelInfo.cacheWritesPrice = 0.3
							modelInfo.cacheReadsPrice = 0.03
							break
					}

					models[rawModel.id] = modelInfo
				}
			} else {
				this.outputChannel.appendLine("Invalid response from OpenRouter API")
			}
			await fs.writeFile(openRouterModelsFilePath, JSON.stringify(models))
			this.outputChannel.appendLine(`OpenRouter models fetched and saved: ${JSON.stringify(models, null, 2)}`)
		} catch (error) {
			this.outputChannel.appendLine(
				`Error fetching OpenRouter models: ${JSON.stringify(error, Object.getOwnPropertyNames(error), 2)}`,
			)
		}

		await this.postMessageToWebview({ type: "openRouterModels", openRouterModels: models })
		return models
	}

	// Task history

	async getTaskWithId(id: string): Promise<{
		historyItem: HistoryItem
		taskDirPath: string
		apiConversationHistoryFilePath: string
		uiMessagesFilePath: string
		apiConversationHistory: Anthropic.MessageParam[]
	}> {
		const history = ((await this.getGlobalState("taskHistory")) as HistoryItem[] | undefined) || []
		const historyItem = history.find((item) => item.id === id)
		if (historyItem) {
			const taskDirPath = path.join(this.context.globalStorageUri.fsPath, "tasks", id)
			const apiConversationHistoryFilePath = path.join(taskDirPath, GlobalFileNames.apiConversationHistory)
			const uiMessagesFilePath = path.join(taskDirPath, GlobalFileNames.uiMessages)
			const fileExists = await fileExistsAtPath(apiConversationHistoryFilePath)
			if (fileExists) {
				const apiConversationHistory = JSON.parse(await fs.readFile(apiConversationHistoryFilePath, "utf8"))
				return {
					historyItem,
					taskDirPath,
					apiConversationHistoryFilePath,
					uiMessagesFilePath,
					apiConversationHistory,
				}
			}
		}
		// if we tried to get a task that doesn't exist, remove it from state
		// FIXME: this seems to happen sometimes when the json file doesnt save to disk for some reason
		await this.deleteTaskFromState(id)
		throw new Error("Task not found")
	}

	async showTaskWithId(id: string) {
		if (id !== this.cline?.taskId) {
			// non-current task
			const { historyItem } = await this.getTaskWithId(id)
			await this.initClineWithHistoryItem(historyItem) // clears existing task
		}
		await this.postMessageToWebview({ type: "action", action: "chatButtonClicked" })
	}

	async exportTaskWithId(id: string) {
		const { historyItem, apiConversationHistory } = await this.getTaskWithId(id)
		await downloadTask(historyItem.ts, apiConversationHistory)
	}

	async deleteTaskWithId(id: string) {
		if (id === this.cline?.taskId) {
			await this.clearTask()
		}

		const { taskDirPath, apiConversationHistoryFilePath, uiMessagesFilePath } = await this.getTaskWithId(id)

		await this.deleteTaskFromState(id)

		// Delete the task files
		const apiConversationHistoryFileExists = await fileExistsAtPath(apiConversationHistoryFilePath)
		if (apiConversationHistoryFileExists) {
			await fs.unlink(apiConversationHistoryFilePath)
		}
		const uiMessagesFileExists = await fileExistsAtPath(uiMessagesFilePath)
		if (uiMessagesFileExists) {
			await fs.unlink(uiMessagesFilePath)
		}
		const legacyMessagesFilePath = path.join(taskDirPath, "claude_messages.json")
		if (await fileExistsAtPath(legacyMessagesFilePath)) {
			await fs.unlink(legacyMessagesFilePath)
		}
		await fs.rmdir(taskDirPath) // succeeds if the dir is empty
	}

	async deleteTaskFromState(id: string) {
		// Remove the task from history
		const taskHistory = ((await this.getGlobalState("taskHistory")) as HistoryItem[]) || []
		const updatedTaskHistory = taskHistory.filter((task) => task.id !== id)
		await this.updateGlobalState("taskHistory", updatedTaskHistory)

		// Notify the webview that the task has been deleted
		await this.postStateToWebview()
	}

	async postStateToWebview() {
		const state = await this.getStateToPostToWebview()
		this.postMessageToWebview({ type: "state", state })
	}

	async getStateToPostToWebview() {
		const {
			apiConfiguration,
			lastShownAnnouncementId,
			customInstructions,
			alwaysAllowReadOnly,
			alwaysAllowWrite,
			alwaysAllowExecute,
			alwaysAllowBrowser,
			alwaysAllowMcp,
			alwaysAllowModeSwitch,
			soundEnabled,
			diffEnabled,
			taskHistory,
			soundVolume,
			browserViewportSize,
			screenshotQuality,
			preferredLanguage,
			writeDelayMs,
			terminalOutputLineLimit,
			fuzzyMatchThreshold,
			mcpEnabled,
			enableMcpServerCreation,
			alwaysApproveResubmit,
			requestDelaySeconds,
			rateLimitSeconds,
			currentApiConfigName,
			listApiConfigMeta,
			mode,
			customModePrompts,
			customSupportPrompts,
			enhancementApiConfigId,
			autoApprovalEnabled,
			experiments,
		} = await this.getState()

		// Get the semantic search API key from secrets
		const semanticSearchApiKey = await this.getSecret("semanticSearchApiKey")

		const allowedCommands = vscode.workspace.getConfiguration("roo-cline").get<string[]>("allowedCommands") || []

		// Create API configuration with semantic search key
		const updatedApiConfiguration = {
			...apiConfiguration,
			semanticSearchApiKey,
		}

		return {
			version: this.context.extension?.packageJSON?.version ?? "",
			apiConfiguration: updatedApiConfiguration,
			customInstructions,
			alwaysAllowReadOnly: alwaysAllowReadOnly ?? false,
			alwaysAllowWrite: alwaysAllowWrite ?? false,
			alwaysAllowExecute: alwaysAllowExecute ?? false,
			alwaysAllowBrowser: alwaysAllowBrowser ?? false,
			alwaysAllowMcp: alwaysAllowMcp ?? false,
			alwaysAllowModeSwitch: alwaysAllowModeSwitch ?? false,
			uriScheme: vscode.env.uriScheme,
			clineMessages: this.cline?.clineMessages || [],
			taskHistory: (taskHistory || [])
				.filter((item: HistoryItem) => item.ts && item.task)
				.sort((a: HistoryItem, b: HistoryItem) => b.ts - a.ts),
			soundEnabled: soundEnabled ?? false,
			diffEnabled: diffEnabled ?? true,
			shouldShowAnnouncement: lastShownAnnouncementId !== this.latestAnnouncementId,
			allowedCommands,
			soundVolume: soundVolume ?? 0.5,
			browserViewportSize: browserViewportSize ?? "900x600",
			screenshotQuality: screenshotQuality ?? 75,
			preferredLanguage: preferredLanguage ?? "English",
			writeDelayMs: writeDelayMs ?? 1000,
			terminalOutputLineLimit: terminalOutputLineLimit ?? 500,
			fuzzyMatchThreshold: fuzzyMatchThreshold ?? 1.0,
			mcpEnabled: mcpEnabled ?? true,
			enableMcpServerCreation: enableMcpServerCreation ?? true,
			alwaysApproveResubmit: alwaysApproveResubmit ?? false,
			requestDelaySeconds: requestDelaySeconds ?? 10,
			rateLimitSeconds: rateLimitSeconds ?? 0,
			currentApiConfigName: currentApiConfigName ?? "default",
			listApiConfigMeta: listApiConfigMeta ?? [],
			mode: mode ?? defaultModeSlug,
			customModePrompts: customModePrompts ?? {},
			customSupportPrompts: customSupportPrompts ?? {},
			enhancementApiConfigId,
			autoApprovalEnabled: autoApprovalEnabled ?? false,
			customModes: await this.customModesManager.getCustomModes(),
			experiments: experiments ?? experimentDefault,
<<<<<<< HEAD
			semanticSearchStatus: this.semanticSearchService?.getStatus() || "Not indexed",
			semanticSearchApiKey,
=======
>>>>>>> e29ce276
			mcpServers: this.mcpHub?.getServers() ?? [],
		}
	}

	async clearTask() {
		this.cline?.abortTask()
		this.cline = undefined // removes reference to it, so once promises end it will be garbage collected
	}

	// Caching mechanism to keep track of webview messages + API conversation history per provider instance

	/*
	Now that we use retainContextWhenHidden, we don't have to store a cache of cline messages in the user's state, but we could to reduce memory footprint in long conversations.

	- We have to be careful of what state is shared between ClineProvider instances since there could be multiple instances of the extension running at once. For example when we cached cline messages using the same key, two instances of the extension could end up using the same key and overwriting each other's messages.
	- Some state does need to be shared between the instances, i.e. the API key--however there doesn't seem to be a good way to notfy the other instances that the API key has changed.

	We need to use a unique identifier for each ClineProvider instance's message cache since we could be running several instances of the extension outside of just the sidebar i.e. in editor panels.

	// conversation history to send in API requests

	/*
	It seems that some API messages do not comply with vscode state requirements. Either the Anthropic library is manipulating these values somehow in the backend in a way thats creating cyclic references, or the API returns a function or a Symbol as part of the message content.
	VSCode docs about state: "The value must be JSON-stringifyable ... value — A value. MUST not contain cyclic references."
	For now we'll store the conversation history in memory, and if we need to store in state directly we'd need to do a manual conversion to ensure proper json stringification.
	*/

	// getApiConversationHistory(): Anthropic.MessageParam[] {
	// 	// const history = (await this.getGlobalState(
	// 	// 	this.getApiConversationHistoryStateKey()
	// 	// )) as Anthropic.MessageParam[]
	// 	// return history || []
	// 	return this.apiConversationHistory
	// }

	// setApiConversationHistory(history: Anthropic.MessageParam[] | undefined) {
	// 	// await this.updateGlobalState(this.getApiConversationHistoryStateKey(), history)
	// 	this.apiConversationHistory = history || []
	// }

	// addMessageToApiConversationHistory(message: Anthropic.MessageParam): Anthropic.MessageParam[] {
	// 	// const history = await this.getApiConversationHistory()
	// 	// history.push(message)
	// 	// await this.setApiConversationHistory(history)
	// 	// return history
	// 	this.apiConversationHistory.push(message)
	// 	return this.apiConversationHistory
	// }

	/*
	Storage
	https://dev.to/kompotkot/how-to-use-secretstorage-in-your-vscode-extensions-2hco
	https://www.eliostruyf.com/devhack-code-extension-storage-options/
	*/

	async getState() {
		const [
			storedApiProvider,
			apiModelId,
			apiKey,
			glamaApiKey,
			glamaModelId,
			glamaModelInfo,
			openRouterApiKey,
			awsAccessKey,
			awsSecretKey,
			awsSessionToken,
			awsRegion,
			awsUseCrossRegionInference,
			awsProfile,
			awsUseProfile,
			vertexProjectId,
			vertexRegion,
			openAiBaseUrl,
			openAiApiKey,
			openAiModelId,
			openAiCustomModelInfo,
			openAiUseAzure,
			ollamaModelId,
			ollamaBaseUrl,
			lmStudioModelId,
			lmStudioBaseUrl,
			anthropicBaseUrl,
			geminiApiKey,
			openAiNativeApiKey,
			deepSeekApiKey,
			mistralApiKey,
			azureApiVersion,
			openAiStreamingEnabled,
			openRouterModelId,
			openRouterModelInfo,
			openRouterBaseUrl,
			openRouterUseMiddleOutTransform,
			lastShownAnnouncementId,
			customInstructions,
			alwaysAllowReadOnly,
			alwaysAllowWrite,
			alwaysAllowExecute,
			alwaysAllowBrowser,
			alwaysAllowMcp,
			alwaysAllowModeSwitch,
			taskHistory,
			allowedCommands,
			soundEnabled,
			diffEnabled,
			soundVolume,
			browserViewportSize,
			fuzzyMatchThreshold,
			preferredLanguage,
			writeDelayMs,
			screenshotQuality,
			terminalOutputLineLimit,
			mcpEnabled,
			enableMcpServerCreation,
			alwaysApproveResubmit,
			requestDelaySeconds,
			rateLimitSeconds,
			currentApiConfigName,
			listApiConfigMeta,
			vsCodeLmModelSelector,
			mode,
			modeApiConfigs,
			customModePrompts,
			customSupportPrompts,
			enhancementApiConfigId,
			autoApprovalEnabled,
			customModes,
			unboundApiKey,
			unboundModelId,
			experiments,
			semanticSearchMaxResults,
			semanticSearchApiKey,
		] = await Promise.all([
			this.getGlobalState("apiProvider") as Promise<ApiProvider | undefined>,
			this.getGlobalState("apiModelId") as Promise<string | undefined>,
			this.getSecret("apiKey") as Promise<string | undefined>,
			this.getSecret("glamaApiKey") as Promise<string | undefined>,
			this.getGlobalState("glamaModelId") as Promise<string | undefined>,
			this.getGlobalState("glamaModelInfo") as Promise<ModelInfo | undefined>,
			this.getSecret("openRouterApiKey") as Promise<string | undefined>,
			this.getSecret("awsAccessKey") as Promise<string | undefined>,
			this.getSecret("awsSecretKey") as Promise<string | undefined>,
			this.getSecret("awsSessionToken") as Promise<string | undefined>,
			this.getGlobalState("awsRegion") as Promise<string | undefined>,
			this.getGlobalState("awsUseCrossRegionInference") as Promise<boolean | undefined>,
			this.getGlobalState("awsProfile") as Promise<string | undefined>,
			this.getGlobalState("awsUseProfile") as Promise<boolean | undefined>,
			this.getGlobalState("vertexProjectId") as Promise<string | undefined>,
			this.getGlobalState("vertexRegion") as Promise<string | undefined>,
			this.getGlobalState("openAiBaseUrl") as Promise<string | undefined>,
			this.getSecret("openAiApiKey") as Promise<string | undefined>,
			this.getGlobalState("openAiModelId") as Promise<string | undefined>,
			this.getGlobalState("openAiCustomModelInfo") as Promise<ModelInfo | undefined>,
			this.getGlobalState("openAiUseAzure") as Promise<boolean | undefined>,
			this.getGlobalState("ollamaModelId") as Promise<string | undefined>,
			this.getGlobalState("ollamaBaseUrl") as Promise<string | undefined>,
			this.getGlobalState("lmStudioModelId") as Promise<string | undefined>,
			this.getGlobalState("lmStudioBaseUrl") as Promise<string | undefined>,
			this.getGlobalState("anthropicBaseUrl") as Promise<string | undefined>,
			this.getSecret("geminiApiKey") as Promise<string | undefined>,
			this.getSecret("openAiNativeApiKey") as Promise<string | undefined>,
			this.getSecret("deepSeekApiKey") as Promise<string | undefined>,
			this.getSecret("mistralApiKey") as Promise<string | undefined>,
			this.getGlobalState("azureApiVersion") as Promise<string | undefined>,
			this.getGlobalState("openAiStreamingEnabled") as Promise<boolean | undefined>,
			this.getGlobalState("openRouterModelId") as Promise<string | undefined>,
			this.getGlobalState("openRouterModelInfo") as Promise<ModelInfo | undefined>,
			this.getGlobalState("openRouterBaseUrl") as Promise<string | undefined>,
			this.getGlobalState("openRouterUseMiddleOutTransform") as Promise<boolean | undefined>,
			this.getGlobalState("lastShownAnnouncementId") as Promise<string | undefined>,
			this.getGlobalState("customInstructions") as Promise<string | undefined>,
			this.getGlobalState("alwaysAllowReadOnly") as Promise<boolean | undefined>,
			this.getGlobalState("alwaysAllowWrite") as Promise<boolean | undefined>,
			this.getGlobalState("alwaysAllowExecute") as Promise<boolean | undefined>,
			this.getGlobalState("alwaysAllowBrowser") as Promise<boolean | undefined>,
			this.getGlobalState("alwaysAllowMcp") as Promise<boolean | undefined>,
			this.getGlobalState("alwaysAllowModeSwitch") as Promise<boolean | undefined>,
			this.getGlobalState("taskHistory") as Promise<HistoryItem[] | undefined>,
			this.getGlobalState("allowedCommands") as Promise<string[] | undefined>,
			this.getGlobalState("soundEnabled") as Promise<boolean | undefined>,
			this.getGlobalState("diffEnabled") as Promise<boolean | undefined>,
			this.getGlobalState("soundVolume") as Promise<number | undefined>,
			this.getGlobalState("browserViewportSize") as Promise<string | undefined>,
			this.getGlobalState("fuzzyMatchThreshold") as Promise<number | undefined>,
			this.getGlobalState("preferredLanguage") as Promise<string | undefined>,
			this.getGlobalState("writeDelayMs") as Promise<number | undefined>,
			this.getGlobalState("screenshotQuality") as Promise<number | undefined>,
			this.getGlobalState("terminalOutputLineLimit") as Promise<number | undefined>,
			this.getGlobalState("mcpEnabled") as Promise<boolean | undefined>,
			this.getGlobalState("enableMcpServerCreation") as Promise<boolean | undefined>,
			this.getGlobalState("alwaysApproveResubmit") as Promise<boolean | undefined>,
			this.getGlobalState("requestDelaySeconds") as Promise<number | undefined>,
			this.getGlobalState("rateLimitSeconds") as Promise<number | undefined>,
			this.getGlobalState("currentApiConfigName") as Promise<string | undefined>,
			this.getGlobalState("listApiConfigMeta") as Promise<ApiConfigMeta[] | undefined>,
			this.getGlobalState("vsCodeLmModelSelector") as Promise<vscode.LanguageModelChatSelector | undefined>,
			this.getGlobalState("mode") as Promise<Mode | undefined>,
			this.getGlobalState("modeApiConfigs") as Promise<Record<Mode, string> | undefined>,
			this.getGlobalState("customModePrompts") as Promise<CustomModePrompts | undefined>,
			this.getGlobalState("customSupportPrompts") as Promise<CustomSupportPrompts | undefined>,
			this.getGlobalState("enhancementApiConfigId") as Promise<string | undefined>,
			this.getGlobalState("autoApprovalEnabled") as Promise<boolean | undefined>,
			this.customModesManager.getCustomModes(),
			this.getSecret("unboundApiKey") as Promise<string | undefined>,
			this.getGlobalState("unboundModelId") as Promise<string | undefined>,
			this.getGlobalState("experiments") as Promise<Record<ExperimentId, boolean> | undefined>,
			this.getGlobalState("semanticSearchMaxResults") as Promise<number | undefined>,
			this.getSecret("semanticSearchApiKey") as Promise<string | undefined>,
		])

		let apiProvider: ApiProvider
		if (storedApiProvider) {
			apiProvider = storedApiProvider
		} else {
			// Either new user or legacy user that doesn't have the apiProvider stored in state
			// (If they're using OpenRouter or Bedrock, then apiProvider state will exist)
			if (apiKey) {
				apiProvider = "anthropic"
			} else {
				// New users should default to openrouter
				apiProvider = "openrouter"
			}
		}

		return {
			apiConfiguration: {
				apiProvider,
				apiModelId,
				apiKey,
				glamaApiKey,
				glamaModelId,
				glamaModelInfo,
				openRouterApiKey,
				awsAccessKey,
				awsSecretKey,
				awsSessionToken,
				awsRegion,
				awsUseCrossRegionInference,
				awsProfile,
				awsUseProfile,
				vertexProjectId,
				vertexRegion,
				openAiBaseUrl,
				openAiApiKey,
				openAiModelId,
				openAiCustomModelInfo,
				openAiUseAzure,
				ollamaModelId,
				ollamaBaseUrl,
				lmStudioModelId,
				lmStudioBaseUrl,
				anthropicBaseUrl,
				geminiApiKey,
				openAiNativeApiKey,
				deepSeekApiKey,
				mistralApiKey,
				azureApiVersion,
				openAiStreamingEnabled,
				openRouterModelId,
				openRouterModelInfo,
				openRouterBaseUrl,
				openRouterUseMiddleOutTransform,
				vsCodeLmModelSelector,
				unboundApiKey,
				unboundModelId,
			},
			lastShownAnnouncementId,
			customInstructions,
			alwaysAllowReadOnly: alwaysAllowReadOnly ?? false,
			alwaysAllowWrite: alwaysAllowWrite ?? false,
			alwaysAllowExecute: alwaysAllowExecute ?? false,
			alwaysAllowBrowser: alwaysAllowBrowser ?? false,
			alwaysAllowMcp: alwaysAllowMcp ?? false,
			alwaysAllowModeSwitch: alwaysAllowModeSwitch ?? false,
			taskHistory,
			allowedCommands,
			soundEnabled: soundEnabled ?? false,
			diffEnabled: diffEnabled ?? true,
			soundVolume,
			browserViewportSize: browserViewportSize ?? "900x600",
			screenshotQuality: screenshotQuality ?? 75,
			fuzzyMatchThreshold: fuzzyMatchThreshold ?? 1.0,
			writeDelayMs: writeDelayMs ?? 1000,
			terminalOutputLineLimit: terminalOutputLineLimit ?? 500,
			mode: mode ?? defaultModeSlug,
			preferredLanguage:
				preferredLanguage ??
				(() => {
					// Get VSCode's locale setting
					const vscodeLang = vscode.env.language
					// Map VSCode locale to our supported languages
					const langMap: { [key: string]: string } = {
						en: "English",
						ar: "Arabic",
						"pt-br": "Brazilian Portuguese",
						cs: "Czech",
						fr: "French",
						de: "German",
						hi: "Hindi",
						hu: "Hungarian",
						it: "Italian",
						ja: "Japanese",
						ko: "Korean",
						pl: "Polish",
						pt: "Portuguese",
						ru: "Russian",
						"zh-cn": "Simplified Chinese",
						es: "Spanish",
						"zh-tw": "Traditional Chinese",
						tr: "Turkish",
					}
					// Return mapped language or default to English
					return langMap[vscodeLang.split("-")[0]] ?? "English"
				})(),
			mcpEnabled: mcpEnabled ?? true,
			enableMcpServerCreation: enableMcpServerCreation ?? true,
			alwaysApproveResubmit: alwaysApproveResubmit ?? false,
			requestDelaySeconds: Math.max(5, requestDelaySeconds ?? 10),
			rateLimitSeconds: rateLimitSeconds ?? 0,
			currentApiConfigName: currentApiConfigName ?? "default",
			listApiConfigMeta: listApiConfigMeta ?? [],
			modeApiConfigs: modeApiConfigs ?? ({} as Record<Mode, string>),
			customModePrompts: customModePrompts ?? {},
			customSupportPrompts: customSupportPrompts ?? {},
			enhancementApiConfigId,
			experiments: experiments ?? experimentDefault,
			autoApprovalEnabled: autoApprovalEnabled ?? false,
			customModes,
			semanticSearchMaxResults,
			semanticSearchApiKey,
		}
	}

	async updateTaskHistory(item: HistoryItem): Promise<HistoryItem[]> {
		const history = ((await this.getGlobalState("taskHistory")) as HistoryItem[] | undefined) || []
		const existingItemIndex = history.findIndex((h) => h.id === item.id)

		if (existingItemIndex !== -1) {
			history[existingItemIndex] = item
		} else {
			history.push(item)
		}
		await this.updateGlobalState("taskHistory", history)
		return history
	}

	// global

	async updateGlobalState(key: GlobalStateKey, value: any) {
		await this.context.globalState.update(key, value)
	}

	async getGlobalState(key: GlobalStateKey) {
		return await this.context.globalState.get(key)
	}

	// workspace

	private async updateWorkspaceState(key: string, value: any) {
		await this.context.workspaceState.update(key, value)
	}

	private async getWorkspaceState(key: string) {
		return await this.context.workspaceState.get(key)
	}

	// private async clearState() {
	// 	this.context.workspaceState.keys().forEach((key) => {
	// 		this.context.workspaceState.update(key, undefined)
	// 	})
	// 	this.context.globalState.keys().forEach((key) => {
	// 		this.context.globalState.update(key, undefined)
	// 	})
	// 	this.context.secrets.delete("apiKey")
	// }

	// secrets

	public async storeSecret(key: SecretKey, value?: string) {
		if (value) {
			await this.context.secrets.store(key, value)
		} else {
			await this.context.secrets.delete(key)
		}
	}

	private async getSecret(key: SecretKey) {
		return this.context.secrets.get(key)
	}

	// dev

	async resetState() {
		const answer = await vscode.window.showInformationMessage(
			"Are you sure you want to reset all state and secret storage in the extension? This cannot be undone.",
			{ modal: true },
			"Yes",
		)

		if (answer !== "Yes") {
			return
		}

		for (const key of this.context.globalState.keys()) {
			await this.context.globalState.update(key, undefined)
		}
		const secretKeys: SecretKey[] = [
			"apiKey",
			"glamaApiKey",
			"openRouterApiKey",
			"awsAccessKey",
			"awsSecretKey",
			"awsSessionToken",
			"openAiApiKey",
			"geminiApiKey",
			"openAiNativeApiKey",
			"deepSeekApiKey",
			"mistralApiKey",
			"unboundApiKey",
			"semanticSearchApiKey",
		]
		for (const key of secretKeys) {
			await this.storeSecret(key, undefined)
		}
		await this.configManager.resetAllConfigs()
		await this.customModesManager.resetCustomModes()
		if (this.cline) {
			this.cline.abortTask()
			this.cline = undefined
		}
		await this.postStateToWebview()
		await this.postMessageToWebview({ type: "action", action: "chatButtonClicked" })
	}

	// integration tests

	get viewLaunched() {
		return this.isViewLaunched
	}

	get messages() {
		return this.cline?.clineMessages || []
	}

<<<<<<< HEAD
  // Add public getter
	public getMcpHub(): McpHub | undefined {
		return this.mcpHub
	}

	private async indexWorkspace() {
		const { apiConfiguration } = await this.getState()
		const provider = buildApiHandler(apiConfiguration)

		if ("embedText" in provider) {
			this.semanticSearchService?.provideApiHandler(provider)
		} else {
			const semanticSearchApiKey = await this.getSecret("semanticSearchApiKey")

			if (!semanticSearchApiKey) {
				console.info("No API key for semantic search")
				return
			}

			const provider = new OpenAiNativeHandler({ ...apiConfiguration, openAiNativeApiKey: semanticSearchApiKey })
			this.semanticSearchService?.provideApiHandler(provider)
		}

		const workspaceRoot = vscode.workspace.workspaceFolders?.[0]?.uri.fsPath
		if (!workspaceRoot) {
			console.info("No workspace folder open")
			return
		}

		try {
			await vscode.window.withProgress(
				{
					location: vscode.ProgressLocation.Notification,
					title: "Semantic Search Indexing - Indexing workspace...",
					cancellable: false,
				},
				async () => {
					this.view?.webview.postMessage({ type: "semanticSearchStatus", status: "Indexing" })
					const [files] = await listFiles(workspaceRoot, true, 1000, true, false)
					await this.semanticSearchService?.addBatchToIndex(files)
					const finalStatus = this.semanticSearchService?.getStatus() || "Not indexed"
					this.view?.webview.postMessage({ type: "semanticSearchStatus", status: finalStatus })
				},
			)
		} catch (error) {
			console.error("Error during indexing:", error)
			vscode.window.showErrorMessage("Failed to index workspace")
		}
	}
=======
	// Add public getter
	public getMcpHub(): McpHub | undefined {
		return this.mcpHub
	}
>>>>>>> e29ce276
}<|MERGE_RESOLUTION|>--- conflicted
+++ resolved
@@ -36,12 +36,9 @@
 import { CustomSupportPrompts, supportPrompt } from "../../shared/support-prompt"
 
 import { ACTION_NAMES } from "../CodeActionProvider"
-<<<<<<< HEAD
 import { SemanticSearchService } from "../../services/semantic-search"
 import { listFiles } from "../../services/glob/list-files"
 import { OpenAiNativeHandler } from "../../api/providers/openai-native"
-=======
->>>>>>> e29ce276
 import { McpServerManager } from "../../services/mcp/McpServerManager"
 
 /*
@@ -179,7 +176,7 @@
 			await this.postStateToWebview()
 		})
 
-<<<<<<< HEAD
+
 		// Await for the semantic search service to be initialized
 		if (this.semanticSearchServicePromise) {
 			this.semanticSearchServicePromise.then((service) => {
@@ -187,8 +184,6 @@
 				this.indexWorkspace()
 			})
 		}
-=======
->>>>>>> e29ce276
 		// Initialize MCP Hub through the singleton manager
 		McpServerManager.getInstance(this.context, this)
 			.then((hub) => {
@@ -2410,11 +2405,8 @@
 			autoApprovalEnabled: autoApprovalEnabled ?? false,
 			customModes: await this.customModesManager.getCustomModes(),
 			experiments: experiments ?? experimentDefault,
-<<<<<<< HEAD
 			semanticSearchStatus: this.semanticSearchService?.getStatus() || "Not indexed",
 			semanticSearchApiKey,
-=======
->>>>>>> e29ce276
 			mcpServers: this.mcpHub?.getServers() ?? [],
 		}
 	}
@@ -2858,8 +2850,7 @@
 	get messages() {
 		return this.cline?.clineMessages || []
 	}
-
-<<<<<<< HEAD
+  
   // Add public getter
 	public getMcpHub(): McpHub | undefined {
 		return this.mcpHub
@@ -2909,10 +2900,5 @@
 			vscode.window.showErrorMessage("Failed to index workspace")
 		}
 	}
-=======
-	// Add public getter
-	public getMcpHub(): McpHub | undefined {
-		return this.mcpHub
-	}
->>>>>>> e29ce276
-}+}
+
