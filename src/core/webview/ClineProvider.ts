--- conflicted
+++ resolved
@@ -2137,14 +2137,14 @@
 	 * Manages UnifiedBridgeService lifecycle
 	 */
 	public async handleRemoteControlToggle(enabled: boolean) {
-		const { CloudService: CloudServiceImport, UnifiedBridgeService } = await import("@roo-code/cloud")
+		const {
+			CloudService: CloudServiceImport,
+			ExtensionBridgeService,
+			TaskBridgeService,
+		} = await import("@roo-code/cloud")
 
 		const userInfo = CloudServiceImport.instance.getUserInfo()
 
-<<<<<<< HEAD
-		// bridgeConfig removed: fallback to default config
-		ExtensionBridgeService.handleRemoteControlState(userInfo, enabled, this, (message: string) => this.log(message))
-=======
 		const bridgeConfig = await CloudServiceImport.instance.cloudAPI?.bridgeConfig().catch(() => undefined)
 
 		if (!bridgeConfig) {
@@ -2152,27 +2152,19 @@
 			return
 		}
 
-		await UnifiedBridgeService.handleRemoteControlState(
+		await ExtensionBridgeService.handleRemoteControlState(
 			userInfo,
 			enabled,
 			{ ...bridgeConfig, provider: this },
 			(message: string) => this.log(message),
 		)
->>>>>>> 6f81b775
 
 		if (isRemoteControlEnabled(userInfo, enabled)) {
 			const currentTask = this.getCurrentCline()
 
 			if (currentTask && !currentTask.bridgeService) {
 				try {
-<<<<<<< HEAD
-					if (!currentTask.taskBridgeService) {
-						// bridgeConfig removed: fallback to default config
-						currentTask.taskBridgeService = TaskBridgeService.getInstance()
-					}
-=======
-					currentTask.bridgeService = UnifiedBridgeService.getInstance()
->>>>>>> 6f81b775
+					currentTask.bridgeService = TaskBridgeService.getInstance()
 
 					if (currentTask.bridgeService) {
 						await currentTask.bridgeService.subscribeToTask(currentTask)
@@ -2197,7 +2189,7 @@
 				}
 			}
 
-			UnifiedBridgeService.resetInstance()
+			ExtensionBridgeService.resetInstance()
 		}
 	}
 
