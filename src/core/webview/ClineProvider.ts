import os from "os"
import * as path from "path"
import fs from "fs/promises"
import EventEmitter from "events"

import { Anthropic } from "@anthropic-ai/sdk"
import delay from "delay"
import axios from "axios"
import pWaitFor from "p-wait-for"
import * as vscode from "vscode"

import {
	type GlobalState,
	type ProviderName,
	type ProviderSettings,
	type RooCodeSettings,
	type ProviderSettingsEntry,
	type TelemetryProperties,
	type TelemetryPropertiesProvider,
	type CodeActionId,
	type CodeActionName,
	type TerminalActionId,
	type TerminalActionPromptType,
	type HistoryItem,
	type CloudUserInfo,
	type MarketplaceItem,
	requestyDefaultModelId,
	openRouterDefaultModelId,
	glamaDefaultModelId,
	ORGANIZATION_ALLOW_ALL,
} from "@roo-code/types"
import { TelemetryService } from "@roo-code/telemetry"
import { CloudService, getRooCodeApiUrl } from "@roo-code/cloud"

import { t } from "../../i18n"
import { setPanel } from "../../activate/registerCommands"
import { Package } from "../../shared/package"
import { findLast } from "../../shared/array"
import { supportPrompt } from "../../shared/support-prompt"
import { GlobalFileNames } from "../../shared/globalFileNames"
import { ExtensionMessage, MarketplaceInstalledMetadata } from "../../shared/ExtensionMessage"
import { Mode, defaultModeSlug } from "../../shared/modes"
import { experimentDefault, experiments, EXPERIMENT_IDS } from "../../shared/experiments"
import { formatLanguage } from "../../shared/language"
import { Terminal } from "../../integrations/terminal/Terminal"
import { downloadTask } from "../../integrations/misc/export-markdown"
import { getTheme } from "../../integrations/theme/getTheme"
import WorkspaceTracker from "../../integrations/workspace/WorkspaceTracker"
import { McpHub } from "../../services/mcp/McpHub"
import { McpServerManager } from "../../services/mcp/McpServerManager"
import { MarketplaceManager } from "../../services/marketplace"
import { ShadowCheckpointService } from "../../services/checkpoints/ShadowCheckpointService"
import { CodeIndexManager } from "../../services/code-index/manager"
import type { IndexProgressUpdate } from "../../services/code-index/interfaces/manager"
import { MdmService } from "../../services/mdm/MdmService"
import { fileExistsAtPath } from "../../utils/fs"
import { setTtsEnabled, setTtsSpeed } from "../../utils/tts"
import { ContextProxy } from "../config/ContextProxy"
import { ProviderSettingsManager } from "../config/ProviderSettingsManager"
import { CustomModesManager } from "../config/CustomModesManager"
import { buildApiHandler } from "../../api"
import { Task, TaskOptions } from "../task/Task"
import { getNonce } from "./getNonce"
import { getUri } from "./getUri"
import { getSystemPromptFilePath } from "../prompts/sections/custom-system-prompt"
import { getWorkspacePath } from "../../utils/path"
import { webviewMessageHandler } from "./webviewMessageHandler"
import { WebviewMessage } from "../../shared/WebviewMessage"
import { EMBEDDING_MODEL_PROFILES } from "../../shared/embeddingModels"
import { ProfileValidator } from "../../shared/ProfileValidator"
import { getWorkspaceGitInfo } from "../../utils/git"
/**
 * https://github.com/microsoft/vscode-webview-ui-toolkit-samples/blob/main/default/weather-webview/src/providers/WeatherViewProvider.ts
 * https://github.com/KumarVariable/vscode-extension-sidebar-html/blob/master/src/customSidebarViewProvider.ts
 */

export type ClineProviderEvents = {
	clineCreated: [cline: Task]
}

class OrganizationAllowListViolationError extends Error {
	constructor(message: string) {
		super(message)
	}
}

export class ClineProvider
	extends EventEmitter<ClineProviderEvents>
	implements vscode.WebviewViewProvider, TelemetryPropertiesProvider
{
	// Used in package.json as the view's id. This value cannot be changed due
	// to how VSCode caches views based on their id, and updating the id would
	// break existing instances of the extension.
	public static readonly sideBarId = `${Package.name}.SidebarProvider`
	public static readonly tabPanelId = `${Package.name}.TabPanelProvider`
	private static activeInstances: Set<ClineProvider> = new Set()
	private disposables: vscode.Disposable[] = []
	private webviewDisposables: vscode.Disposable[] = []
	private view?: vscode.WebviewView | vscode.WebviewPanel
	private clineStack: Task[] = []
	private codeIndexStatusSubscription?: vscode.Disposable
	private _workspaceTracker?: WorkspaceTracker // workSpaceTracker read-only for access outside this class
	public get workspaceTracker(): WorkspaceTracker | undefined {
		return this._workspaceTracker
	}
	protected mcpHub?: McpHub // Change from private to protected
	private marketplaceManager: MarketplaceManager
	private mdmService?: MdmService

	public isViewLaunched = false
	public settingsImportedAt?: number
	public readonly latestAnnouncementId = "jul-02-2025-3-22-6" // Update for v3.22.6 announcement
	public readonly providerSettingsManager: ProviderSettingsManager
	public readonly customModesManager: CustomModesManager

	constructor(
		readonly context: vscode.ExtensionContext,
		private readonly outputChannel: vscode.OutputChannel,
		private readonly renderContext: "sidebar" | "editor" = "sidebar",
		public readonly contextProxy: ContextProxy,
		public readonly codeIndexManager?: CodeIndexManager,
		mdmService?: MdmService,
	) {
		super()

		console.log("ClineProvider: Constructor called.")
		this.log("ClineProvider instantiated")
		ClineProvider.activeInstances.add(this)

		this.codeIndexManager = codeIndexManager
		this.mdmService = mdmService
		this.updateGlobalState("codebaseIndexModels", EMBEDDING_MODEL_PROFILES)

		// Start configuration loading (which might trigger indexing) in the background.
		// Don't await, allowing activation to continue immediately.

		// Register this provider with the telemetry service to enable it to add
		// properties like mode and provider.
		TelemetryService.instance.setProvider(this)

		this._workspaceTracker = new WorkspaceTracker(this)

		this.providerSettingsManager = new ProviderSettingsManager(this.context)

		this.customModesManager = new CustomModesManager(this.context, async () => {
			await this.postStateToWebview()
		})

		// Initialize MCP Hub through the singleton manager
		McpServerManager.getInstance(this.context, this)
			.then((hub) => {
				this.mcpHub = hub
				this.mcpHub.registerClient()
			})
			.catch((error) => {
				this.log(`Failed to initialize MCP Hub: ${error}`)
			})

		this.marketplaceManager = new MarketplaceManager(this.context)
	}

	// Adds a new Cline instance to clineStack, marking the start of a new task.
	// The instance is pushed to the top of the stack (LIFO order).
	// When the task is completed, the top instance is removed, reactivating the previous task.
	async addClineToStack(cline: Task) {
		console.log(`[subtasks] adding task ${cline.taskId}.${cline.instanceId} to stack`)

		// Add this cline instance into the stack that represents the order of all the called tasks.
		this.clineStack.push(cline)

		// Ensure getState() resolves correctly.
		const state = await this.getState()

		if (!state || typeof state.mode !== "string") {
			throw new Error(t("common:errors.retrieve_current_mode"))
		}
	}

	// Removes and destroys the top Cline instance (the current finished task),
	// activating the previous one (resuming the parent task).
	async removeClineFromStack() {
		if (this.clineStack.length === 0) {
			return
		}

		// Pop the top Cline instance from the stack.
		let cline = this.clineStack.pop()

		if (cline) {
			console.log(`[subtasks] removing task ${cline.taskId}.${cline.instanceId} from stack`)

			try {
				// Abort the running task and set isAbandoned to true so
				// all running promises will exit as well.
				await cline.abortTask(true)
			} catch (e) {
				this.log(
					`[subtasks] encountered error while aborting task ${cline.taskId}.${cline.instanceId}: ${e.message}`,
				)
			}

			// Make sure no reference kept, once promises end it will be
			// garbage collected.
			cline = undefined
		}
	}

	// returns the current cline object in the stack (the top one)
	// if the stack is empty, returns undefined
	getCurrentCline(): Task | undefined {
		if (this.clineStack.length === 0) {
			return undefined
		}
		return this.clineStack[this.clineStack.length - 1]
	}

	// returns the current clineStack length (how many cline objects are in the stack)
	getClineStackSize(): number {
		return this.clineStack.length
	}

	public getCurrentTaskStack(): string[] {
		return this.clineStack.map((cline) => cline.taskId)
	}

	// remove the current task/cline instance (at the top of the stack), so this task is finished
	// and resume the previous task/cline instance (if it exists)
	// this is used when a sub task is finished and the parent task needs to be resumed
	async finishSubTask(lastMessage: string) {
		console.log(`[subtasks] finishing subtask ${lastMessage}`)
		// remove the last cline instance from the stack (this is the finished sub task)
		await this.removeClineFromStack()
		// resume the last cline instance in the stack (if it exists - this is the 'parent' calling task)
		await this.getCurrentCline()?.resumePausedTask(lastMessage)
	}

	// Clear the current task without treating it as a subtask
	// This is used when the user cancels a task that is not a subtask
	async clearTask() {
		await this.removeClineFromStack()
	}

	/*
	VSCode extensions use the disposable pattern to clean up resources when the sidebar/editor tab is closed by the user or system. This applies to event listening, commands, interacting with the UI, etc.
	- https://vscode-docs.readthedocs.io/en/stable/extensions/patterns-and-principles/
	- https://github.com/microsoft/vscode-extension-samples/blob/main/webview-sample/src/extension.ts
	*/
	private clearWebviewResources() {
		while (this.webviewDisposables.length) {
			const x = this.webviewDisposables.pop()
			if (x) {
				x.dispose()
			}
		}
	}

	async dispose() {
		this.log("Disposing ClineProvider...")
		await this.removeClineFromStack()
		this.log("Cleared task")

		if (this.view && "dispose" in this.view) {
			this.view.dispose()
			this.log("Disposed webview")
		}

		this.clearWebviewResources()

		while (this.disposables.length) {
			const x = this.disposables.pop()

			if (x) {
				x.dispose()
			}
		}

		this._workspaceTracker?.dispose()
		this._workspaceTracker = undefined
		await this.mcpHub?.unregisterClient()
		this.mcpHub = undefined
		this.marketplaceManager?.cleanup()
		this.customModesManager?.dispose()
		this.log("Disposed all disposables")
		ClineProvider.activeInstances.delete(this)

		McpServerManager.unregisterProvider(this)
	}

	public static getVisibleInstance(): ClineProvider | undefined {
		return findLast(Array.from(this.activeInstances), (instance) => instance.view?.visible === true)
	}

	public static async getInstance(): Promise<ClineProvider | undefined> {
		let visibleProvider = ClineProvider.getVisibleInstance()

		// If no visible provider, try to show the sidebar view
		if (!visibleProvider) {
			await vscode.commands.executeCommand(`${Package.name}.SidebarProvider.focus`)
			// Wait briefly for the view to become visible
			await delay(100)
			visibleProvider = ClineProvider.getVisibleInstance()
		}

		// If still no visible provider, return
		if (!visibleProvider) {
			return
		}

		return visibleProvider
	}

	public static async isActiveTask(): Promise<boolean> {
		const visibleProvider = await ClineProvider.getInstance()
		if (!visibleProvider) {
			return false
		}

		// Check if there is a cline instance in the stack (if this provider has an active task)
		if (visibleProvider.getCurrentCline()) {
			return true
		}

		return false
	}

	public static async handleCodeAction(
		command: CodeActionId,
		promptType: CodeActionName,
		params: Record<string, string | any[]>,
	): Promise<void> {
		// Capture telemetry for code action usage
		TelemetryService.instance.captureCodeActionUsed(promptType)

		const visibleProvider = await ClineProvider.getInstance()

		if (!visibleProvider) {
			return
		}

		const { customSupportPrompts } = await visibleProvider.getState()

		// TODO: Improve type safety for promptType.
		const prompt = supportPrompt.create(promptType, params, customSupportPrompts)

		if (command === "addToContext") {
			await visibleProvider.postMessageToWebview({ type: "invoke", invoke: "setChatBoxMessage", text: prompt })
			return
		}

		await visibleProvider.initClineWithTask(prompt)
	}

	public static async handleTerminalAction(
		command: TerminalActionId,
		promptType: TerminalActionPromptType,
		params: Record<string, string | any[]>,
	): Promise<void> {
		TelemetryService.instance.captureCodeActionUsed(promptType)

		const visibleProvider = await ClineProvider.getInstance()

		if (!visibleProvider) {
			return
		}

		const { customSupportPrompts } = await visibleProvider.getState()
		const prompt = supportPrompt.create(promptType, params, customSupportPrompts)

		if (command === "terminalAddToContext") {
			await visibleProvider.postMessageToWebview({ type: "invoke", invoke: "setChatBoxMessage", text: prompt })
			return
		}

		try {
			await visibleProvider.initClineWithTask(prompt)
		} catch (error) {
			if (error instanceof OrganizationAllowListViolationError) {
				// Errors from terminal commands seem to get swallowed / ignored.
				vscode.window.showErrorMessage(error.message)
			}
			throw error
		}
	}

	async resolveWebviewView(webviewView: vscode.WebviewView | vscode.WebviewPanel) {
		this.log("Resolving webview view")

		this.view = webviewView

		// Set panel reference according to webview type
		const inTabMode = "onDidChangeViewState" in webviewView
		if (inTabMode) {
			// Tag page type
			setPanel(webviewView, "tab")
		} else if ("onDidChangeVisibility" in webviewView) {
			// Sidebar Type
			setPanel(webviewView, "sidebar")
		}

		// Initialize out-of-scope variables that need to receive persistent global state values
		this.getState().then(
			({
				terminalShellIntegrationTimeout = Terminal.defaultShellIntegrationTimeout,
				terminalShellIntegrationDisabled = false,
				terminalCommandDelay = 0,
				terminalZshClearEolMark = true,
				terminalZshOhMy = false,
				terminalZshP10k = false,
				terminalPowershellCounter = false,
				terminalZdotdir = false,
			}) => {
				Terminal.setShellIntegrationTimeout(terminalShellIntegrationTimeout)
				Terminal.setShellIntegrationDisabled(terminalShellIntegrationDisabled)
				Terminal.setCommandDelay(terminalCommandDelay)
				Terminal.setTerminalZshClearEolMark(terminalZshClearEolMark)
				Terminal.setTerminalZshOhMy(terminalZshOhMy)
				Terminal.setTerminalZshP10k(terminalZshP10k)
				Terminal.setPowershellCounter(terminalPowershellCounter)
				Terminal.setTerminalZdotdir(terminalZdotdir)
			},
		)

		// Initialize tts enabled state
		this.getState().then(({ ttsEnabled }) => {
			setTtsEnabled(ttsEnabled ?? false)
		})

		// Initialize tts speed state
		this.getState().then(({ ttsSpeed }) => {
			setTtsSpeed(ttsSpeed ?? 1)
		})

		webviewView.webview.options = {
			// Allow scripts in the webview
			enableScripts: true,
			localResourceRoots: [this.contextProxy.extensionUri],
		}

		webviewView.webview.html =
			this.contextProxy.extensionMode === vscode.ExtensionMode.Development
				? await this.getHMRHtmlContent(webviewView.webview)
				: this.getHtmlContent(webviewView.webview)

		// Sets up an event listener to listen for messages passed from the webview view context
		// and executes code based on the message that is received
		this.setWebviewMessageListener(webviewView.webview)

		// Subscribe to code index status updates if the manager exists
		if (this.codeIndexManager) {
			this.codeIndexStatusSubscription = this.codeIndexManager.onProgressUpdate((update: IndexProgressUpdate) => {
				this.postMessageToWebview({
					type: "indexingStatusUpdate",
					values: update,
				})
			})
			this.webviewDisposables.push(this.codeIndexStatusSubscription)
		}

		// Logs show up in bottom panel > Debug Console
		//console.log("registering listener")

		// Listen for when the panel becomes visible
		// https://github.com/microsoft/vscode-discussions/discussions/840
		if ("onDidChangeViewState" in webviewView) {
			// WebviewView and WebviewPanel have all the same properties except for this visibility listener
			// panel
			const viewStateDisposable = webviewView.onDidChangeViewState(() => {
				if (this.view?.visible) {
					this.postMessageToWebview({ type: "action", action: "didBecomeVisible" })
				}
			})
			this.webviewDisposables.push(viewStateDisposable)
		} else if ("onDidChangeVisibility" in webviewView) {
			// sidebar
			const visibilityDisposable = webviewView.onDidChangeVisibility(() => {
				if (this.view?.visible) {
					this.postMessageToWebview({ type: "action", action: "didBecomeVisible" })
				}
			})
			this.webviewDisposables.push(visibilityDisposable)
		}

		// Listen for when the view is disposed
		// This happens when the user closes the view or when the view is closed programmatically
		webviewView.onDidDispose(
			async () => {
				if (inTabMode) {
					this.log("Disposing ClineProvider instance for tab view")
					await this.dispose()
				} else {
					this.log("Clearing webview resources for sidebar view")
					this.clearWebviewResources()
					this.codeIndexStatusSubscription?.dispose()
					this.codeIndexStatusSubscription = undefined
				}
			},
			null,
			this.disposables,
		)

		// Listen for when color changes
		const configDisposable = vscode.workspace.onDidChangeConfiguration(async (e) => {
			if (e && e.affectsConfiguration("workbench.colorTheme")) {
				// Sends latest theme name to webview
				await this.postMessageToWebview({ type: "theme", text: JSON.stringify(await getTheme()) })
			}
		})
		this.webviewDisposables.push(configDisposable)

		// If the extension is starting a new session, clear previous task state.
		await this.removeClineFromStack()

		this.log("Webview view resolved")
	}

	public async initClineWithSubTask(parent: Task, task?: string, images?: string[]) {
		return this.initClineWithTask(task, images, parent)
	}

	// When initializing a new task, (not from history but from a tool command
	// new_task) there is no need to remove the previous task since the new
	// task is a subtask of the previous one, and when it finishes it is removed
	// from the stack and the caller is resumed in this way we can have a chain
	// of tasks, each one being a sub task of the previous one until the main
	// task is finished.
	public async initClineWithTask(
		task?: string,
		images?: string[],
		parentTask?: Task,
		options: Partial<
			Pick<
				TaskOptions,
				"enableDiff" | "enableCheckpoints" | "fuzzyMatchThreshold" | "consecutiveMistakeLimit" | "experiments"
			>
		> = {},
	) {
		const {
			apiConfiguration,
			organizationAllowList,
			diffEnabled: enableDiff,
			enableCheckpoints,
			fuzzyMatchThreshold,
			experiments,
		} = await this.getState()

		if (!ProfileValidator.isProfileAllowed(apiConfiguration, organizationAllowList)) {
			throw new OrganizationAllowListViolationError(t("common:errors.violated_organization_allowlist"))
		}

		const cline = new Task({
			provider: this,
			apiConfiguration,
			enableDiff,
			enableCheckpoints,
			fuzzyMatchThreshold,
			task,
			images,
			experiments,
			rootTask: this.clineStack.length > 0 ? this.clineStack[0] : undefined,
			parentTask,
			taskNumber: this.clineStack.length + 1,
			onCreated: (cline: Task) => this.emit("clineCreated", cline),
			fileChangeManager: parentTask?.fileChangeManager,
			checkpointService: parentTask?.checkpointService,
			...options,
		})

		if (cline.fileChangeManager) {
			this.webviewDisposables.push(
				cline.fileChangeManager.onDidChange(() => {
					if (cline.fileChangeManager) {
						this.postMessageToWebview({
							type: "filesChanged",
							filesChanged: cline.fileChangeManager.getChanges(),
						})
					}
				}),
			)
			// Push initial state
			this.postMessageToWebview({
				type: "filesChanged",
				filesChanged: cline.fileChangeManager.getChanges(),
			})
		}

		await this.addClineToStack(cline)

		this.log(
			`[subtasks] ${cline.parentTask ? "child" : "parent"} task ${cline.taskId}.${cline.instanceId} instantiated`,
		)

		return cline
	}

	public async initClineWithHistoryItem(historyItem: HistoryItem & { rootTask?: Task; parentTask?: Task }) {
		await this.removeClineFromStack()

		const {
			apiConfiguration,
			diffEnabled: enableDiff,
			enableCheckpoints,
			fuzzyMatchThreshold,
			experiments,
		} = await this.getState()

		const cline = new Task({
			provider: this,
			apiConfiguration,
			enableDiff,
			enableCheckpoints,
			fuzzyMatchThreshold,
			historyItem,
			experiments,
			rootTask: historyItem.rootTask,
			parentTask: historyItem.parentTask,
			taskNumber: historyItem.number,
			onCreated: (cline: Task) => this.emit("clineCreated", cline),
		})

		if (cline.fileChangeManager) {
			this.webviewDisposables.push(
				cline.fileChangeManager.onDidChange(() => {
					if (cline.fileChangeManager) {
						this.postMessageToWebview({
							type: "filesChanged",
							filesChanged: cline.fileChangeManager.getChanges(),
						})
					}
				}),
			)
			// Push initial state
			this.postMessageToWebview({
				type: "filesChanged",
				filesChanged: cline.fileChangeManager.getChanges(),
			})
		}

		await this.addClineToStack(cline)
		this.log(
			`[subtasks] ${cline.parentTask ? "child" : "parent"} task ${cline.taskId}.${cline.instanceId} instantiated`,
		)
		return cline
	}

	public async postMessageToWebview(message: ExtensionMessage) {
		// Log messages consistently.
		console.log(`[ClineProvider] Sending message to webview: type=${message.type}`)

		// Check for the specific 'say' type and 'files_changed' content.
		if (message.type === "say") {
			// Now that we've narrowed the type to 'say', 'message.say' is safely accessible.
			if (message.say === "files_changed") {
				console.log(
					`[ClineProvider] Sending files_changed message. Details: ${JSON.stringify(message.filesChanged)}`,
				)
			}
			console.log(`[ClineProvider] Sending 'say' message. Say type: ${message.say}`)
		}

		await this.view?.webview.postMessage(message)
	}

	private async getHMRHtmlContent(webview: vscode.Webview): Promise<string> {
		// Try to read the port from the file
		let localPort = "5173" // Default fallback
		try {
			const fs = require("fs")
			const path = require("path")
			const portFilePath = path.resolve(__dirname, "../../.vite-port")

			if (fs.existsSync(portFilePath)) {
				localPort = fs.readFileSync(portFilePath, "utf8").trim()
				console.log(`[ClineProvider:Vite] Using Vite server port from ${portFilePath}: ${localPort}`)
			} else {
				console.log(
					`[ClineProvider:Vite] Port file not found at ${portFilePath}, using default port: ${localPort}`,
				)
			}
		} catch (err) {
			console.error("[ClineProvider:Vite] Failed to read Vite port file:", err)
			// Continue with default port if file reading fails
		}

		const localServerUrl = `localhost:${localPort}`

		// Check if local dev server is running.
		try {
			await axios.get(`http://${localServerUrl}`)
		} catch (error) {
			vscode.window.showErrorMessage(t("common:errors.hmr_not_running"))

			return this.getHtmlContent(webview)
		}

		const nonce = getNonce()

		const stylesUri = getUri(webview, this.contextProxy.extensionUri, [
			"webview-ui",
			"build",
			"assets",
			"index.css",
		])

		const codiconsUri = getUri(webview, this.contextProxy.extensionUri, ["assets", "codicons", "codicon.css"])
		const materialIconsUri = getUri(webview, this.contextProxy.extensionUri, [
			"assets",
			"vscode-material-icons",
			"icons",
		])
		const imagesUri = getUri(webview, this.contextProxy.extensionUri, ["assets", "images"])
		const audioUri = getUri(webview, this.contextProxy.extensionUri, ["webview-ui", "audio"])

		const file = "src/index.tsx"
		const scriptUri = `http://${localServerUrl}/${file}`

		const reactRefresh = /*html*/ `
			<script nonce="${nonce}" type="module">
				import RefreshRuntime from "http://localhost:${localPort}/@react-refresh"
				RefreshRuntime.injectIntoGlobalHook(window)
				window.$RefreshReg$ = () => {}
				window.$RefreshSig$ = () => (type) => type
				window.__vite_plugin_react_preamble_installed__ = true
			</script>
		`

		const csp = [
			"default-src 'none'",
			`font-src ${webview.cspSource} data:`,
			`style-src ${webview.cspSource} 'unsafe-inline' https://* http://${localServerUrl} http://0.0.0.0:${localPort}`,
			`img-src ${webview.cspSource} https://storage.googleapis.com https://img.clerk.com data:`,
			`media-src ${webview.cspSource}`,
			`script-src 'unsafe-eval' ${webview.cspSource} https://* https://*.posthog.com http://${localServerUrl} http://0.0.0.0:${localPort} 'nonce-${nonce}'`,
			`connect-src https://* https://*.posthog.com ws://${localServerUrl} ws://0.0.0.0:${localPort} http://${localServerUrl} http://0.0.0.0:${localPort}`,
		]

		return /*html*/ `
			<!DOCTYPE html>
			<html lang="en">
				<head>
					<meta charset="utf-8">
					<meta name="viewport" content="width=device-width,initial-scale=1,shrink-to-fit=no">
					<meta http-equiv="Content-Security-Policy" content="${csp.join("; ")}">
					<link rel="stylesheet" type="text/css" href="${stylesUri}">
					<link href="${codiconsUri}" rel="stylesheet" />
					<script nonce="${nonce}">
						window.IMAGES_BASE_URI = "${imagesUri}"
						window.AUDIO_BASE_URI = "${audioUri}"
						window.MATERIAL_ICONS_BASE_URI = "${materialIconsUri}"
					</script>
					<title>Roo Code</title>
				</head>
				<body>
					<div id="root"></div>
					${reactRefresh}
					<script type="module" src="${scriptUri}"></script>
				</body>
			</html>
		`
	}

	/**
	 * Defines and returns the HTML that should be rendered within the webview panel.
	 *
	 * @remarks This is also the place where references to the React webview build files
	 * are created and inserted into the webview HTML.
	 *
	 * @param webview A reference to the extension webview
	 * @param extensionUri The URI of the directory containing the extension
	 * @returns A template string literal containing the HTML that should be
	 * rendered within the webview panel
	 */
	private getHtmlContent(webview: vscode.Webview): string {
		// Get the local path to main script run in the webview,
		// then convert it to a uri we can use in the webview.

		// The CSS file from the React build output
		const stylesUri = getUri(webview, this.contextProxy.extensionUri, [
			"webview-ui",
			"build",
			"assets",
			"index.css",
		])

		const scriptUri = getUri(webview, this.contextProxy.extensionUri, ["webview-ui", "build", "assets", "index.js"])
		const codiconsUri = getUri(webview, this.contextProxy.extensionUri, ["assets", "codicons", "codicon.css"])
		const materialIconsUri = getUri(webview, this.contextProxy.extensionUri, [
			"assets",
			"vscode-material-icons",
			"icons",
		])
		const imagesUri = getUri(webview, this.contextProxy.extensionUri, ["assets", "images"])
		const audioUri = getUri(webview, this.contextProxy.extensionUri, ["webview-ui", "audio"])

		// Use a nonce to only allow a specific script to be run.
		/*
		content security policy of your webview to only allow scripts that have a specific nonce
		create a content security policy meta tag so that only loading scripts with a nonce is allowed
		As your extension grows you will likely want to add custom styles, fonts, and/or images to your webview. If you do, you will need to update the content security policy meta tag to explicitly allow for these resources. E.g.
				<meta http-equiv="Content-Security-Policy" content="default-src 'none'; style-src ${webview.cspSource}; font-src ${webview.cspSource}; img-src ${webview.cspSource} https:; script-src 'nonce-${nonce}';">
		- 'unsafe-inline' is required for styles due to vscode-webview-toolkit's dynamic style injection
		- since we pass base64 images to the webview, we need to specify img-src ${webview.cspSource} data:;

		in meta tag we add nonce attribute: A cryptographic nonce (only used once) to allow scripts. The server must generate a unique nonce value each time it transmits a policy. It is critical to provide a nonce that cannot be guessed as bypassing a resource's policy is otherwise trivial.
		*/
		const nonce = getNonce()

		// Tip: Install the es6-string-html VS Code extension to enable code highlighting below
		return /*html*/ `
        <!DOCTYPE html>
        <html lang="en">
          <head>
            <meta charset="utf-8">
            <meta name="viewport" content="width=device-width,initial-scale=1,shrink-to-fit=no">
            <meta name="theme-color" content="#000000">
            <meta http-equiv="Content-Security-Policy" content="default-src 'none'; font-src ${webview.cspSource} data:; style-src ${webview.cspSource} 'unsafe-inline'; img-src ${webview.cspSource} https://storage.googleapis.com https://img.clerk.com data:; media-src ${webview.cspSource}; script-src ${webview.cspSource} 'wasm-unsafe-eval' 'nonce-${nonce}' https://us-assets.i.posthog.com 'strict-dynamic'; connect-src https://openrouter.ai https://api.requesty.ai https://us.i.posthog.com https://us-assets.i.posthog.com;">
            <link rel="stylesheet" type="text/css" href="${stylesUri}">
			<link href="${codiconsUri}" rel="stylesheet" />
			<script nonce="${nonce}">
				window.IMAGES_BASE_URI = "${imagesUri}"
				window.AUDIO_BASE_URI = "${audioUri}"
				window.MATERIAL_ICONS_BASE_URI = "${materialIconsUri}"
			</script>
            <title>Roo Code</title>
          </head>
          <body>
            <noscript>You need to enable JavaScript to run this app.</noscript>
            <div id="root"></div>
            <script nonce="${nonce}" type="module" src="${scriptUri}"></script>
          </body>
        </html>
      `
	}

	/**
	 * Sets up an event listener to listen for messages passed from the webview context and
	 * executes code based on the message that is received.
	 *
	 * @param webview A reference to the extension webview
	 */
	private setWebviewMessageListener(webview: vscode.Webview) {
		console.log("ClineProvider: Setting up webview message listener.")
		const onReceiveMessage = async (message: WebviewMessage) => {
			console.log(`ClineProvider: Received message from webview: ${message.type}`)
			const task = this.getCurrentCline()
			if (!task) {
				webviewMessageHandler(this, message, this.marketplaceManager)
				return
			}
			switch (message.type) {
				case "webviewReady":
					if (task?.fileChangeManager) {
						this.postMessageToWebview({
							type: "filesChanged",
							filesChanged: task.fileChangeManager.getChanges(),
						})
					}
					break
				case "viewDiff":
					if (message.uri && task.fileChangeManager && task.checkpointService) {
						console.log(`ClineProvider: Handling viewDiff for URI: ${message.uri}`)
						// Get the file change information
						const changeset = task.fileChangeManager.getChanges()
						const fileChange = changeset.files.find((f) => f.uri === message.uri)

						if (fileChange) {
							try {
								// Get the specific file content from both checkpoints
								const changes = await task.checkpointService.getDiff({
									from: fileChange.fromCheckpoint,
									to: fileChange.toCheckpoint,
								})

								// Find the specific file in the changes
								const fileChangeData = changes.find((change) => change.paths.relative === message.uri)

								if (fileChangeData) {
									// Create a file-specific diff view using VSCode's built-in diff
									const beforeContent = fileChangeData.content.before || ""
									const afterContent = fileChangeData.content.after || ""

									// Create temporary files for the diff view
									const tempDir = require("os").tmpdir()
									const path = require("path")
									const fs = require("fs/promises")

									const fileName = path.basename(message.uri)
									const beforeTempPath = path.join(tempDir, `${fileName}.before.tmp`)
									const afterTempPath = path.join(tempDir, `${fileName}.after.tmp`)

									try {
										// Write temporary files
										await fs.writeFile(beforeTempPath, beforeContent, "utf8")
										await fs.writeFile(afterTempPath, afterContent, "utf8")

										// Create URIs for the temporary files
										const beforeUri = vscode.Uri.file(beforeTempPath)
										const afterUri = vscode.Uri.file(afterTempPath)

										// Open the diff view for this specific file
										await vscode.commands.executeCommand(
											"vscode.diff",
											beforeUri,
											afterUri,
											`${message.uri}: Before ↔ After`,
											{ preview: false },
										)

										console.log(`ClineProvider: Opened file-specific diff for ${message.uri}`)

										// Clean up temporary files after a delay
										setTimeout(async () => {
											try {
												await fs.unlink(beforeTempPath)
												await fs.unlink(afterTempPath)
											} catch (cleanupError) {
												console.warn(`Failed to clean up temp files: ${cleanupError.message}`)
											}
										}, 30000) // Clean up after 30 seconds
									} catch (fileError) {
										console.error(`Failed to create temporary files: ${fileError.message}`)
										vscode.window.showErrorMessage(
											`Failed to create diff view: ${fileError.message}`,
										)
									}
								} else {
									console.warn(`ClineProvider: No file change data found for URI: ${message.uri}`)
									// Fallback to showing a message
									vscode.window.showInformationMessage(`No changes found for ${message.uri}`)
								}
							} catch (error) {
								console.error(`ClineProvider: Failed to open diff for ${message.uri}:`, error)
								vscode.window.showErrorMessage(
									`Failed to open diff for ${message.uri}: ${error.message}`,
								)
							}
						} else {
							console.warn(`ClineProvider: No file change found for URI: ${message.uri}`)
							vscode.window.showInformationMessage(`No tracked changes found for ${message.uri}`)
						}
					}
					break
				case "acceptFileChange":
					if (message.uri && task.fileChangeManager) {
						console.log(`ClineProvider: Handling acceptFileChange for URI: ${message.uri}`)
						await task.fileChangeManager.acceptChange(message.uri)

						// Send updated state
						const updatedChangeset = task.fileChangeManager.getChanges()
						this.postMessageToWebview({
							type: "filesChanged",
							filesChanged: updatedChangeset.files.length > 0 ? updatedChangeset : undefined,
						})
					}
					break
				case "rejectFileChange":
					if (message.uri && task.fileChangeManager) {
						console.log(`ClineProvider: Handling rejectFileChange for URI: ${message.uri}`)

						// Get the file change information before removing it
						const fileChange = task.fileChangeManager.getFileChange(message.uri)
						if (fileChange && task.checkpointService) {
							try {
								// Get the original content of the file from the fromCheckpoint using getDiff
								const changes = await task.checkpointService.getDiff({
									from: fileChange.fromCheckpoint,
									to: fileChange.fromCheckpoint,
								})

								// Since we're diffing from the same checkpoint to itself, we need to get the file content differently
								// Let's get the diff from the fromCheckpoint to the current state to find the original content
								const diffChanges = await task.checkpointService.getDiff({
									from: fileChange.fromCheckpoint,
									to: fileChange.toCheckpoint,
								})

								// Find the specific file in the changes
								const fileChangeData = diffChanges.find(
									(change) => change.paths.relative === message.uri,
								)

								if (fileChangeData && fileChangeData.content.before !== undefined) {
									// Write the original content back to the file
									const fs = await import("fs/promises")
									const path = await import("path")
									const fullPath = path.join(task.cwd, message.uri)
									await fs.writeFile(fullPath, fileChangeData.content.before, "utf8")
									console.log(
										`ClineProvider: Reverted ${message.uri} to its state at checkpoint ${fileChange.fromCheckpoint}`,
									)
								} else {
									console.warn(`ClineProvider: Could not find original content for ${message.uri}`)
								}
							} catch (error) {
								console.error(`ClineProvider: Failed to revert ${message.uri}:`, error)
							}
						}

						// Remove from tracking
						await task.fileChangeManager.rejectChange(message.uri)

						// Send updated state
						const updatedChangeset = task.fileChangeManager.getChanges()
						this.postMessageToWebview({
							type: "filesChanged",
							filesChanged: updatedChangeset.files.length > 0 ? updatedChangeset : undefined,
						})
					}
					break
				case "acceptAllFileChanges":
					console.log("ClineProvider: Handling acceptAllFileChanges.")
					await task.fileChangeManager?.acceptAll()

					// Clear state
					this.postMessageToWebview({
						type: "filesChanged",
						filesChanged: undefined,
					})
					break
				case "rejectAllFileChanges":
					if (task.fileChangeManager && task.checkpointService) {
						console.log("ClineProvider: Handling rejectAllFileChanges.")

						try {
							// Revert all changes to the base checkpoint
							const changeset = task.fileChangeManager.getChanges()
							if (changeset.files.length > 0) {
								await task.checkpointService.restoreCheckpoint(changeset.baseCheckpoint)
								console.log(
									`ClineProvider: Reverted all changes to base checkpoint ${changeset.baseCheckpoint}`,
								)
							}
						} catch (error) {
							console.error("ClineProvider: Failed to revert all changes:", error)
						}

						// Clear all tracking
						await task.fileChangeManager.rejectAll()

						// Clear state
						this.postMessageToWebview({
							type: "filesChanged",
							filesChanged: undefined,
						})
					}
					break
				default:
					console.log(`ClineProvider: Delegating to webviewMessageHandler for type: ${message.type}`)
					webviewMessageHandler(this, message, this.marketplaceManager)
			}
		}

		const messageDisposable = webview.onDidReceiveMessage(onReceiveMessage)
		this.webviewDisposables.push(messageDisposable)
	}

	/**
	 * Handle switching to a new mode, including updating the associated API configuration
	 * @param newMode The mode to switch to
	 */
	public async handleModeSwitch(newMode: Mode) {
		const cline = this.getCurrentCline()

		if (cline) {
			TelemetryService.instance.captureModeSwitch(cline.taskId, newMode)
			cline.emit("taskModeSwitched", cline.taskId, newMode)
		}

		await this.updateGlobalState("mode", newMode)

		// Load the saved API config for the new mode if it exists
		const savedConfigId = await this.providerSettingsManager.getModeConfigId(newMode)
		const listApiConfig = await this.providerSettingsManager.listConfig()

		// Update listApiConfigMeta first to ensure UI has latest data
		await this.updateGlobalState("listApiConfigMeta", listApiConfig)

		// If this mode has a saved config, use it.
		if (savedConfigId) {
			const profile = listApiConfig.find(({ id }) => id === savedConfigId)

			if (profile?.name) {
				await this.activateProviderProfile({ name: profile.name })
			}
		} else {
			// If no saved config for this mode, save current config as default.
			const currentApiConfigName = this.getGlobalState("currentApiConfigName")

			if (currentApiConfigName) {
				const config = listApiConfig.find((c) => c.name === currentApiConfigName)

				if (config?.id) {
					await this.providerSettingsManager.setModeConfig(newMode, config.id)
				}
			}
		}

		await this.postStateToWebview()
	}

	// Provider Profile Management

	getProviderProfileEntries(): ProviderSettingsEntry[] {
		return this.contextProxy.getValues().listApiConfigMeta || []
	}

	getProviderProfileEntry(name: string): ProviderSettingsEntry | undefined {
		return this.getProviderProfileEntries().find((profile) => profile.name === name)
	}

	public hasProviderProfileEntry(name: string): boolean {
		return !!this.getProviderProfileEntry(name)
	}

	async upsertProviderProfile(
		name: string,
		providerSettings: ProviderSettings,
		activate: boolean = true,
	): Promise<string | undefined> {
		try {
			// TODO: Do we need to be calling `activateProfile`? It's not
			// clear to me what the source of truth should be; in some cases
			// we rely on the `ContextProxy`'s data store and in other cases
			// we rely on the `ProviderSettingsManager`'s data store. It might
			// be simpler to unify these two.
			const id = await this.providerSettingsManager.saveConfig(name, providerSettings)

			if (activate) {
				const { mode } = await this.getState()

				// These promises do the following:
				// 1. Adds or updates the list of provider profiles.
				// 2. Sets the current provider profile.
				// 3. Sets the current mode's provider profile.
				// 4. Copies the provider settings to the context.
				//
				// Note: 1, 2, and 4 can be done in one `ContextProxy` call:
				// this.contextProxy.setValues({ ...providerSettings, listApiConfigMeta: ..., currentApiConfigName: ... })
				// We should probably switch to that and verify that it works.
				// I left the original implementation in just to be safe.
				await Promise.all([
					this.updateGlobalState("listApiConfigMeta", await this.providerSettingsManager.listConfig()),
					this.updateGlobalState("currentApiConfigName", name),
					this.providerSettingsManager.setModeConfig(mode, id),
					this.contextProxy.setProviderSettings(providerSettings),
				])

				// Change the provider for the current task.
				// TODO: We should rename `buildApiHandler` for clarity (e.g. `getProviderClient`).
				const task = this.getCurrentCline()

				if (task) {
					task.api = buildApiHandler(providerSettings)
				}
			} else {
				await this.updateGlobalState("listApiConfigMeta", await this.providerSettingsManager.listConfig())
			}

			await this.postStateToWebview()
			return id
		} catch (error) {
			this.log(
				`Error create new api configuration: ${JSON.stringify(error, Object.getOwnPropertyNames(error), 2)}`,
			)

			vscode.window.showErrorMessage(t("common:errors.create_api_config"))
			return undefined
		}
	}

	async deleteProviderProfile(profileToDelete: ProviderSettingsEntry) {
		const globalSettings = this.contextProxy.getValues()
		let profileToActivate: string | undefined = globalSettings.currentApiConfigName

		if (profileToDelete.name === profileToActivate) {
			profileToActivate = this.getProviderProfileEntries().find(({ name }) => name !== profileToDelete.name)?.name
		}

		if (!profileToActivate) {
			throw new Error("You cannot delete the last profile")
		}

		const entries = this.getProviderProfileEntries().filter(({ name }) => name !== profileToDelete.name)

		await this.contextProxy.setValues({
			...globalSettings,
			currentApiConfigName: profileToActivate,
			listApiConfigMeta: entries,
		})

		await this.postStateToWebview()
	}

	async activateProviderProfile(args: { name: string } | { id: string }) {
		const { name, id, ...providerSettings } = await this.providerSettingsManager.activateProfile(args)

		// See `upsertProviderProfile` for a description of what this is doing.
		await Promise.all([
			this.contextProxy.setValue("listApiConfigMeta", await this.providerSettingsManager.listConfig()),
			this.contextProxy.setValue("currentApiConfigName", name),
			this.contextProxy.setProviderSettings(providerSettings),
		])

		const { mode } = await this.getState()

		if (id) {
			await this.providerSettingsManager.setModeConfig(mode, id)
		}

		// Change the provider for the current task.
		const task = this.getCurrentCline()

		if (task) {
			task.api = buildApiHandler(providerSettings)
		}

		await this.postStateToWebview()
	}

	// Task Management

	async cancelTask() {
		const cline = this.getCurrentCline()

		if (!cline) {
			return
		}

		console.log(`[subtasks] cancelling task ${cline.taskId}.${cline.instanceId}`)

		const { historyItem } = await this.getTaskWithId(cline.taskId)
		// Preserve parent and root task information for history item.
		const rootTask = cline.rootTask
		const parentTask = cline.parentTask

		cline.abortTask()

		// Check if there are actual file changes before clearing UI
		if (cline.fileChangeManager) {
			const changeset = cline.fileChangeManager.getChanges()

			// Only clear UI if no changes exist, otherwise preserve them
			if (changeset.files.length === 0) {
				this.postMessageToWebview({
					type: "filesChanged",
					filesChanged: undefined,
				})
			}
			// If changes exist, keep them visible but stop tracking new ones
		} else {
			// No file change manager, safe to clear
			this.postMessageToWebview({
				type: "filesChanged",
				filesChanged: undefined,
			})
		}

		await pWaitFor(
			() =>
				this.getCurrentCline()! === undefined ||
				this.getCurrentCline()!.isStreaming === false ||
				this.getCurrentCline()!.didFinishAbortingStream ||
				// If only the first chunk is processed, then there's no
				// need to wait for graceful abort (closes edits, browser,
				// etc).
				this.getCurrentCline()!.isWaitingForFirstChunk,
			{
				timeout: 3_000,
			},
		).catch(() => {
			console.error("Failed to abort task")
		})

		if (this.getCurrentCline()) {
			// 'abandoned' will prevent this Cline instance from affecting
			// future Cline instances. This may happen if its hanging on a
			// streaming request.
			this.getCurrentCline()!.abandoned = true
		}

		// Clears task again, so we need to abortTask manually above.
		await this.initClineWithHistoryItem({ ...historyItem, rootTask, parentTask })
	}

	async updateCustomInstructions(instructions?: string) {
		// User may be clearing the field.
		await this.updateGlobalState("customInstructions", instructions || undefined)
		await this.postStateToWebview()
	}

	// MCP

	async ensureMcpServersDirectoryExists(): Promise<string> {
		// Get platform-specific application data directory
		let mcpServersDir: string
		if (process.platform === "win32") {
			// Windows: %APPDATA%\Roo-Code\MCP
			mcpServersDir = path.join(os.homedir(), "AppData", "Roaming", "Roo-Code", "MCP")
		} else if (process.platform === "darwin") {
			// macOS: ~/Documents/Cline/MCP
			mcpServersDir = path.join(os.homedir(), "Documents", "Cline", "MCP")
		} else {
			// Linux: ~/.local/share/Cline/MCP
			mcpServersDir = path.join(os.homedir(), ".local", "share", "Roo-Code", "MCP")
		}

		try {
			await fs.mkdir(mcpServersDir, { recursive: true })
		} catch (error) {
			// Fallback to a relative path if directory creation fails
			return path.join(os.homedir(), ".roo-code", "mcp")
		}
		return mcpServersDir
	}

	async ensureSettingsDirectoryExists(): Promise<string> {
		const { getSettingsDirectoryPath } = await import("../../utils/storage")
		const globalStoragePath = this.contextProxy.globalStorageUri.fsPath
		return getSettingsDirectoryPath(globalStoragePath)
	}

	// OpenRouter

	async handleOpenRouterCallback(code: string) {
		let { apiConfiguration, currentApiConfigName } = await this.getState()

		let apiKey: string
		try {
			const baseUrl = apiConfiguration.openRouterBaseUrl || "https://openrouter.ai/api/v1"
			// Extract the base domain for the auth endpoint
			const baseUrlDomain = baseUrl.match(/^(https?:\/\/[^\/]+)/)?.[1] || "https://openrouter.ai"
			const response = await axios.post(`${baseUrlDomain}/api/v1/auth/keys`, { code })
			if (response.data && response.data.key) {
				apiKey = response.data.key
			} else {
				throw new Error("Invalid response from OpenRouter API")
			}
		} catch (error) {
			this.log(
				`Error exchanging code for API key: ${JSON.stringify(error, Object.getOwnPropertyNames(error), 2)}`,
			)
			throw error
		}

		const newConfiguration: ProviderSettings = {
			...apiConfiguration,
			apiProvider: "openrouter",
			openRouterApiKey: apiKey,
			openRouterModelId: apiConfiguration?.openRouterModelId || openRouterDefaultModelId,
		}

		await this.upsertProviderProfile(currentApiConfigName, newConfiguration)
	}

	// Glama

	async handleGlamaCallback(code: string) {
		let apiKey: string
		try {
			const response = await axios.post("https://glama.ai/api/gateway/v1/auth/exchange-code", { code })
			if (response.data && response.data.apiKey) {
				apiKey = response.data.apiKey
			} else {
				throw new Error("Invalid response from Glama API")
			}
		} catch (error) {
			this.log(
				`Error exchanging code for API key: ${JSON.stringify(error, Object.getOwnPropertyNames(error), 2)}`,
			)
			throw error
		}

		const { apiConfiguration, currentApiConfigName } = await this.getState()

		const newConfiguration: ProviderSettings = {
			...apiConfiguration,
			apiProvider: "glama",
			glamaApiKey: apiKey,
			glamaModelId: apiConfiguration?.glamaModelId || glamaDefaultModelId,
		}

		await this.upsertProviderProfile(currentApiConfigName, newConfiguration)
	}

	// Requesty

	async handleRequestyCallback(code: string) {
		let { apiConfiguration, currentApiConfigName } = await this.getState()

		const newConfiguration: ProviderSettings = {
			...apiConfiguration,
			apiProvider: "requesty",
			requestyApiKey: code,
			requestyModelId: apiConfiguration?.requestyModelId || requestyDefaultModelId,
		}

		await this.upsertProviderProfile(currentApiConfigName, newConfiguration)
	}

	// Task history

	async getTaskWithId(id: string): Promise<{
		historyItem: HistoryItem
		taskDirPath: string
		apiConversationHistoryFilePath: string
		uiMessagesFilePath: string
		apiConversationHistory: Anthropic.MessageParam[]
	}> {
		const history = this.getGlobalState("taskHistory") ?? []
		const historyItem = history.find((item) => item.id === id)

		if (historyItem) {
			const { getTaskDirectoryPath } = await import("../../utils/storage")
			const globalStoragePath = this.contextProxy.globalStorageUri.fsPath
			const taskDirPath = await getTaskDirectoryPath(globalStoragePath, id)
			const apiConversationHistoryFilePath = path.join(taskDirPath, GlobalFileNames.apiConversationHistory)
			const uiMessagesFilePath = path.join(taskDirPath, GlobalFileNames.uiMessages)
			const fileExists = await fileExistsAtPath(apiConversationHistoryFilePath)

			if (fileExists) {
				const apiConversationHistory = JSON.parse(await fs.readFile(apiConversationHistoryFilePath, "utf8"))

				return {
					historyItem,
					taskDirPath,
					apiConversationHistoryFilePath,
					uiMessagesFilePath,
					apiConversationHistory,
				}
			}
		}

		// if we tried to get a task that doesn't exist, remove it from state
		// FIXME: this seems to happen sometimes when the json file doesnt save to disk for some reason
		await this.deleteTaskFromState(id)
		throw new Error("Task not found")
	}

	async showTaskWithId(id: string) {
		if (id !== this.getCurrentCline()?.taskId) {
			// Non-current task.
			const { historyItem } = await this.getTaskWithId(id)
			await this.initClineWithHistoryItem(historyItem) // Clears existing task.
		}

		await this.postMessageToWebview({ type: "action", action: "chatButtonClicked" })
	}

	async exportTaskWithId(id: string) {
		const { historyItem, apiConversationHistory } = await this.getTaskWithId(id)
		await downloadTask(historyItem.ts, apiConversationHistory)
	}

	/* Condenses a task's message history to use fewer tokens. */
	async condenseTaskContext(taskId: string) {
		let task: Task | undefined
		for (let i = this.clineStack.length - 1; i >= 0; i--) {
			if (this.clineStack[i].taskId === taskId) {
				task = this.clineStack[i]
				break
			}
		}
		if (!task) {
			throw new Error(`Task with id ${taskId} not found in stack`)
		}
		await task.condenseContext()
		await this.postMessageToWebview({ type: "condenseTaskContextResponse", text: taskId })
	}

	// this function deletes a task from task hidtory, and deletes it's checkpoints and delete the task folder
	async deleteTaskWithId(id: string) {
		try {
			// get the task directory full path
			const { taskDirPath } = await this.getTaskWithId(id)

			// remove task from stack if it's the current task
			if (id === this.getCurrentCline()?.taskId) {
				// if we found the taskid to delete - call finish to abort this task and allow a new task to be started,
				// if we are deleting a subtask and parent task is still waiting for subtask to finish - it allows the parent to resume (this case should neve exist)
				await this.finishSubTask(t("common:tasks.deleted"))
			}

			// delete task from the task history state
			await this.deleteTaskFromState(id)

			// Delete associated shadow repository or branch.
			// TODO: Store `workspaceDir` in the `HistoryItem` object.
			const globalStorageDir = this.contextProxy.globalStorageUri.fsPath
			const workspaceDir = this.cwd

			try {
				await ShadowCheckpointService.deleteTask({ taskId: id, globalStorageDir, workspaceDir })
			} catch (error) {
				console.error(
					`[deleteTaskWithId${id}] failed to delete associated shadow repository or branch: ${error instanceof Error ? error.message : String(error)}`,
				)
			}

			// delete the entire task directory including checkpoints and all content
			try {
				await fs.rm(taskDirPath, { recursive: true, force: true })
				console.log(`[deleteTaskWithId${id}] removed task directory`)
			} catch (error) {
				console.error(
					`[deleteTaskWithId${id}] failed to remove task directory: ${error instanceof Error ? error.message : String(error)}`,
				)
			}
		} catch (error) {
			// If task is not found, just remove it from state
			if (error instanceof Error && error.message === "Task not found") {
				await this.deleteTaskFromState(id)
				return
			}
			throw error
		}
	}

	async deleteTaskFromState(id: string) {
		const taskHistory = this.getGlobalState("taskHistory") ?? []
		const updatedTaskHistory = taskHistory.filter((task) => task.id !== id)
		await this.updateGlobalState("taskHistory", updatedTaskHistory)
		await this.postStateToWebview()
	}

	async postStateToWebview() {
		const state = await this.getStateToPostToWebview()
		this.postMessageToWebview({ type: "state", state })

		// Check MDM compliance and send user to account tab if not compliant
		if (!this.checkMdmCompliance()) {
			await this.postMessageToWebview({ type: "action", action: "accountButtonClicked" })
		}
	}

	/**
	 * Fetches marketplace data on demand to avoid blocking main state updates
	 */
	async fetchMarketplaceData() {
		try {
			const [marketplaceItems, marketplaceInstalledMetadata] = await Promise.all([
				this.marketplaceManager.getCurrentItems().catch((error) => {
					console.error("Failed to fetch marketplace items:", error)
					return [] as MarketplaceItem[]
				}),
				this.marketplaceManager.getInstallationMetadata().catch((error) => {
					console.error("Failed to fetch installation metadata:", error)
					return { project: {}, global: {} } as MarketplaceInstalledMetadata
				}),
			])

			// Send marketplace data separately
			this.postMessageToWebview({
				type: "marketplaceData",
				marketplaceItems: marketplaceItems || [],
				marketplaceInstalledMetadata: marketplaceInstalledMetadata || { project: {}, global: {} },
			})
		} catch (error) {
			console.error("Failed to fetch marketplace data:", error)
			// Send empty data on error to prevent UI from hanging
			this.postMessageToWebview({
				type: "marketplaceData",
				marketplaceItems: [],
				marketplaceInstalledMetadata: { project: {}, global: {} },
			})

			// Show user-friendly error notification for network issues
			if (error instanceof Error && error.message.includes("timeout")) {
				vscode.window.showWarningMessage(
					"Marketplace data could not be loaded due to network restrictions. Core functionality remains available.",
				)
			}
		}
	}

	/**
	 * Checks if there is a file-based system prompt override for the given mode
	 */
	async hasFileBasedSystemPromptOverride(mode: Mode): Promise<boolean> {
		const promptFilePath = getSystemPromptFilePath(this.cwd, mode)
		return await fileExistsAtPath(promptFilePath)
	}

	/**
	 * Merges allowed commands from global state and workspace configuration
	 * with proper validation and deduplication
	 */
	private mergeAllowedCommands(globalStateCommands?: string[]): string[] {
		try {
			// Validate and sanitize global state commands
			const validGlobalCommands = Array.isArray(globalStateCommands)
				? globalStateCommands.filter((cmd) => typeof cmd === "string" && cmd.trim().length > 0)
				: []

			// Get workspace configuration commands
			const workspaceCommands =
				vscode.workspace.getConfiguration(Package.name).get<string[]>("allowedCommands") || []

			// Validate and sanitize workspace commands
			const validWorkspaceCommands = Array.isArray(workspaceCommands)
				? workspaceCommands.filter((cmd) => typeof cmd === "string" && cmd.trim().length > 0)
				: []

			// Combine and deduplicate commands
			// Global state takes precedence over workspace configuration
			const mergedCommands = [...new Set([...validGlobalCommands, ...validWorkspaceCommands])]

			return mergedCommands
		} catch (error) {
			console.error("Error merging allowed commands:", error)
			// Return empty array as fallback to prevent crashes
			return []
		}
	}

	async getStateToPostToWebview() {
		const {
			apiConfiguration,
			lastShownAnnouncementId,
			customInstructions,
			alwaysAllowReadOnly,
			alwaysAllowReadOnlyOutsideWorkspace,
			alwaysAllowWrite,
			alwaysAllowWriteOutsideWorkspace,
			alwaysAllowWriteProtected,
			alwaysAllowExecute,
			allowedCommands,
			alwaysAllowBrowser,
			alwaysAllowMcp,
			alwaysAllowModeSwitch,
			alwaysAllowSubtasks,
			allowedMaxRequests,
			autoCondenseContext,
			autoCondenseContextPercent,
			soundEnabled,
			ttsEnabled,
			ttsSpeed,
			diffEnabled,
			enableCheckpoints,
			taskHistory,
			soundVolume,
			browserViewportSize,
			screenshotQuality,
			remoteBrowserHost,
			remoteBrowserEnabled,
			cachedChromeHostUrl,
			writeDelayMs,
			terminalOutputLineLimit,
			terminalShellIntegrationTimeout,
			terminalShellIntegrationDisabled,
			terminalCommandDelay,
			terminalPowershellCounter,
			terminalZshClearEolMark,
			terminalZshOhMy,
			terminalZshP10k,
			terminalZdotdir,
			fuzzyMatchThreshold,
			mcpEnabled,
			enableMcpServerCreation,
			alwaysApproveResubmit,
			requestDelaySeconds,
			currentApiConfigName,
			listApiConfigMeta,
			pinnedApiConfigs,
			mode,
			customModePrompts,
			customSupportPrompts,
			enhancementApiConfigId,
			autoApprovalEnabled,
			customModes,
			experiments,
			maxOpenTabsContext,
			maxWorkspaceFiles,
			browserToolEnabled,
			telemetrySetting,
			showRooIgnoredFiles,
			language,
			maxReadFileLine,
			terminalCompressProgressBar,
			historyPreviewCollapsed,
			cloudUserInfo,
			cloudIsAuthenticated,
			sharingEnabled,
			organizationAllowList,
			maxConcurrentFileReads,
			condensingApiConfigId,
			customCondensingPrompt,
			codebaseIndexConfig,
			codebaseIndexModels,
			profileThresholds,
			alwaysAllowFollowupQuestions,
			followupAutoApproveTimeoutMs,
		} = await this.getState()

		const filesChangedEnabled = this.getGlobalState("filesChangedEnabled")

		const telemetryKey = process.env.POSTHOG_API_KEY
		const machineId = vscode.env.machineId
		const mergedAllowedCommands = this.mergeAllowedCommands(allowedCommands)
		const cwd = this.cwd

		// Check if there's a system prompt override for the current mode
		const currentMode = mode ?? defaultModeSlug
		const hasSystemPromptOverride = await this.hasFileBasedSystemPromptOverride(currentMode)

		return {
			version: this.context.extension?.packageJSON?.version ?? "",
			apiConfiguration,
			customInstructions,
			alwaysAllowReadOnly: alwaysAllowReadOnly ?? false,
			alwaysAllowReadOnlyOutsideWorkspace: alwaysAllowReadOnlyOutsideWorkspace ?? false,
			alwaysAllowWrite: alwaysAllowWrite ?? false,
			alwaysAllowWriteOutsideWorkspace: alwaysAllowWriteOutsideWorkspace ?? false,
			alwaysAllowWriteProtected: alwaysAllowWriteProtected ?? false,
			alwaysAllowExecute: alwaysAllowExecute ?? false,
			alwaysAllowBrowser: alwaysAllowBrowser ?? false,
			alwaysAllowMcp: alwaysAllowMcp ?? false,
			alwaysAllowModeSwitch: alwaysAllowModeSwitch ?? false,
			alwaysAllowSubtasks: alwaysAllowSubtasks ?? false,
			allowedMaxRequests,
			autoCondenseContext: autoCondenseContext ?? true,
			autoCondenseContextPercent: autoCondenseContextPercent ?? 100,
			uriScheme: vscode.env.uriScheme,
			currentTaskItem: this.getCurrentCline()?.taskId
				? (taskHistory || []).find((item: HistoryItem) => item.id === this.getCurrentCline()?.taskId)
				: undefined,
			clineMessages: this.getCurrentCline()?.clineMessages || [],
			taskHistory: (taskHistory || [])
				.filter((item: HistoryItem) => item.ts && item.task)
				.sort((a: HistoryItem, b: HistoryItem) => b.ts - a.ts),
			soundEnabled: soundEnabled ?? false,
			ttsEnabled: ttsEnabled ?? false,
			ttsSpeed: ttsSpeed ?? 1.0,
			diffEnabled: diffEnabled ?? true,
			enableCheckpoints: enableCheckpoints ?? true,
			shouldShowAnnouncement:
				telemetrySetting !== "unset" && lastShownAnnouncementId !== this.latestAnnouncementId,
			allowedCommands: mergedAllowedCommands,
			soundVolume: soundVolume ?? 0.5,
			browserViewportSize: browserViewportSize ?? "900x600",
			screenshotQuality: screenshotQuality ?? 75,
			remoteBrowserHost,
			remoteBrowserEnabled: remoteBrowserEnabled ?? false,
			cachedChromeHostUrl: cachedChromeHostUrl,
			writeDelayMs: writeDelayMs ?? 1000,
			terminalOutputLineLimit: terminalOutputLineLimit ?? 500,
			terminalShellIntegrationTimeout: terminalShellIntegrationTimeout ?? Terminal.defaultShellIntegrationTimeout,
			terminalShellIntegrationDisabled: terminalShellIntegrationDisabled ?? false,
			terminalCommandDelay: terminalCommandDelay ?? 0,
			terminalPowershellCounter: terminalPowershellCounter ?? false,
			terminalZshClearEolMark: terminalZshClearEolMark ?? true,
			terminalZshOhMy: terminalZshOhMy ?? false,
			terminalZshP10k: terminalZshP10k ?? false,
			terminalZdotdir: terminalZdotdir ?? false,
			fuzzyMatchThreshold: fuzzyMatchThreshold ?? 1.0,
			mcpEnabled: mcpEnabled ?? true,
			enableMcpServerCreation: enableMcpServerCreation ?? true,
			alwaysApproveResubmit: alwaysApproveResubmit ?? false,
			requestDelaySeconds: requestDelaySeconds ?? 10,
			currentApiConfigName: currentApiConfigName ?? "default",
			listApiConfigMeta: listApiConfigMeta ?? [],
			pinnedApiConfigs: pinnedApiConfigs ?? {},
			mode: mode ?? defaultModeSlug,
			customModePrompts: customModePrompts ?? {},
			customSupportPrompts: customSupportPrompts ?? {},
			enhancementApiConfigId,
			autoApprovalEnabled: autoApprovalEnabled ?? false,
			customModes,
			experiments: experiments ?? experimentDefault,
			mcpServers: this.mcpHub?.getAllServers() ?? [],
			maxOpenTabsContext: maxOpenTabsContext ?? 20,
			maxWorkspaceFiles: maxWorkspaceFiles ?? 200,
			cwd,
			browserToolEnabled: browserToolEnabled ?? true,
			telemetrySetting,
			telemetryKey,
			machineId,
			showRooIgnoredFiles: showRooIgnoredFiles ?? true,
			language: language ?? formatLanguage(vscode.env.language),
			renderContext: this.renderContext,
			maxReadFileLine: maxReadFileLine ?? -1,
			maxConcurrentFileReads: maxConcurrentFileReads ?? 5,
			settingsImportedAt: this.settingsImportedAt,
			terminalCompressProgressBar: terminalCompressProgressBar ?? true,
			hasSystemPromptOverride,
			historyPreviewCollapsed: historyPreviewCollapsed ?? false,
			cloudUserInfo,
			cloudIsAuthenticated: cloudIsAuthenticated ?? false,
			sharingEnabled: sharingEnabled ?? false,
			organizationAllowList,
			condensingApiConfigId,
			customCondensingPrompt,
			codebaseIndexModels: codebaseIndexModels ?? EMBEDDING_MODEL_PROFILES,
			codebaseIndexConfig: codebaseIndexConfig ?? {
				codebaseIndexEnabled: false,
				codebaseIndexQdrantUrl: "http://localhost:6333",
				codebaseIndexEmbedderProvider: "openai",
				codebaseIndexEmbedderBaseUrl: "",
				codebaseIndexEmbedderModelId: "",
			},
			mdmCompliant: this.checkMdmCompliance(),
			profileThresholds: profileThresholds ?? {},
			cloudApiUrl: getRooCodeApiUrl(),
			hasOpenedModeSelector: this.getGlobalState("hasOpenedModeSelector") ?? false,
<<<<<<< HEAD
			filesChangedEnabled: this.getGlobalState("filesChangedEnabled") ?? true,
=======
			alwaysAllowFollowupQuestions: alwaysAllowFollowupQuestions ?? false,
			followupAutoApproveTimeoutMs: followupAutoApproveTimeoutMs ?? 60000,
>>>>>>> 7a0a6deb
		}
	}

	/**
	 * Storage
	 * https://dev.to/kompotkot/how-to-use-secretstorage-in-your-vscode-extensions-2hco
	 * https://www.eliostruyf.com/devhack-code-extension-storage-options/
	 */

	async getState() {
		const stateValues = this.contextProxy.getValues()
		const customModes = await this.customModesManager.getCustomModes()

		// Determine apiProvider with the same logic as before.
		const apiProvider: ProviderName = stateValues.apiProvider ? stateValues.apiProvider : "anthropic"

		// Build the apiConfiguration object combining state values and secrets.
		const providerSettings = this.contextProxy.getProviderSettings()

		// Ensure apiProvider is set properly if not already in state
		if (!providerSettings.apiProvider) {
			providerSettings.apiProvider = apiProvider
		}

		let organizationAllowList = ORGANIZATION_ALLOW_ALL

		try {
			organizationAllowList = await CloudService.instance.getAllowList()
		} catch (error) {
			console.error(
				`[getState] failed to get organization allow list: ${error instanceof Error ? error.message : String(error)}`,
			)
		}

		let cloudUserInfo: CloudUserInfo | null = null

		try {
			cloudUserInfo = CloudService.instance.getUserInfo()
		} catch (error) {
			console.error(
				`[getState] failed to get cloud user info: ${error instanceof Error ? error.message : String(error)}`,
			)
		}

		let cloudIsAuthenticated: boolean = false

		try {
			cloudIsAuthenticated = CloudService.instance.isAuthenticated()
		} catch (error) {
			console.error(
				`[getState] failed to get cloud authentication state: ${error instanceof Error ? error.message : String(error)}`,
			)
		}

		let sharingEnabled: boolean = false

		try {
			sharingEnabled = await CloudService.instance.canShareTask()
		} catch (error) {
			console.error(
				`[getState] failed to get sharing enabled state: ${error instanceof Error ? error.message : String(error)}`,
			)
		}

		// Return the same structure as before
		return {
			apiConfiguration: providerSettings,
			lastShownAnnouncementId: stateValues.lastShownAnnouncementId,
			customInstructions: stateValues.customInstructions,
			apiModelId: stateValues.apiModelId,
			alwaysAllowReadOnly: stateValues.alwaysAllowReadOnly ?? false,
			alwaysAllowReadOnlyOutsideWorkspace: stateValues.alwaysAllowReadOnlyOutsideWorkspace ?? false,
			alwaysAllowWrite: stateValues.alwaysAllowWrite ?? false,
			alwaysAllowWriteOutsideWorkspace: stateValues.alwaysAllowWriteOutsideWorkspace ?? false,
			alwaysAllowWriteProtected: stateValues.alwaysAllowWriteProtected ?? false,
			alwaysAllowExecute: stateValues.alwaysAllowExecute ?? false,
			alwaysAllowBrowser: stateValues.alwaysAllowBrowser ?? false,
			alwaysAllowMcp: stateValues.alwaysAllowMcp ?? false,
			alwaysAllowModeSwitch: stateValues.alwaysAllowModeSwitch ?? false,
			alwaysAllowSubtasks: stateValues.alwaysAllowSubtasks ?? false,
			alwaysAllowFollowupQuestions: stateValues.alwaysAllowFollowupQuestions ?? false,
			followupAutoApproveTimeoutMs: stateValues.followupAutoApproveTimeoutMs ?? 60000,
			allowedMaxRequests: stateValues.allowedMaxRequests,
			autoCondenseContext: stateValues.autoCondenseContext ?? true,
			autoCondenseContextPercent: stateValues.autoCondenseContextPercent ?? 100,
			taskHistory: stateValues.taskHistory,
			allowedCommands: stateValues.allowedCommands,
			soundEnabled: stateValues.soundEnabled ?? false,
			ttsEnabled: stateValues.ttsEnabled ?? false,
			ttsSpeed: stateValues.ttsSpeed ?? 1.0,
			diffEnabled: stateValues.diffEnabled ?? true,
			enableCheckpoints: stateValues.enableCheckpoints ?? true,
			soundVolume: stateValues.soundVolume,
			browserViewportSize: stateValues.browserViewportSize ?? "900x600",
			screenshotQuality: stateValues.screenshotQuality ?? 75,
			remoteBrowserHost: stateValues.remoteBrowserHost,
			remoteBrowserEnabled: stateValues.remoteBrowserEnabled ?? false,
			cachedChromeHostUrl: stateValues.cachedChromeHostUrl as string | undefined,
			fuzzyMatchThreshold: stateValues.fuzzyMatchThreshold ?? 1.0,
			writeDelayMs: stateValues.writeDelayMs ?? 1000,
			terminalOutputLineLimit: stateValues.terminalOutputLineLimit ?? 500,
			terminalShellIntegrationTimeout:
				stateValues.terminalShellIntegrationTimeout ?? Terminal.defaultShellIntegrationTimeout,
			terminalShellIntegrationDisabled: stateValues.terminalShellIntegrationDisabled ?? false,
			terminalCommandDelay: stateValues.terminalCommandDelay ?? 0,
			terminalPowershellCounter: stateValues.terminalPowershellCounter ?? false,
			terminalZshClearEolMark: stateValues.terminalZshClearEolMark ?? true,
			terminalZshOhMy: stateValues.terminalZshOhMy ?? false,
			terminalZshP10k: stateValues.terminalZshP10k ?? false,
			terminalZdotdir: stateValues.terminalZdotdir ?? false,
			terminalCompressProgressBar: stateValues.terminalCompressProgressBar ?? true,
			mode: stateValues.mode ?? defaultModeSlug,
			language: stateValues.language ?? formatLanguage(vscode.env.language),
			mcpEnabled: stateValues.mcpEnabled ?? true,
			enableMcpServerCreation: stateValues.enableMcpServerCreation ?? true,
			alwaysApproveResubmit: stateValues.alwaysApproveResubmit ?? false,
			requestDelaySeconds: Math.max(5, stateValues.requestDelaySeconds ?? 10),
			currentApiConfigName: stateValues.currentApiConfigName ?? "default",
			listApiConfigMeta: stateValues.listApiConfigMeta ?? [],
			pinnedApiConfigs: stateValues.pinnedApiConfigs ?? {},
			modeApiConfigs: stateValues.modeApiConfigs ?? ({} as Record<Mode, string>),
			customModePrompts: stateValues.customModePrompts ?? {},
			customSupportPrompts: stateValues.customSupportPrompts ?? {},
			enhancementApiConfigId: stateValues.enhancementApiConfigId,
			experiments: stateValues.experiments ?? experimentDefault,
			autoApprovalEnabled: stateValues.autoApprovalEnabled ?? false,
			customModes,
			maxOpenTabsContext: stateValues.maxOpenTabsContext ?? 20,
			maxWorkspaceFiles: stateValues.maxWorkspaceFiles ?? 200,
			openRouterUseMiddleOutTransform: stateValues.openRouterUseMiddleOutTransform ?? true,
			browserToolEnabled: stateValues.browserToolEnabled ?? true,
			telemetrySetting: stateValues.telemetrySetting || "unset",
			showRooIgnoredFiles: stateValues.showRooIgnoredFiles ?? true,
			maxReadFileLine: stateValues.maxReadFileLine ?? -1,
			maxConcurrentFileReads: stateValues.maxConcurrentFileReads ?? 5,
			historyPreviewCollapsed: stateValues.historyPreviewCollapsed ?? false,
			cloudUserInfo,
			cloudIsAuthenticated,
			sharingEnabled,
			organizationAllowList,
			// Explicitly add condensing settings
			condensingApiConfigId: stateValues.condensingApiConfigId,
			customCondensingPrompt: stateValues.customCondensingPrompt,
			codebaseIndexModels: stateValues.codebaseIndexModels ?? EMBEDDING_MODEL_PROFILES,
			codebaseIndexConfig: stateValues.codebaseIndexConfig ?? {
				codebaseIndexEnabled: false,
				codebaseIndexQdrantUrl: "http://localhost:6333",
				codebaseIndexEmbedderProvider: "openai",
				codebaseIndexEmbedderBaseUrl: "",
				codebaseIndexEmbedderModelId: "",
			},
			profileThresholds: stateValues.profileThresholds ?? {},
		}
	}

	async updateTaskHistory(item: HistoryItem): Promise<HistoryItem[]> {
		const history = (this.getGlobalState("taskHistory") as HistoryItem[] | undefined) || []
		const existingItemIndex = history.findIndex((h) => h.id === item.id)

		if (existingItemIndex !== -1) {
			history[existingItemIndex] = item
		} else {
			history.push(item)
		}

		await this.updateGlobalState("taskHistory", history)
		return history
	}

	// ContextProxy

	// @deprecated - Use `ContextProxy#setValue` instead.
	private async updateGlobalState<K extends keyof GlobalState>(key: K, value: GlobalState[K]) {
		await this.contextProxy.setValue(key, value)
	}

	// @deprecated - Use `ContextProxy#getValue` instead.
	private getGlobalState<K extends keyof GlobalState>(key: K) {
		return this.contextProxy.getValue(key)
	}

	public async setValue<K extends keyof RooCodeSettings>(key: K, value: RooCodeSettings[K]) {
		await this.contextProxy.setValue(key, value)
	}

	public getValue<K extends keyof RooCodeSettings>(key: K) {
		return this.contextProxy.getValue(key)
	}

	public getValues() {
		return this.contextProxy.getValues()
	}

	public async setValues(values: RooCodeSettings) {
		await this.contextProxy.setValues(values)
	}

	// cwd

	get cwd() {
		return getWorkspacePath()
	}

	// dev

	async resetState() {
		const answer = await vscode.window.showInformationMessage(
			t("common:confirmation.reset_state"),
			{ modal: true },
			t("common:answers.yes"),
		)

		if (answer !== t("common:answers.yes")) {
			return
		}

		await this.contextProxy.resetAllState()
		await this.providerSettingsManager.resetAllConfigs()
		await this.customModesManager.resetCustomModes()
		await this.removeClineFromStack()
		await this.postStateToWebview()
		await this.postMessageToWebview({ type: "action", action: "chatButtonClicked" })
	}

	// logging

	public log(message: string) {
		this.outputChannel.appendLine(message)
		console.log(message)
	}

	// integration tests

	get viewLaunched() {
		return this.isViewLaunched
	}

	get messages() {
		return this.getCurrentCline()?.clineMessages || []
	}

	// Add public getter
	public getMcpHub(): McpHub | undefined {
		return this.mcpHub
	}

	/**
	 * Check if the current state is compliant with MDM policy
	 * @returns true if compliant, false if blocked
	 */
	public checkMdmCompliance(): boolean {
		if (!this.mdmService) {
			return true // No MDM service, allow operation
		}

		const compliance = this.mdmService.isCompliant()

		if (!compliance.compliant) {
			return false
		}

		return true
	}

	/**
	 * Returns properties to be included in every telemetry event
	 * This method is called by the telemetry service to get context information
	 * like the current mode, API provider, git repository information, etc.
	 */
	public async getTelemetryProperties(): Promise<TelemetryProperties> {
		const { mode, apiConfiguration, language } = await this.getState()
		const task = this.getCurrentCline()

		const packageJSON = this.context.extension?.packageJSON

		// Get Roo Code Cloud authentication state
		let cloudIsAuthenticated: boolean | undefined

		try {
			if (CloudService.hasInstance()) {
				cloudIsAuthenticated = CloudService.instance.isAuthenticated()
			}
		} catch (error) {
			// Silently handle errors to avoid breaking telemetry collection
			this.log(`[getTelemetryProperties] Failed to get cloud auth state: ${error}`)
		}

		// Get git repository information
		const gitInfo = await getWorkspaceGitInfo()

		// Return all properties including git info - clients will filter as needed
		return {
			appName: packageJSON?.name ?? Package.name,
			appVersion: packageJSON?.version ?? Package.version,
			vscodeVersion: vscode.version,
			platform: process.platform,
			editorName: vscode.env.appName,
			language,
			mode,
			apiProvider: apiConfiguration?.apiProvider,
			modelId: task?.api?.getModel().id,
			diffStrategy: task?.diffStrategy?.getName(),
			isSubtask: task ? !!task.parentTask : undefined,
			cloudIsAuthenticated,
			...gitInfo,
		}
	}
}<|MERGE_RESOLUTION|>--- conflicted
+++ resolved
@@ -1800,12 +1800,9 @@
 			profileThresholds: profileThresholds ?? {},
 			cloudApiUrl: getRooCodeApiUrl(),
 			hasOpenedModeSelector: this.getGlobalState("hasOpenedModeSelector") ?? false,
-<<<<<<< HEAD
 			filesChangedEnabled: this.getGlobalState("filesChangedEnabled") ?? true,
-=======
 			alwaysAllowFollowupQuestions: alwaysAllowFollowupQuestions ?? false,
 			followupAutoApproveTimeoutMs: followupAutoApproveTimeoutMs ?? 60000,
->>>>>>> 7a0a6deb
 		}
 	}
 
