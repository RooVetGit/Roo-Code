import * as path from "path"
import fs from "fs/promises"
import pWaitFor from "p-wait-for"
import * as vscode from "vscode"

import { type Language, type ProviderSettings, type GlobalState, TelemetryEventName } from "@roo-code/types"
import { CloudService } from "@roo-code/cloud"
import { TelemetryService } from "@roo-code/telemetry"

import { ClineProvider } from "./ClineProvider"
import { changeLanguage, t } from "../../i18n"
import { Package } from "../../shared/package"
import { RouterName, toRouterName, ModelRecord } from "../../shared/api"
import { supportPrompt } from "../../shared/support-prompt"

import { checkoutDiffPayloadSchema, checkoutRestorePayloadSchema, WebviewMessage } from "../../shared/WebviewMessage"
import { checkExistKey } from "../../shared/checkExistApiConfig"
import { experimentDefault } from "../../shared/experiments"
import { Terminal } from "../../integrations/terminal/Terminal"
import { openFile, openImage } from "../../integrations/misc/open-file"
import { selectImages } from "../../integrations/misc/process-images"
import { getTheme } from "../../integrations/theme/getTheme"
import { discoverChromeHostUrl, tryChromeHostUrl } from "../../services/browser/browserDiscovery"
import { searchWorkspaceFiles } from "../../services/search/file-search"
import { fileExistsAtPath } from "../../utils/fs"
import { playTts, setTtsEnabled, setTtsSpeed, stopTts } from "../../utils/tts"
import { singleCompletionHandler } from "../../utils/single-completion-handler"
import { searchCommits } from "../../utils/git"
import { exportSettings, importSettings } from "../config/importExport"
import { getOpenAiModels } from "../../api/providers/openai"
import { getOllamaModels } from "../../api/providers/ollama"
import { getVsCodeLmModels } from "../../api/providers/vscode-lm"
import { getLmStudioModels } from "../../api/providers/lm-studio"
import { openMention } from "../mentions"
import { TelemetrySetting } from "../../shared/TelemetrySetting"
import { getWorkspacePath } from "../../utils/path"
import { Mode, defaultModeSlug } from "../../shared/modes"
import { getModels, flushModels } from "../../api/providers/fetchers/modelCache"
import { GetModelsOptions } from "../../shared/api"
import { generateSystemPrompt } from "./generateSystemPrompt"
import { getCommand } from "../../utils/commands"

const ALLOWED_VSCODE_SETTINGS = new Set(["terminal.integrated.inheritEnv"])

import { MarketplaceManager, MarketplaceItemType } from "../../services/marketplace"

export const webviewMessageHandler = async (
	provider: ClineProvider,
	message: WebviewMessage,
	marketplaceManager?: MarketplaceManager,
) => {
	// Utility functions provided for concise get/update of global state via contextProxy API.
	const getGlobalState = <K extends keyof GlobalState>(key: K) => provider.contextProxy.getValue(key)
	const updateGlobalState = async <K extends keyof GlobalState>(key: K, value: GlobalState[K]) =>
		await provider.contextProxy.setValue(key, value)

	switch (message.type) {
		case "webviewDidLaunch":
			// Load custom modes first
			const customModes = await provider.customModesManager.getCustomModes()
			await updateGlobalState("customModes", customModes)

			provider.postStateToWebview()
			provider.workspaceTracker?.initializeFilePaths() // Don't await.

			getTheme().then((theme) => provider.postMessageToWebview({ type: "theme", text: JSON.stringify(theme) }))

			// If MCP Hub is already initialized, update the webview with
			// current server list.
			const mcpHub = provider.getMcpHub()

			if (mcpHub) {
				provider.postMessageToWebview({ type: "mcpServers", mcpServers: mcpHub.getAllServers() })
			}

			provider.providerSettingsManager
				.listConfig()
				.then(async (listApiConfig) => {
					if (!listApiConfig) {
						return
					}

					if (listApiConfig.length === 1) {
						// Check if first time init then sync with exist config.
						if (!checkExistKey(listApiConfig[0])) {
							const { apiConfiguration } = await provider.getState()

							await provider.providerSettingsManager.saveConfig(
								listApiConfig[0].name ?? "default",
								apiConfiguration,
							)

							listApiConfig[0].apiProvider = apiConfiguration.apiProvider
						}
					}

					const currentConfigName = getGlobalState("currentApiConfigName")

					if (currentConfigName) {
						if (!(await provider.providerSettingsManager.hasConfig(currentConfigName))) {
							// Current config name not valid, get first config in list.
							const name = listApiConfig[0]?.name
							await updateGlobalState("currentApiConfigName", name)

							if (name) {
								await provider.activateProviderProfile({ name })
								return
							}
						}
					}

					await Promise.all([
						await updateGlobalState("listApiConfigMeta", listApiConfig),
						await provider.postMessageToWebview({ type: "listApiConfig", listApiConfig }),
					])
				})
				.catch((error) =>
					provider.log(
						`Error list api configuration: ${JSON.stringify(error, Object.getOwnPropertyNames(error), 2)}`,
					),
				)

			// If user already opted in to telemetry, enable telemetry service
			provider.getStateToPostToWebview().then((state) => {
				const { telemetrySetting } = state
				const isOptedIn = telemetrySetting === "enabled"
				TelemetryService.instance.updateTelemetryState(isOptedIn)
			})

			provider.isViewLaunched = true
			break
		case "newTask":
			// Initializing new instance of Cline will make sure that any
			// agentically running promises in old instance don't affect our new
			// task. This essentially creates a fresh slate for the new task.
			await provider.initClineWithTask(message.text, message.images)
			break
		case "customInstructions":
			await provider.updateCustomInstructions(message.text)
			break
		case "alwaysAllowReadOnly":
			await updateGlobalState("alwaysAllowReadOnly", message.bool ?? undefined)
			await provider.postStateToWebview()
			break
		case "alwaysAllowReadOnlyOutsideWorkspace":
			await updateGlobalState("alwaysAllowReadOnlyOutsideWorkspace", message.bool ?? undefined)
			await provider.postStateToWebview()
			break
		case "alwaysAllowWrite":
			await updateGlobalState("alwaysAllowWrite", message.bool ?? undefined)
			await provider.postStateToWebview()
			break
		case "alwaysAllowWriteOutsideWorkspace":
			await updateGlobalState("alwaysAllowWriteOutsideWorkspace", message.bool ?? undefined)
			await provider.postStateToWebview()
			break
		case "alwaysAllowExecute":
			await updateGlobalState("alwaysAllowExecute", message.bool ?? undefined)
			await provider.postStateToWebview()
			break
		case "alwaysAllowBrowser":
			await updateGlobalState("alwaysAllowBrowser", message.bool ?? undefined)
			await provider.postStateToWebview()
			break
		case "alwaysAllowMcp":
			await updateGlobalState("alwaysAllowMcp", message.bool)
			await provider.postStateToWebview()
			break
		case "alwaysAllowModeSwitch":
			await updateGlobalState("alwaysAllowModeSwitch", message.bool)
			await provider.postStateToWebview()
			break
		case "allowedMaxRequests":
			await updateGlobalState("allowedMaxRequests", message.value)
			await provider.postStateToWebview()
			break
		case "alwaysAllowSubtasks":
			await updateGlobalState("alwaysAllowSubtasks", message.bool)
			await provider.postStateToWebview()
			break
		case "askResponse":
			provider.getCurrentCline()?.handleWebviewAskResponse(message.askResponse!, message.text, message.images)
			break
		case "autoCondenseContext":
			await updateGlobalState("autoCondenseContext", message.bool)
			await provider.postStateToWebview()
			break
		case "autoCondenseContextPercent":
			await updateGlobalState("autoCondenseContextPercent", message.value)
			await provider.postStateToWebview()
			break
		case "terminalOperation":
			if (message.terminalOperation) {
				provider.getCurrentCline()?.handleTerminalOperation(message.terminalOperation)
			}
			break
		case "clearTask":
			// clear task resets the current session and allows for a new task to be started, if this session is a subtask - it allows the parent task to be resumed
			await provider.finishSubTask(t("common:tasks.canceled"))
			await provider.postStateToWebview()
			break
		case "didShowAnnouncement":
			await updateGlobalState("lastShownAnnouncementId", provider.latestAnnouncementId)
			await provider.postStateToWebview()
			break
		case "selectImages":
			const images = await selectImages()
			await provider.postMessageToWebview({ type: "selectedImages", images })
			break
		case "exportCurrentTask":
			const currentTaskId = provider.getCurrentCline()?.taskId
			if (currentTaskId) {
				provider.exportTaskWithId(currentTaskId)
			}
			break
		case "shareCurrentTask":
			const shareTaskId = provider.getCurrentCline()?.taskId
			if (!shareTaskId) {
				vscode.window.showErrorMessage(t("common:errors.share_no_active_task"))
				break
			}

			try {
				const success = await CloudService.instance.shareTask(shareTaskId)
				if (success) {
					// Show success message
					vscode.window.showInformationMessage(t("common:info.share_link_copied"))
				} else {
					// Show generic failure message
					vscode.window.showErrorMessage(t("common:errors.share_task_failed"))
				}
			} catch (error) {
				// Show generic failure message
				vscode.window.showErrorMessage(t("common:errors.share_task_failed"))
			}
			break
		case "showTaskWithId":
			provider.showTaskWithId(message.text!)
			break
		case "condenseTaskContextRequest":
			provider.condenseTaskContext(message.text!)
			break
		case "deleteTaskWithId":
			provider.deleteTaskWithId(message.text!)
			break
		case "deleteMultipleTasksWithIds": {
			const ids = message.ids

			if (Array.isArray(ids)) {
				// Process in batches of 20 (or another reasonable number)
				const batchSize = 20
				const results = []

				// Only log start and end of the operation
				console.log(`Batch deletion started: ${ids.length} tasks total`)

				for (let i = 0; i < ids.length; i += batchSize) {
					const batch = ids.slice(i, i + batchSize)

					const batchPromises = batch.map(async (id) => {
						try {
							await provider.deleteTaskWithId(id)
							return { id, success: true }
						} catch (error) {
							// Keep error logging for debugging purposes
							console.log(
								`Failed to delete task ${id}: ${error instanceof Error ? error.message : String(error)}`,
							)
							return { id, success: false }
						}
					})

					// Process each batch in parallel but wait for completion before starting the next batch
					const batchResults = await Promise.all(batchPromises)
					results.push(...batchResults)

					// Update the UI after each batch to show progress
					await provider.postStateToWebview()
				}

				// Log final results
				const successCount = results.filter((r) => r.success).length
				const failCount = results.length - successCount
				console.log(
					`Batch deletion completed: ${successCount}/${ids.length} tasks successful, ${failCount} tasks failed`,
				)
			}
			break
		}
		case "exportTaskWithId":
			provider.exportTaskWithId(message.text!)
			break
		case "importSettings": {
			const result = await importSettings({
				providerSettingsManager: provider.providerSettingsManager,
				contextProxy: provider.contextProxy,
				customModesManager: provider.customModesManager,
			})

			if (result.success) {
				provider.settingsImportedAt = Date.now()
				await provider.postStateToWebview()
				await vscode.window.showInformationMessage(t("common:info.settings_imported"))
			} else if (result.error) {
				await vscode.window.showErrorMessage(t("common:errors.settings_import_failed", { error: result.error }))
			}

			break
		}
		case "exportSettings":
			await exportSettings({
				providerSettingsManager: provider.providerSettingsManager,
				contextProxy: provider.contextProxy,
			})

			break
		case "resetState":
			await provider.resetState()
			break
		case "flushRouterModels":
			const routerNameFlush: RouterName = toRouterName(message.text)
			await flushModels(routerNameFlush)
			break
		case "requestRouterModels":
			const { apiConfiguration } = await provider.getState()

			const routerModels: Partial<Record<RouterName, ModelRecord>> = {
				openrouter: {},
				requesty: {},
				glama: {},
				unbound: {},
				litellm: {},
			}

			const safeGetModels = async (options: GetModelsOptions): Promise<ModelRecord> => {
				try {
					return await getModels(options)
				} catch (error) {
					console.error(
						`Failed to fetch models in webviewMessageHandler requestRouterModels for ${options.provider}:`,
						error,
					)
					throw error // Re-throw to be caught by Promise.allSettled
				}
			}

			const modelFetchPromises: Array<{ key: RouterName; options: GetModelsOptions }> = [
				{ key: "openrouter", options: { provider: "openrouter" } },
				{ key: "requesty", options: { provider: "requesty", apiKey: apiConfiguration.requestyApiKey } },
				{ key: "glama", options: { provider: "glama" } },
				{ key: "unbound", options: { provider: "unbound", apiKey: apiConfiguration.unboundApiKey } },
			]

			const litellmApiKey = apiConfiguration.litellmApiKey || message?.values?.litellmApiKey
			const litellmBaseUrl = apiConfiguration.litellmBaseUrl || message?.values?.litellmBaseUrl
			if (litellmApiKey && litellmBaseUrl) {
				modelFetchPromises.push({
					key: "litellm",
					options: { provider: "litellm", apiKey: litellmApiKey, baseUrl: litellmBaseUrl },
				})
			}

			const results = await Promise.allSettled(
				modelFetchPromises.map(async ({ key, options }) => {
					const models = await safeGetModels(options)
					return { key, models } // key is RouterName here
				}),
			)

			const fetchedRouterModels: Partial<Record<RouterName, ModelRecord>> = { ...routerModels }

			results.forEach((result, index) => {
				const routerName = modelFetchPromises[index].key // Get RouterName using index

				if (result.status === "fulfilled") {
					fetchedRouterModels[routerName] = result.value.models
				} else {
					// Handle rejection: Post a specific error message for this provider
					const errorMessage = result.reason instanceof Error ? result.reason.message : String(result.reason)
					console.error(`Error fetching models for ${routerName}:`, result.reason)

					fetchedRouterModels[routerName] = {} // Ensure it's an empty object in the main routerModels message

					provider.postMessageToWebview({
						type: "singleRouterModelFetchResponse",
						success: false,
						error: errorMessage,
						values: { provider: routerName },
					})
				}
			})

			provider.postMessageToWebview({
				type: "routerModels",
				routerModels: fetchedRouterModels as Record<RouterName, ModelRecord>,
			})
			break
		case "requestOpenAiModels":
			if (message?.values?.baseUrl && message?.values?.apiKey) {
				const openAiModels = await getOpenAiModels(
					message?.values?.baseUrl,
					message?.values?.apiKey,
					message?.values?.openAiHeaders,
				)

				provider.postMessageToWebview({ type: "openAiModels", openAiModels })
			}

			break
		case "requestOllamaModels":
			const ollamaModels = await getOllamaModels(message.text)
			// TODO: Cache like we do for OpenRouter, etc?
			provider.postMessageToWebview({ type: "ollamaModels", ollamaModels })
			break
		case "requestLmStudioModels":
			const lmStudioModels = await getLmStudioModels(message.text)
			// TODO: Cache like we do for OpenRouter, etc?
			provider.postMessageToWebview({ type: "lmStudioModels", lmStudioModels })
			break
		case "requestVsCodeLmModels":
			const vsCodeLmModels = await getVsCodeLmModels()
			// TODO: Cache like we do for OpenRouter, etc?
			provider.postMessageToWebview({ type: "vsCodeLmModels", vsCodeLmModels })
			break
		case "openImage":
			openImage(message.text!)
			break
		case "openFile":
			openFile(message.text!, message.values as { create?: boolean; content?: string; line?: number })
			break
		case "openMention":
			openMention(message.text)
			break
		case "openExternal":
			if (message.url) {
				vscode.env.openExternal(vscode.Uri.parse(message.url))
			}
			break
		case "checkpointDiff":
			const result = checkoutDiffPayloadSchema.safeParse(message.payload)

			if (result.success) {
				await provider.getCurrentCline()?.checkpointDiff(result.data)
			}

			break
		case "checkpointRestore": {
			const result = checkoutRestorePayloadSchema.safeParse(message.payload)

			if (result.success) {
				await provider.cancelTask()

				try {
					await pWaitFor(() => provider.getCurrentCline()?.isInitialized === true, { timeout: 3_000 })
				} catch (error) {
					vscode.window.showErrorMessage(t("common:errors.checkpoint_timeout"))
				}

				try {
					await provider.getCurrentCline()?.checkpointRestore(result.data)
				} catch (error) {
					vscode.window.showErrorMessage(t("common:errors.checkpoint_failed"))
				}
			}

			break
		}
		case "cancelTask":
			await provider.cancelTask()
			break
		case "allowedCommands":
			await provider.context.globalState.update("allowedCommands", message.commands)

			// Also update workspace settings.
			await vscode.workspace
				.getConfiguration(Package.name)
				.update("allowedCommands", message.commands, vscode.ConfigurationTarget.Global)

			break
		case "openCustomModesSettings": {
			const customModesFilePath = await provider.customModesManager.getCustomModesFilePath()

			if (customModesFilePath) {
				openFile(customModesFilePath)
			}

			break
		}
		case "openMcpSettings": {
			const mcpSettingsFilePath = await provider.getMcpHub()?.getMcpSettingsFilePath()

			if (mcpSettingsFilePath) {
				openFile(mcpSettingsFilePath)
			}

			break
		}
		case "openProjectMcpSettings": {
			if (!vscode.workspace.workspaceFolders?.length) {
				vscode.window.showErrorMessage(t("common:errors.no_workspace"))
				return
			}

			const workspaceFolder = vscode.workspace.workspaceFolders[0]
			const rooDir = path.join(workspaceFolder.uri.fsPath, ".roo")
			const mcpPath = path.join(rooDir, "mcp.json")

			try {
				await fs.mkdir(rooDir, { recursive: true })
				const exists = await fileExistsAtPath(mcpPath)

				if (!exists) {
					await fs.writeFile(mcpPath, JSON.stringify({ mcpServers: {} }, null, 2))
				}

				await openFile(mcpPath)
			} catch (error) {
				vscode.window.showErrorMessage(t("mcp:errors.create_json", { error: `${error}` }))
			}

			break
		}
		case "deleteMcpServer": {
			if (!message.serverName) {
				break
			}

			try {
				provider.log(`Attempting to delete MCP server: ${message.serverName}`)
				await provider.getMcpHub()?.deleteServer(message.serverName, message.source as "global" | "project")
				provider.log(`Successfully deleted MCP server: ${message.serverName}`)

				// Refresh the webview state
				await provider.postStateToWebview()
			} catch (error) {
				const errorMessage = error instanceof Error ? error.message : String(error)
				provider.log(`Failed to delete MCP server: ${errorMessage}`)
				// Error messages are already handled by McpHub.deleteServer
			}
			break
		}
		case "restartMcpServer": {
			try {
				await provider.getMcpHub()?.restartConnection(message.text!, message.source as "global" | "project")
			} catch (error) {
				provider.log(
					`Failed to retry connection for ${message.text}: ${JSON.stringify(error, Object.getOwnPropertyNames(error), 2)}`,
				)
			}
			break
		}
		case "toggleToolAlwaysAllow": {
			try {
				await provider
					.getMcpHub()
					?.toggleToolAlwaysAllow(
						message.serverName!,
						message.source as "global" | "project",
						message.toolName!,
						Boolean(message.alwaysAllow),
					)
			} catch (error) {
				provider.log(
					`Failed to toggle auto-approve for tool ${message.toolName}: ${JSON.stringify(error, Object.getOwnPropertyNames(error), 2)}`,
				)
			}
			break
		}
		case "toggleMcpServer": {
			try {
				await provider
					.getMcpHub()
					?.toggleServerDisabled(
						message.serverName!,
						message.disabled!,
						message.source as "global" | "project",
					)
			} catch (error) {
				provider.log(
					`Failed to toggle MCP server ${message.serverName}: ${JSON.stringify(error, Object.getOwnPropertyNames(error), 2)}`,
				)
			}
			break
		}
		case "mcpEnabled":
			const mcpEnabled = message.bool ?? true
			await updateGlobalState("mcpEnabled", mcpEnabled)
			await provider.postStateToWebview()
			break
		case "enableMcpServerCreation":
			await updateGlobalState("enableMcpServerCreation", message.bool ?? true)
			await provider.postStateToWebview()
			break
		case "refreshAllMcpServers": {
			const mcpHub = provider.getMcpHub()
			if (mcpHub) {
				await mcpHub.refreshAllConnections()
			}
			break
		}
		// playSound handler removed - now handled directly in the webview
		case "soundEnabled":
			const soundEnabled = message.bool ?? true
			await updateGlobalState("soundEnabled", soundEnabled)
			await provider.postStateToWebview()
			break
		case "soundVolume":
			const soundVolume = message.value ?? 0.5
			await updateGlobalState("soundVolume", soundVolume)
			await provider.postStateToWebview()
			break
		case "ttsEnabled":
			const ttsEnabled = message.bool ?? true
			await updateGlobalState("ttsEnabled", ttsEnabled)
			setTtsEnabled(ttsEnabled) // Add this line to update the tts utility
			await provider.postStateToWebview()
			break
		case "ttsSpeed":
			const ttsSpeed = message.value ?? 1.0
			await updateGlobalState("ttsSpeed", ttsSpeed)
			setTtsSpeed(ttsSpeed)
			await provider.postStateToWebview()
			break
		case "playTts":
			if (message.text) {
				playTts(message.text, {
					onStart: () => provider.postMessageToWebview({ type: "ttsStart", text: message.text }),
					onStop: () => provider.postMessageToWebview({ type: "ttsStop", text: message.text }),
				})
			}
			break
		case "stopTts":
			stopTts()
			break
		case "diffEnabled":
			const diffEnabled = message.bool ?? true
			await updateGlobalState("diffEnabled", diffEnabled)
			await provider.postStateToWebview()
			break
		case "enableCheckpoints":
			const enableCheckpoints = message.bool ?? true
			await updateGlobalState("enableCheckpoints", enableCheckpoints)
			await provider.postStateToWebview()
			break
		case "browserViewportSize":
			const browserViewportSize = message.text ?? "900x600"
			await updateGlobalState("browserViewportSize", browserViewportSize)
			await provider.postStateToWebview()
			break
		case "remoteBrowserHost":
			await updateGlobalState("remoteBrowserHost", message.text)
			await provider.postStateToWebview()
			break
		case "remoteBrowserEnabled":
			// Store the preference in global state
			// remoteBrowserEnabled now means "enable remote browser connection"
			await updateGlobalState("remoteBrowserEnabled", message.bool ?? false)
			// If disabling remote browser connection, clear the remoteBrowserHost
			if (!message.bool) {
				await updateGlobalState("remoteBrowserHost", undefined)
			}
			await provider.postStateToWebview()
			break
		case "testBrowserConnection":
			// If no text is provided, try auto-discovery
			if (!message.text) {
				// Use testBrowserConnection for auto-discovery
				const chromeHostUrl = await discoverChromeHostUrl()

				if (chromeHostUrl) {
					// Send the result back to the webview
					await provider.postMessageToWebview({
						type: "browserConnectionResult",
						success: !!chromeHostUrl,
						text: `Auto-discovered and tested connection to Chrome: ${chromeHostUrl}`,
						values: { endpoint: chromeHostUrl },
					})
				} else {
					await provider.postMessageToWebview({
						type: "browserConnectionResult",
						success: false,
						text: "No Chrome instances found on the network. Make sure Chrome is running with remote debugging enabled (--remote-debugging-port=9222).",
					})
				}
			} else {
				// Test the provided URL
				const customHostUrl = message.text
				const hostIsValid = await tryChromeHostUrl(message.text)

				// Send the result back to the webview
				await provider.postMessageToWebview({
					type: "browserConnectionResult",
					success: hostIsValid,
					text: hostIsValid
						? `Successfully connected to Chrome: ${customHostUrl}`
						: "Failed to connect to Chrome",
				})
			}
			break
		case "fuzzyMatchThreshold":
			await updateGlobalState("fuzzyMatchThreshold", message.value)
			await provider.postStateToWebview()
			break
		case "updateVSCodeSetting": {
			const { setting, value } = message

			if (setting !== undefined && value !== undefined) {
				if (ALLOWED_VSCODE_SETTINGS.has(setting)) {
					await vscode.workspace.getConfiguration().update(setting, value, true)
				} else {
					vscode.window.showErrorMessage(`Cannot update restricted VSCode setting: ${setting}`)
				}
			}

			break
		}
		case "getVSCodeSetting":
			const { setting } = message

			if (setting) {
				try {
					await provider.postMessageToWebview({
						type: "vsCodeSetting",
						setting,
						value: vscode.workspace.getConfiguration().get(setting),
					})
				} catch (error) {
					console.error(`Failed to get VSCode setting ${message.setting}:`, error)

					await provider.postMessageToWebview({
						type: "vsCodeSetting",
						setting,
						error: `Failed to get setting: ${error.message}`,
						value: undefined,
					})
				}
			}

			break
		case "alwaysApproveResubmit":
			await updateGlobalState("alwaysApproveResubmit", message.bool ?? false)
			await provider.postStateToWebview()
			break
		case "requestDelaySeconds":
			await updateGlobalState("requestDelaySeconds", message.value ?? 5)
			await provider.postStateToWebview()
			break
		case "writeDelayMs":
			await updateGlobalState("writeDelayMs", message.value)
			await provider.postStateToWebview()
			break
		case "terminalOutputLineLimit":
			await updateGlobalState("terminalOutputLineLimit", message.value)
			await provider.postStateToWebview()
			break
		case "terminalShellIntegrationTimeout":
			await updateGlobalState("terminalShellIntegrationTimeout", message.value)
			await provider.postStateToWebview()
			if (message.value !== undefined) {
				Terminal.setShellIntegrationTimeout(message.value)
			}
			break
		case "terminalShellIntegrationDisabled":
			await updateGlobalState("terminalShellIntegrationDisabled", message.bool)
			await provider.postStateToWebview()
			if (message.bool !== undefined) {
				Terminal.setShellIntegrationDisabled(message.bool)
			}
			break
		case "terminalCommandDelay":
			await updateGlobalState("terminalCommandDelay", message.value)
			await provider.postStateToWebview()
			if (message.value !== undefined) {
				Terminal.setCommandDelay(message.value)
			}
			break
		case "terminalPowershellCounter":
			await updateGlobalState("terminalPowershellCounter", message.bool)
			await provider.postStateToWebview()
			if (message.bool !== undefined) {
				Terminal.setPowershellCounter(message.bool)
			}
			break
		case "terminalZshClearEolMark":
			await updateGlobalState("terminalZshClearEolMark", message.bool)
			await provider.postStateToWebview()
			if (message.bool !== undefined) {
				Terminal.setTerminalZshClearEolMark(message.bool)
			}
			break
		case "terminalZshOhMy":
			await updateGlobalState("terminalZshOhMy", message.bool)
			await provider.postStateToWebview()
			if (message.bool !== undefined) {
				Terminal.setTerminalZshOhMy(message.bool)
			}
			break
		case "terminalZshP10k":
			await updateGlobalState("terminalZshP10k", message.bool)
			await provider.postStateToWebview()
			if (message.bool !== undefined) {
				Terminal.setTerminalZshP10k(message.bool)
			}
			break
		case "terminalZdotdir":
			await updateGlobalState("terminalZdotdir", message.bool)
			await provider.postStateToWebview()
			if (message.bool !== undefined) {
				Terminal.setTerminalZdotdir(message.bool)
			}
			break
		case "terminalCompressProgressBar":
			await updateGlobalState("terminalCompressProgressBar", message.bool)
			await provider.postStateToWebview()
			if (message.bool !== undefined) {
				Terminal.setCompressProgressBar(message.bool)
			}
			break
		case "mode":
			await provider.handleModeSwitch(message.text as Mode)
			break
		case "updateSupportPrompt":
			try {
				if (Object.keys(message?.values ?? {}).length === 0) {
					return
				}

				const existingPrompts = getGlobalState("customSupportPrompts") ?? {}
				const updatedPrompts = { ...existingPrompts, ...message.values }
				await updateGlobalState("customSupportPrompts", updatedPrompts)
				await provider.postStateToWebview()
			} catch (error) {
				provider.log(
					`Error update support prompt: ${JSON.stringify(error, Object.getOwnPropertyNames(error), 2)}`,
				)
				vscode.window.showErrorMessage(t("common:errors.update_support_prompt"))
			}
			break
		case "resetSupportPrompt":
			try {
				if (!message?.text) {
					return
				}

				const existingPrompts = getGlobalState("customSupportPrompts") ?? {}
				const updatedPrompts = { ...existingPrompts }
				updatedPrompts[message.text] = undefined
				await updateGlobalState("customSupportPrompts", updatedPrompts)
				await provider.postStateToWebview()
			} catch (error) {
				provider.log(
					`Error reset support prompt: ${JSON.stringify(error, Object.getOwnPropertyNames(error), 2)}`,
				)
				vscode.window.showErrorMessage(t("common:errors.reset_support_prompt"))
			}
			break
		case "updatePrompt":
			if (message.promptMode && message.customPrompt !== undefined) {
				const existingPrompts = getGlobalState("customModePrompts") ?? {}
				const updatedPrompts = { ...existingPrompts, [message.promptMode]: message.customPrompt }
				await updateGlobalState("customModePrompts", updatedPrompts)
				const currentState = await provider.getStateToPostToWebview()
				const stateWithPrompts = { ...currentState, customModePrompts: updatedPrompts }
				provider.postMessageToWebview({ type: "state", state: stateWithPrompts })
			}
			break
		case "deleteMessage": {
			const answer = await vscode.window.showInformationMessage(
				t("common:confirmation.delete_message"),
				{ modal: true },
				t("common:confirmation.just_this_message"),
				t("common:confirmation.this_and_subsequent"),
			)

			if (
				(answer === t("common:confirmation.just_this_message") ||
					answer === t("common:confirmation.this_and_subsequent")) &&
				provider.getCurrentCline() &&
				typeof message.value === "number" &&
				message.value
			) {
				const timeCutoff = message.value - 1000 // 1 second buffer before the message to delete

				const messageIndex = provider
					.getCurrentCline()!
					.clineMessages.findIndex((msg) => msg.ts && msg.ts >= timeCutoff)

				const apiConversationHistoryIndex = provider
					.getCurrentCline()
					?.apiConversationHistory.findIndex((msg) => msg.ts && msg.ts >= timeCutoff)

				if (messageIndex !== -1) {
					const { historyItem } = await provider.getTaskWithId(provider.getCurrentCline()!.taskId)

					if (answer === t("common:confirmation.just_this_message")) {
						// Find the next user message first
						const nextUserMessage = provider
							.getCurrentCline()!
							.clineMessages.slice(messageIndex + 1)
							.find((msg) => msg.type === "say" && msg.say === "user_feedback")

						// Handle UI messages
						if (nextUserMessage) {
							// Find absolute index of next user message
							const nextUserMessageIndex = provider
								.getCurrentCline()!
								.clineMessages.findIndex((msg) => msg === nextUserMessage)

							// Keep messages before current message and after next user message
							await provider
								.getCurrentCline()!
								.overwriteClineMessages([
									...provider.getCurrentCline()!.clineMessages.slice(0, messageIndex),
									...provider.getCurrentCline()!.clineMessages.slice(nextUserMessageIndex),
								])
						} else {
							// If no next user message, keep only messages before current message
							await provider
								.getCurrentCline()!
								.overwriteClineMessages(
									provider.getCurrentCline()!.clineMessages.slice(0, messageIndex),
								)
						}

						// Handle API messages
						if (apiConversationHistoryIndex !== -1) {
							if (nextUserMessage && nextUserMessage.ts) {
								// Keep messages before current API message and after next user message
								await provider
									.getCurrentCline()!
									.overwriteApiConversationHistory([
										...provider
											.getCurrentCline()!
											.apiConversationHistory.slice(0, apiConversationHistoryIndex),
										...provider
											.getCurrentCline()!
											.apiConversationHistory.filter(
												(msg) => msg.ts && msg.ts >= nextUserMessage.ts,
											),
									])
							} else {
								// If no next user message, keep only messages before current API message
								await provider
									.getCurrentCline()!
									.overwriteApiConversationHistory(
										provider
											.getCurrentCline()!
											.apiConversationHistory.slice(0, apiConversationHistoryIndex),
									)
							}
						}
					} else if (answer === t("common:confirmation.this_and_subsequent")) {
						// Delete this message and all that follow
						await provider
							.getCurrentCline()!
							.overwriteClineMessages(provider.getCurrentCline()!.clineMessages.slice(0, messageIndex))
						if (apiConversationHistoryIndex !== -1) {
							await provider
								.getCurrentCline()!
								.overwriteApiConversationHistory(
									provider
										.getCurrentCline()!
										.apiConversationHistory.slice(0, apiConversationHistoryIndex),
								)
						}
					}

					await provider.initClineWithHistoryItem(historyItem)
				}
			}
			break
		}
		case "screenshotQuality":
			await updateGlobalState("screenshotQuality", message.value)
			await provider.postStateToWebview()
			break
		case "maxOpenTabsContext":
			const tabCount = Math.min(Math.max(0, message.value ?? 20), 500)
			await updateGlobalState("maxOpenTabsContext", tabCount)
			await provider.postStateToWebview()
			break
		case "maxWorkspaceFiles":
			const fileCount = Math.min(Math.max(0, message.value ?? 200), 500)
			await updateGlobalState("maxWorkspaceFiles", fileCount)
			await provider.postStateToWebview()
			break
		case "browserToolEnabled":
			await updateGlobalState("browserToolEnabled", message.bool ?? true)
			await provider.postStateToWebview()
			break
		case "language":
			changeLanguage(message.text ?? "en")
			await updateGlobalState("language", message.text as Language)
			await provider.postStateToWebview()
			break
		case "showRooIgnoredFiles":
			await updateGlobalState("showRooIgnoredFiles", message.bool ?? true)
			await provider.postStateToWebview()
			break
		case "maxReadFileLine":
			await updateGlobalState("maxReadFileLine", message.value)
			await provider.postStateToWebview()
			break
		case "maxConcurrentFileReads":
			const valueToSave = message.value // Capture the value intended for saving
			await updateGlobalState("maxConcurrentFileReads", valueToSave)
			await provider.postStateToWebview()
			break
		case "setHistoryPreviewCollapsed": // Add the new case handler
			await updateGlobalState("historyPreviewCollapsed", message.bool ?? false)
			// No need to call postStateToWebview here as the UI already updated optimistically
			break
		case "toggleApiConfigPin":
			if (message.text) {
				const currentPinned = getGlobalState("pinnedApiConfigs") ?? {}
				const updatedPinned: Record<string, boolean> = { ...currentPinned }

				if (currentPinned[message.text]) {
					delete updatedPinned[message.text]
				} else {
					updatedPinned[message.text] = true
				}

				await updateGlobalState("pinnedApiConfigs", updatedPinned)
				await provider.postStateToWebview()
			}
			break
		case "enhancementApiConfigId":
			await updateGlobalState("enhancementApiConfigId", message.text)
			await provider.postStateToWebview()
			break
		case "condensingApiConfigId":
			await updateGlobalState("condensingApiConfigId", message.text)
			await provider.postStateToWebview()
			break
		case "updateCondensingPrompt":
			await updateGlobalState("customCondensingPrompt", message.text)
			await provider.postStateToWebview()
			break
		case "autoApprovalEnabled":
			await updateGlobalState("autoApprovalEnabled", message.bool ?? false)
			await provider.postStateToWebview()
			break
		case "enhancePrompt":
			if (message.text) {
				try {
					const { apiConfiguration, customSupportPrompts, listApiConfigMeta, enhancementApiConfigId } =
						await provider.getState()

					// Try to get enhancement config first, fall back to current config.
					let configToUse: ProviderSettings = apiConfiguration

					if (enhancementApiConfigId && !!listApiConfigMeta.find(({ id }) => id === enhancementApiConfigId)) {
						const { name: _, ...providerSettings } = await provider.providerSettingsManager.getProfile({
							id: enhancementApiConfigId,
						})

						if (providerSettings.apiProvider) {
							configToUse = providerSettings
						}
					}

					const enhancedPrompt = await singleCompletionHandler(
						configToUse,
						supportPrompt.create("ENHANCE", { userInput: message.text }, customSupportPrompts),
					)

					// Capture telemetry for prompt enhancement.
					const currentCline = provider.getCurrentCline()
					TelemetryService.instance.capturePromptEnhanced(currentCline?.taskId)

					await provider.postMessageToWebview({ type: "enhancedPrompt", text: enhancedPrompt })
				} catch (error) {
					provider.log(
						`Error enhancing prompt: ${JSON.stringify(error, Object.getOwnPropertyNames(error), 2)}`,
					)

					vscode.window.showErrorMessage(t("common:errors.enhance_prompt"))
					await provider.postMessageToWebview({ type: "enhancedPrompt" })
				}
			}
			break
		case "getSystemPrompt":
			try {
				const systemPrompt = await generateSystemPrompt(provider, message)

				await provider.postMessageToWebview({
					type: "systemPrompt",
					text: systemPrompt,
					mode: message.mode,
				})
			} catch (error) {
				provider.log(
					`Error getting system prompt:  ${JSON.stringify(error, Object.getOwnPropertyNames(error), 2)}`,
				)
				vscode.window.showErrorMessage(t("common:errors.get_system_prompt"))
			}
			break
		case "copySystemPrompt":
			try {
				const systemPrompt = await generateSystemPrompt(provider, message)

				await vscode.env.clipboard.writeText(systemPrompt)
				await vscode.window.showInformationMessage(t("common:info.clipboard_copy"))
			} catch (error) {
				provider.log(
					`Error getting system prompt:  ${JSON.stringify(error, Object.getOwnPropertyNames(error), 2)}`,
				)
				vscode.window.showErrorMessage(t("common:errors.get_system_prompt"))
			}
			break
		case "searchCommits": {
			const cwd = provider.cwd
			if (cwd) {
				try {
					const commits = await searchCommits(message.query || "", cwd)
					await provider.postMessageToWebview({
						type: "commitSearchResults",
						commits,
					})
				} catch (error) {
					provider.log(
						`Error searching commits: ${JSON.stringify(error, Object.getOwnPropertyNames(error), 2)}`,
					)
					vscode.window.showErrorMessage(t("common:errors.search_commits"))
				}
			}
			break
		}
		case "searchFiles": {
			const workspacePath = getWorkspacePath()

			if (!workspacePath) {
				// Handle case where workspace path is not available
				await provider.postMessageToWebview({
					type: "fileSearchResults",
					results: [],
					requestId: message.requestId,
					error: "No workspace path available",
				})
				break
			}
			try {
				// Call file search service with query from message
				const results = await searchWorkspaceFiles(
					message.query || "",
					workspacePath,
					20, // Use default limit, as filtering is now done in the backend
				)

				// Send results back to webview
				await provider.postMessageToWebview({
					type: "fileSearchResults",
					results,
					requestId: message.requestId,
				})
			} catch (error) {
				const errorMessage = error instanceof Error ? error.message : String(error)

				// Send error response to webview
				await provider.postMessageToWebview({
					type: "fileSearchResults",
					results: [],
					error: errorMessage,
					requestId: message.requestId,
				})
			}
			break
		}
		case "saveApiConfiguration":
			if (message.text && message.apiConfiguration) {
				try {
					await provider.providerSettingsManager.saveConfig(message.text, message.apiConfiguration)
					const listApiConfig = await provider.providerSettingsManager.listConfig()
					await updateGlobalState("listApiConfigMeta", listApiConfig)
				} catch (error) {
					provider.log(
						`Error save api configuration: ${JSON.stringify(error, Object.getOwnPropertyNames(error), 2)}`,
					)
					vscode.window.showErrorMessage(t("common:errors.save_api_config"))
				}
			}
			break
		case "upsertApiConfiguration":
			if (message.text && message.apiConfiguration) {
				await provider.upsertProviderProfile(message.text, message.apiConfiguration)
			}
			break
		case "renameApiConfiguration":
			if (message.values && message.apiConfiguration) {
				try {
					const { oldName, newName } = message.values

					if (oldName === newName) {
						break
					}

					// Load the old configuration to get its ID.
					const { id } = await provider.providerSettingsManager.getProfile({ name: oldName })

					// Create a new configuration with the new name and old ID.
					await provider.providerSettingsManager.saveConfig(newName, { ...message.apiConfiguration, id })

					// Delete the old configuration.
					await provider.providerSettingsManager.deleteConfig(oldName)

					// Re-activate to update the global settings related to the
					// currently activated provider profile.
					await provider.activateProviderProfile({ name: newName })
				} catch (error) {
					provider.log(
						`Error rename api configuration: ${JSON.stringify(error, Object.getOwnPropertyNames(error), 2)}`,
					)

					vscode.window.showErrorMessage(t("common:errors.rename_api_config"))
				}
			}
			break
		case "loadApiConfiguration":
			if (message.text) {
				try {
					await provider.activateProviderProfile({ name: message.text })
				} catch (error) {
					provider.log(
						`Error load api configuration: ${JSON.stringify(error, Object.getOwnPropertyNames(error), 2)}`,
					)
					vscode.window.showErrorMessage(t("common:errors.load_api_config"))
				}
			}
			break
		case "loadApiConfigurationById":
			if (message.text) {
				try {
					await provider.activateProviderProfile({ id: message.text })
				} catch (error) {
					provider.log(
						`Error load api configuration by ID: ${JSON.stringify(error, Object.getOwnPropertyNames(error), 2)}`,
					)
					vscode.window.showErrorMessage(t("common:errors.load_api_config"))
				}
			}
			break
		case "deleteApiConfiguration":
			if (message.text) {
				const answer = await vscode.window.showInformationMessage(
					t("common:confirmation.delete_config_profile"),
					{ modal: true },
					t("common:answers.yes"),
				)

				if (answer !== t("common:answers.yes")) {
					break
				}

				const oldName = message.text

				const newName = (await provider.providerSettingsManager.listConfig()).filter(
					(c) => c.name !== oldName,
				)[0]?.name

				if (!newName) {
					vscode.window.showErrorMessage(t("common:errors.delete_api_config"))
					return
				}

				try {
					await provider.providerSettingsManager.deleteConfig(oldName)
					await provider.activateProviderProfile({ name: newName })
				} catch (error) {
					provider.log(
						`Error delete api configuration: ${JSON.stringify(error, Object.getOwnPropertyNames(error), 2)}`,
					)

					vscode.window.showErrorMessage(t("common:errors.delete_api_config"))
				}
			}
			break
		case "getListApiConfiguration":
			try {
				const listApiConfig = await provider.providerSettingsManager.listConfig()
				await updateGlobalState("listApiConfigMeta", listApiConfig)
				provider.postMessageToWebview({ type: "listApiConfig", listApiConfig })
			} catch (error) {
				provider.log(
					`Error get list api configuration: ${JSON.stringify(error, Object.getOwnPropertyNames(error), 2)}`,
				)
				vscode.window.showErrorMessage(t("common:errors.list_api_config"))
			}
			break
		case "updateExperimental": {
			if (!message.values) {
				break
			}

			const updatedExperiments = {
				...(getGlobalState("experiments") ?? experimentDefault),
				...message.values,
			}

			await updateGlobalState("experiments", updatedExperiments)

			await provider.postStateToWebview()
			break
		}
		case "updateMcpTimeout":
			if (message.serverName && typeof message.timeout === "number") {
				try {
					await provider
						.getMcpHub()
						?.updateServerTimeout(
							message.serverName,
							message.timeout,
							message.source as "global" | "project",
						)
				} catch (error) {
					provider.log(
						`Failed to update timeout for ${message.serverName}: ${JSON.stringify(error, Object.getOwnPropertyNames(error), 2)}`,
					)
					vscode.window.showErrorMessage(t("common:errors.update_server_timeout"))
				}
			}
			break
		case "updateCustomMode":
			if (message.modeConfig) {
				await provider.customModesManager.updateCustomMode(message.modeConfig.slug, message.modeConfig)
				// Update state after saving the mode
				const customModes = await provider.customModesManager.getCustomModes()
				await updateGlobalState("customModes", customModes)
				await updateGlobalState("mode", message.modeConfig.slug)
				await provider.postStateToWebview()
			}
			break
		case "deleteCustomMode":
			if (message.slug) {
				const answer = await vscode.window.showInformationMessage(
					t("common:confirmation.delete_custom_mode"),
					{ modal: true },
					t("common:answers.yes"),
				)

				if (answer !== t("common:answers.yes")) {
					break
				}

				await provider.customModesManager.deleteCustomMode(message.slug)
				// Switch back to default mode after deletion
				await updateGlobalState("mode", defaultModeSlug)
				await provider.postStateToWebview()
			}
			break
		case "humanRelayResponse":
			if (message.requestId && message.text) {
				vscode.commands.executeCommand(getCommand("handleHumanRelayResponse"), {
					requestId: message.requestId,
					text: message.text,
					cancelled: false,
				})
			}
			break

		case "humanRelayCancel":
			if (message.requestId) {
				vscode.commands.executeCommand(getCommand("handleHumanRelayResponse"), {
					requestId: message.requestId,
					cancelled: true,
				})
			}
			break

		case "telemetrySetting": {
			const telemetrySetting = message.text as TelemetrySetting
			await updateGlobalState("telemetrySetting", telemetrySetting)
			const isOptedIn = telemetrySetting === "enabled"
			TelemetryService.instance.updateTelemetryState(isOptedIn)
			await provider.postStateToWebview()
			break
		}
		case "accountButtonClicked": {
			// Navigate to the account tab.
			provider.postMessageToWebview({ type: "action", action: "accountButtonClicked" })
			break
		}
		case "rooCloudSignIn": {
			try {
				TelemetryService.instance.captureEvent(TelemetryEventName.AUTHENTICATION_INITIATED)
				await CloudService.instance.login()
			} catch (error) {
				provider.log(`AuthService#login failed: ${error}`)
				vscode.window.showErrorMessage("Sign in failed.")
			}

			break
		}
		case "rooCloudSignOut": {
			try {
				await CloudService.instance.logout()
				await provider.postStateToWebview()
				provider.postMessageToWebview({ type: "authenticatedUser", userInfo: undefined })
			} catch (error) {
				provider.log(`AuthService#logout failed: ${error}`)
				vscode.window.showErrorMessage("Sign out failed.")
			}

			break
		}
		case "codebaseIndexConfig": {
			const codebaseIndexConfig = message.values ?? {
				codebaseIndexEnabled: false,
				codebaseIndexQdrantUrl: "http://localhost:6333",
				codebaseIndexEmbedderProvider: "openai",
				codebaseIndexEmbedderBaseUrl: "",
				codebaseIndexEmbedderModelId: "",
			}
			await updateGlobalState("codebaseIndexConfig", codebaseIndexConfig)

			try {
				if (provider.codeIndexManager) {
					await provider.codeIndexManager.handleExternalSettingsChange()

					// If now configured and enabled, start indexing automatically
					if (provider.codeIndexManager.isFeatureEnabled && provider.codeIndexManager.isFeatureConfigured) {
						if (!provider.codeIndexManager.isInitialized) {
							await provider.codeIndexManager.initialize(provider.contextProxy)
						}
						// Start indexing in background (no await)
						provider.codeIndexManager.startIndexing()
					}
				}
			} catch (error) {
				provider.log(
					`[CodeIndexManager] Error during background CodeIndexManager configuration/indexing: ${error.message || error}`,
				)
			}

			await provider.postStateToWebview()
			break
		}
		case "requestIndexingStatus": {
			const status = provider.codeIndexManager!.getCurrentStatus()
			provider.postMessageToWebview({
				type: "indexingStatusUpdate",
				values: status,
			})
			break
		}
		case "startIndexing": {
			try {
				const manager = provider.codeIndexManager!
				if (manager.isFeatureEnabled && manager.isFeatureConfigured) {
					if (!manager.isInitialized) {
						await manager.initialize(provider.contextProxy)
					}

					manager.startIndexing()
				}
			} catch (error) {
				provider.log(`Error starting indexing: ${error instanceof Error ? error.message : String(error)}`)
			}
			break
		}
		case "clearIndexData": {
			try {
				const manager = provider.codeIndexManager!
				await manager.clearIndexData()
				provider.postMessageToWebview({ type: "indexCleared", values: { success: true } })
			} catch (error) {
				provider.log(`Error clearing index data: ${error instanceof Error ? error.message : String(error)}`)
				provider.postMessageToWebview({
					type: "indexCleared",
					values: {
						success: false,
						error: error instanceof Error ? error.message : String(error),
					},
				})
			}
			break
		}
<<<<<<< HEAD
		case "focusPanelRequest": {
			// Execute the focusPanel command to focus the WebView
			await vscode.commands.executeCommand(getCommand("focusPanel"))
=======
		case "filterMarketplaceItems": {
			// Check if marketplace is enabled before making API calls
			const { experiments } = await provider.getState()
			if (!experiments.marketplace) {
				console.log("Marketplace: Feature disabled, skipping API call")
				break
			}

			if (marketplaceManager && message.filters) {
				try {
					await marketplaceManager.updateWithFilteredItems({
						type: message.filters.type as MarketplaceItemType | undefined,
						search: message.filters.search,
						tags: message.filters.tags,
					})
					await provider.postStateToWebview()
				} catch (error) {
					console.error("Marketplace: Error filtering items:", error)
					vscode.window.showErrorMessage("Failed to filter marketplace items")
				}
			}
			break
		}

		case "installMarketplaceItem": {
			// Check if marketplace is enabled before installing
			const { experiments } = await provider.getState()
			if (!experiments.marketplace) {
				console.log("Marketplace: Feature disabled, skipping installation")
				break
			}

			if (marketplaceManager && message.mpItem && message.mpInstallOptions) {
				try {
					const configFilePath = await marketplaceManager.installMarketplaceItem(
						message.mpItem,
						message.mpInstallOptions,
					)
					await provider.postStateToWebview()
					console.log(`Marketplace item installed and config file opened: ${configFilePath}`)
					// Send success message to webview
					provider.postMessageToWebview({
						type: "marketplaceInstallResult",
						success: true,
						slug: message.mpItem.id,
					})
				} catch (error) {
					console.error(`Error installing marketplace item: ${error}`)
					// Send error message to webview
					provider.postMessageToWebview({
						type: "marketplaceInstallResult",
						success: false,
						error: error instanceof Error ? error.message : String(error),
						slug: message.mpItem.id,
					})
				}
			}
			break
		}

		case "removeInstalledMarketplaceItem": {
			// Check if marketplace is enabled before removing
			const { experiments } = await provider.getState()
			if (!experiments.marketplace) {
				console.log("Marketplace: Feature disabled, skipping removal")
				break
			}

			if (marketplaceManager && message.mpItem && message.mpInstallOptions) {
				try {
					await marketplaceManager.removeInstalledMarketplaceItem(message.mpItem, message.mpInstallOptions)
					await provider.postStateToWebview()
				} catch (error) {
					console.error(`Error removing marketplace item: ${error}`)
				}
			}
			break
		}

		case "installMarketplaceItemWithParameters": {
			// Check if marketplace is enabled before installing with parameters
			const { experiments } = await provider.getState()
			if (!experiments.marketplace) {
				console.log("Marketplace: Feature disabled, skipping installation with parameters")
				break
			}

			if (marketplaceManager && message.payload && "item" in message.payload && "parameters" in message.payload) {
				try {
					const configFilePath = await marketplaceManager.installMarketplaceItem(message.payload.item, {
						parameters: message.payload.parameters,
					})
					await provider.postStateToWebview()
					console.log(`Marketplace item with parameters installed and config file opened: ${configFilePath}`)
				} catch (error) {
					console.error(`Error installing marketplace item with parameters: ${error}`)
					vscode.window.showErrorMessage(
						`Failed to install marketplace item: ${error instanceof Error ? error.message : String(error)}`,
					)
				}
			}
			break
		}

		case "switchTab": {
			if (message.tab) {
				// Send a message to the webview to switch to the specified tab
				await provider.postMessageToWebview({ type: "action", action: "switchTab", tab: message.tab })
			}
>>>>>>> 11668af8
			break
		}
	}
}<|MERGE_RESOLUTION|>--- conflicted
+++ resolved
@@ -1475,11 +1475,11 @@
 			}
 			break
 		}
-<<<<<<< HEAD
 		case "focusPanelRequest": {
 			// Execute the focusPanel command to focus the WebView
 			await vscode.commands.executeCommand(getCommand("focusPanel"))
-=======
+			break
+		}
 		case "filterMarketplaceItems": {
 			// Check if marketplace is enabled before making API calls
 			const { experiments } = await provider.getState()
@@ -1589,7 +1589,6 @@
 				// Send a message to the webview to switch to the specified tab
 				await provider.postMessageToWebview({ type: "action", action: "switchTab", tab: message.tab })
 			}
->>>>>>> 11668af8
 			break
 		}
 	}
