{
	"name": "roo-cline",
	"displayName": "%extension.displayName%",
	"description": "%extension.description%",
	"publisher": "RooVeterinaryInc",
	"version": "3.19.5",
	"icon": "assets/icons/icon.png",
	"galleryBanner": {
		"color": "#617A91",
		"theme": "dark"
	},
	"engines": {
		"vscode": "^1.84.0",
		"node": "20.19.2"
	},
	"author": {
		"name": "Roo Code"
	},
	"repository": {
		"type": "git",
		"url": "https://github.com/RooCodeInc/Roo-Code"
	},
	"homepage": "https://github.com/RooCodeInc/Roo-Code",
	"categories": [
		"AI",
		"Chat",
		"Programming Languages",
		"Education",
		"Snippets",
		"Testing"
	],
	"keywords": [
		"cline",
		"claude",
		"dev",
		"mcp",
		"openrouter",
		"coding",
		"agent",
		"autonomous",
		"chatgpt",
		"sonnet",
		"ai",
		"llama",
		"roo code",
		"roocode"
	],
	"activationEvents": [
		"onLanguage",
		"onStartupFinished"
	],
	"main": "./dist/extension.js",
	"contributes": {
		"viewsContainers": {
			"activitybar": [
				{
					"id": "roo-cline-ActivityBar",
					"title": "%views.activitybar.title%",
					"icon": "assets/icons/icon.svg"
				}
			]
		},
		"views": {
			"roo-cline-ActivityBar": [
				{
					"type": "webview",
					"id": "roo-cline.SidebarProvider",
					"name": "%views.sidebar.name%"
				}
			]
		},
		"commands": [
			{
				"command": "roo-cline.plusButtonClicked",
				"title": "%command.newTask.title%",
				"icon": "$(add)"
			},
			{
				"command": "roo-cline.mcpButtonClicked",
				"title": "%command.mcpServers.title%",
				"icon": "$(server)"
			},
			{
				"command": "roo-cline.promptsButtonClicked",
				"title": "%command.prompts.title%",
				"icon": "$(organization)"
			},
			{
				"command": "roo-cline.historyButtonClicked",
				"title": "%command.history.title%",
				"icon": "$(history)"
			},
			{
				"command": "roo-cline.marketplaceButtonClicked",
				"title": "Marketplace",
				"icon": "$(extensions)"
			},
			{
				"command": "roo-cline.popoutButtonClicked",
				"title": "%command.openInEditor.title%",
				"icon": "$(link-external)"
			},
			{
				"command": "roo-cline.accountButtonClicked",
				"title": "Account",
				"icon": "$(account)",
				"when": "config.roo-cline.rooCodeCloudEnabled"
			},
			{
				"command": "roo-cline.settingsButtonClicked",
				"title": "%command.settings.title%",
				"icon": "$(settings-gear)"
			},
			{
				"command": "roo-cline.openInNewTab",
				"title": "%command.openInNewTab.title%",
				"category": "%configuration.title%"
			},
			{
				"command": "roo-cline.explainCode",
				"title": "%command.explainCode.title%",
				"category": "%configuration.title%"
			},
			{
				"command": "roo-cline.fixCode",
				"title": "%command.fixCode.title%",
				"category": "%configuration.title%"
			},
			{
				"command": "roo-cline.improveCode",
				"title": "%command.improveCode.title%",
				"category": "%configuration.title%"
			},
			{
				"command": "roo-cline.addToContext",
				"title": "%command.addToContext.title%",
				"category": "%configuration.title%"
			},
			{
				"command": "roo-cline.newTask",
				"title": "%command.newTask.title%",
				"category": "%configuration.title%"
			},
			{
				"command": "roo-cline.terminalAddToContext",
				"title": "%command.terminal.addToContext.title%",
				"category": "Terminal"
			},
			{
				"command": "roo-cline.terminalFixCommand",
				"title": "%command.terminal.fixCommand.title%",
				"category": "Terminal"
			},
			{
				"command": "roo-cline.terminalExplainCommand",
				"title": "%command.terminal.explainCommand.title%",
				"category": "Terminal"
			},
			{
				"command": "roo-cline.setCustomStoragePath",
				"title": "%command.setCustomStoragePath.title%",
				"category": "%configuration.title%"
			},
			{
				"command": "roo-cline.focusInput",
				"title": "%command.focusInput.title%",
				"category": "%configuration.title%"
			},
			{
				"command": "roo-cline.acceptInput",
				"title": "%command.acceptInput.title%",
				"category": "%configuration.title%"
			}
		],
		"menus": {
			"editor/context": [
				{
					"submenu": "roo-cline.contextMenu",
					"group": "navigation"
				}
			],
			"roo-cline.contextMenu": [
				{
					"command": "roo-cline.addToContext",
					"group": "1_actions@1"
				},
				{
					"command": "roo-cline.explainCode",
					"group": "1_actions@2"
				},
				{
					"command": "roo-cline.improveCode",
					"group": "1_actions@3"
				}
			],
			"terminal/context": [
				{
					"submenu": "roo-cline.terminalMenu",
					"group": "navigation"
				}
			],
			"roo-cline.terminalMenu": [
				{
					"command": "roo-cline.terminalAddToContext",
					"group": "1_actions@1"
				},
				{
					"command": "roo-cline.terminalFixCommand",
					"group": "1_actions@2"
				},
				{
					"command": "roo-cline.terminalExplainCommand",
					"group": "1_actions@3"
				}
			],
			"view/title": [
				{
					"command": "roo-cline.plusButtonClicked",
					"group": "navigation@1",
					"when": "view == roo-cline.SidebarProvider"
				},
				{
					"command": "roo-cline.promptsButtonClicked",
					"group": "navigation@2",
					"when": "view == roo-cline.SidebarProvider"
				},
				{
					"command": "roo-cline.mcpButtonClicked",
					"group": "navigation@3",
					"when": "view == roo-cline.SidebarProvider"
				},
				{
					"command": "roo-cline.marketplaceButtonClicked",
					"group": "navigation@4",
					"when": "view == roo-cline.SidebarProvider"
				},
				{
					"command": "roo-cline.historyButtonClicked",
					"group": "navigation@5",
					"when": "view == roo-cline.SidebarProvider"
				},
				{
<<<<<<< HEAD
					"command": "roo-cline.accountButtonClicked",
=======
					"command": "roo-cline.popoutButtonClicked",
>>>>>>> 7e8ff7e6
					"group": "navigation@6",
					"when": "view == roo-cline.SidebarProvider && config.roo-cline.rooCodeCloudEnabled"
				},
				{
					"command": "roo-cline.settingsButtonClicked",
					"group": "navigation@7",
					"when": "view == roo-cline.SidebarProvider"
				},
				{
					"command": "roo-cline.settingsButtonClicked",
					"group": "navigation@7",
					"when": "view == roo-cline.SidebarProvider"
				}
			],
			"editor/title": [
				{
					"command": "roo-cline.plusButtonClicked",
					"group": "navigation@1",
					"when": "activeWebviewPanelId == roo-cline.TabPanelProvider"
				},
				{
					"command": "roo-cline.promptsButtonClicked",
					"group": "navigation@2",
					"when": "activeWebviewPanelId == roo-cline.TabPanelProvider"
				},
				{
					"command": "roo-cline.mcpButtonClicked",
					"group": "navigation@3",
					"when": "activeWebviewPanelId == roo-cline.TabPanelProvider"
				},
				{
					"command": "roo-cline.marketplaceButtonClicked",
					"group": "navigation@4",
					"when": "activeWebviewPanelId == roo-cline.TabPanelProvider"
				},
				{
					"command": "roo-cline.settingsButtonClicked",
					"group": "navigation@7",
					"when": "activeWebviewPanelId == roo-cline.TabPanelProvider"
				}
			],
			"editor/title/context": [
				{
					"command": "roo-cline.historyButtonClicked",
					"group": "navigation@5",
					"when": "activeWebviewPanelId == roo-cline.TabPanelProvider"
				},
				{
<<<<<<< HEAD
					"command": "roo-cline.accountButtonClicked",
=======
					"command": "roo-cline.popoutButtonClicked",
>>>>>>> 7e8ff7e6
					"group": "navigation@6",
					"when": "activeWebviewPanelId == roo-cline.TabPanelProvider && config.roo-cline.rooCodeCloudEnabled"
				},
				{
					"command": "roo-cline.settingsButtonClicked",
					"group": "navigation@7",
					"when": "activeWebviewPanelId == roo-cline.TabPanelProvider"
				}
			]
		},
		"submenus": [
			{
				"id": "roo-cline.contextMenu",
				"label": "%views.contextMenu.label%"
			},
			{
				"id": "roo-cline.terminalMenu",
				"label": "%views.terminalMenu.label%"
			}
		],
		"configuration": {
			"title": "%configuration.title%",
			"properties": {
				"roo-cline.allowedCommands": {
					"type": "array",
					"items": {
						"type": "string"
					},
					"default": [
						"npm test",
						"npm install",
						"tsc",
						"git log",
						"git diff",
						"git show"
					],
					"description": "%commands.allowedCommands.description%"
				},
				"roo-cline.vsCodeLmModelSelector": {
					"type": "object",
					"properties": {
						"vendor": {
							"type": "string",
							"description": "%settings.vsCodeLmModelSelector.vendor.description%"
						},
						"family": {
							"type": "string",
							"description": "%settings.vsCodeLmModelSelector.family.description%"
						}
					},
					"description": "%settings.vsCodeLmModelSelector.description%"
				},
				"roo-cline.customStoragePath": {
					"type": "string",
					"default": "",
					"description": "%settings.customStoragePath.description%"
				},
				"roo-cline.rooCodeCloudEnabled": {
					"type": "boolean",
					"default": false,
					"description": "%settings.rooCodeCloudEnabled.description%"
				}
			}
		}
	},
	"scripts": {
		"lint": "eslint . --ext=ts --max-warnings=0",
		"check-types": "tsc --noEmit",
		"pretest": "turbo run bundle --cwd ..",
		"test": "jest -w=40% && vitest run",
		"format": "prettier --write .",
		"bundle": "node esbuild.mjs",
		"vscode:prepublish": "pnpm bundle --production",
		"vsix": "mkdirp ../bin && vsce package --no-dependencies --out ../bin",
		"publish:marketplace": "vsce publish --no-dependencies && ovsx publish --no-dependencies",
		"watch:bundle": "pnpm bundle --watch",
		"watch:tsc": "tsc --noEmit --watch --project tsconfig.json",
		"clean": "rimraf README.md CHANGELOG.md LICENSE dist mock .turbo"
	},
	"dependencies": {
		"@anthropic-ai/bedrock-sdk": "^0.10.2",
		"@anthropic-ai/sdk": "^0.37.0",
		"@anthropic-ai/vertex-sdk": "^0.7.0",
		"@aws-sdk/client-bedrock-runtime": "^3.779.0",
		"@aws-sdk/credential-providers": "^3.806.0",
		"@google/genai": "^0.13.0",
		"@mistralai/mistralai": "^1.3.6",
		"@modelcontextprotocol/sdk": "^1.9.0",
		"@roo-code/cloud": "workspace:^",
		"@roo-code/ipc": "workspace:^",
		"@roo-code/telemetry": "workspace:^",
		"@roo-code/types": "workspace:^",
		"@qdrant/js-client-rest": "^1.14.0",
		"@types/lodash.debounce": "^4.0.9",
		"@vscode/codicons": "^0.0.36",
		"async-mutex": "^0.5.0",
		"axios": "^1.7.4",
		"cheerio": "^1.0.0",
		"chokidar": "^4.0.1",
		"clone-deep": "^4.0.1",
		"default-shell": "^2.2.0",
		"delay": "^6.0.0",
		"diff": "^5.2.0",
		"diff-match-patch": "^1.0.5",
		"fast-deep-equal": "^3.1.3",
		"fast-xml-parser": "^4.5.1",
		"fastest-levenshtein": "^1.0.16",
		"fzf": "^0.5.2",
		"get-folder-size": "^5.0.0",
		"google-auth-library": "^9.15.1",
		"i18next": "^24.2.2",
		"ignore": "^7.0.3",
		"isbinaryfile": "^5.0.2",
		"lodash.debounce": "^4.0.8",
		"mammoth": "^1.8.0",
		"monaco-vscode-textmate-theme-converter": "^0.1.7",
		"node-cache": "^5.1.2",
		"node-ipc": "^12.0.0",
		"openai": "^4.78.1",
		"os-name": "^6.0.0",
		"p-limit": "^6.2.0",
		"p-wait-for": "^5.0.2",
		"pdf-parse": "^1.1.1",
		"pkce-challenge": "^4.1.0",
		"pretty-bytes": "^6.1.1",
		"ps-tree": "^1.2.0",
		"puppeteer-chromium-resolver": "^23.0.0",
		"puppeteer-core": "^23.4.0",
		"reconnecting-eventsource": "^1.6.4",
		"roo-rocket": "^0.5.1",
		"sanitize-filename": "^1.6.3",
		"say": "^0.16.0",
		"serialize-error": "^11.0.3",
		"simple-git": "^3.27.0",
		"sound-play": "^1.1.0",
		"string-similarity": "^4.0.4",
		"strip-ansi": "^7.1.0",
		"strip-bom": "^5.0.0",
		"tiktoken": "^1.0.21",
		"tmp": "^0.2.3",
		"tree-sitter-wasms": "^0.1.11",
		"turndown": "^7.2.0",
		"uuid": "^11.1.0",
		"vscode-material-icons": "^0.1.1",
		"web-tree-sitter": "^0.22.6",
		"workerpool": "^9.2.0",
		"yaml": "^2.8.0",
		"zod": "^3.24.2"
	},
	"devDependencies": {
		"@jest/globals": "^29.7.0",
		"@roo-code/build": "workspace:^",
		"@roo-code/config-eslint": "workspace:^",
		"@roo-code/config-typescript": "workspace:^",
		"@types/clone-deep": "^4.0.4",
		"@types/debug": "^4.1.12",
		"@types/diff": "^5.2.1",
		"@types/diff-match-patch": "^1.0.36",
		"@types/glob": "^8.1.0",
		"@types/jest": "^29.5.14",
		"@types/mocha": "^10.0.10",
		"@types/node": "20.x",
		"@types/node-cache": "^4.1.3",
		"@types/node-ipc": "^9.2.3",
		"@types/ps-tree": "^1.1.6",
		"@types/string-similarity": "^4.0.2",
		"@types/tmp": "^0.2.6",
		"@types/turndown": "^5.0.5",
		"@types/vscode": "^1.84.0",
		"@vscode/test-electron": "^2.5.2",
		"@vscode/vsce": "3.3.2",
		"esbuild": "^0.25.0",
		"execa": "^9.5.2",
		"glob": "^11.0.1",
		"jest": "^29.7.0",
		"jest-simple-dot-reporter": "^1.0.5",
		"mkdirp": "^3.0.1",
		"nock": "^14.0.4",
		"npm-run-all2": "^8.0.1",
		"ovsx": "0.10.4",
		"rimraf": "^6.0.1",
		"ts-jest": "^29.2.5",
		"tsup": "^8.4.0",
		"tsx": "^4.19.3",
		"typescript": "5.8.3",
		"vitest": "^3.1.3",
		"zod-to-ts": "^1.2.0"
	}
}<|MERGE_RESOLUTION|>--- conflicted
+++ resolved
@@ -92,7 +92,7 @@
 			},
 			{
 				"command": "roo-cline.marketplaceButtonClicked",
-				"title": "Marketplace",
+				"title": "%command.marketplace.title%",
 				"icon": "$(extensions)"
 			},
 			{
@@ -232,7 +232,7 @@
 				{
 					"command": "roo-cline.marketplaceButtonClicked",
 					"group": "navigation@4",
-					"when": "view == roo-cline.SidebarProvider"
+					"when": "view == roo-cline.SidebarProvider && roo-cline.marketplaceEnabled"
 				},
 				{
 					"command": "roo-cline.historyButtonClicked",
@@ -240,22 +240,18 @@
 					"when": "view == roo-cline.SidebarProvider"
 				},
 				{
-<<<<<<< HEAD
+					"command": "roo-cline.popoutButtonClicked",
+					"group": "navigation@6",
+					"when": "view == roo-cline.SidebarProvider"
+				},
+				{
 					"command": "roo-cline.accountButtonClicked",
-=======
-					"command": "roo-cline.popoutButtonClicked",
->>>>>>> 7e8ff7e6
-					"group": "navigation@6",
+					"group": "navigation@7",
 					"when": "view == roo-cline.SidebarProvider && config.roo-cline.rooCodeCloudEnabled"
 				},
 				{
 					"command": "roo-cline.settingsButtonClicked",
-					"group": "navigation@7",
-					"when": "view == roo-cline.SidebarProvider"
-				},
-				{
-					"command": "roo-cline.settingsButtonClicked",
-					"group": "navigation@7",
+					"group": "navigation@8",
 					"when": "view == roo-cline.SidebarProvider"
 				}
 			],
@@ -278,26 +274,15 @@
 				{
 					"command": "roo-cline.marketplaceButtonClicked",
 					"group": "navigation@4",
-					"when": "activeWebviewPanelId == roo-cline.TabPanelProvider"
-				},
-				{
-					"command": "roo-cline.settingsButtonClicked",
-					"group": "navigation@7",
-					"when": "activeWebviewPanelId == roo-cline.TabPanelProvider"
-				}
-			],
-			"editor/title/context": [
+					"when": "activeWebviewPanelId == roo-cline.TabPanelProvider && roo-cline.marketplaceEnabled"
+				},
 				{
 					"command": "roo-cline.historyButtonClicked",
 					"group": "navigation@5",
 					"when": "activeWebviewPanelId == roo-cline.TabPanelProvider"
 				},
 				{
-<<<<<<< HEAD
 					"command": "roo-cline.accountButtonClicked",
-=======
-					"command": "roo-cline.popoutButtonClicked",
->>>>>>> 7e8ff7e6
 					"group": "navigation@6",
 					"when": "activeWebviewPanelId == roo-cline.TabPanelProvider && config.roo-cline.rooCodeCloudEnabled"
 				},
@@ -427,7 +412,6 @@
 		"puppeteer-chromium-resolver": "^23.0.0",
 		"puppeteer-core": "^23.4.0",
 		"reconnecting-eventsource": "^1.6.4",
-		"roo-rocket": "^0.5.1",
 		"sanitize-filename": "^1.6.3",
 		"say": "^0.16.0",
 		"serialize-error": "^11.0.3",
