--- conflicted
+++ resolved
@@ -387,19 +387,17 @@
 					"default": "",
 					"description": "%settings.autoImportSettingsPath.description%"
 				},
-<<<<<<< HEAD
 				"roo-cline.maximumIndexedFilesForFileSearch": {
 					"type": "number",
 					"default": 200000,
 					"minimum": 5000,
 					"maximum": 500000,
 					"description": "%settings.maximumIndexedFilesForFileSearch.description%"
-=======
+				},
 				"roo-cline.useAgentRules": {
 					"type": "boolean",
 					"default": true,
 					"description": "%settings.useAgentRules.description%"
->>>>>>> 1e17b3b3
 				}
 			}
 		}
