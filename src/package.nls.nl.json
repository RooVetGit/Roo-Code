{
	"extension.displayName": "Roo Code (voorheen Roo Cline)",
	"extension.description": "Een compleet ontwikkelteam van AI-agents in je editor.",
	"views.contextMenu.label": "Roo Code",
	"views.terminalMenu.label": "Roo Code",
	"views.activitybar.title": "Roo Code",
	"views.sidebar.name": "Roo Code",
	"command.newTask.title": "Nieuwe Taak",
	"command.mcpServers.title": "MCP Servers",
	"command.prompts.title": "Modi",
	"command.history.title": "Geschiedenis",
	"command.marketplace.title": "Marktplaats",
	"command.openInEditor.title": "Openen in Editor",
	"command.settings.title": "Instellingen",
	"command.documentation.title": "Documentatie",
	"command.openInNewTab.title": "Openen in Nieuw Tabblad",
	"command.explainCode.title": "Leg Code Uit",
	"command.fixCode.title": "Repareer Code",
	"command.improveCode.title": "Verbeter Code",
	"command.addToContext.title": "Toevoegen aan Context",
	"command.focusInput.title": "Focus op Invoerveld",
	"command.setCustomStoragePath.title": "Aangepast Opslagpad Instellen",
	"command.importSettings.title": "Instellingen Importeren",
	"command.terminal.addToContext.title": "Terminalinhoud aan Context Toevoegen",
	"command.terminal.fixCommand.title": "Repareer Dit Commando",
	"command.terminal.explainCommand.title": "Leg Dit Commando Uit",
	"command.acceptInput.title": "Invoer/Suggestie Accepteren",
	"configuration.title": "Roo Code",
	"commands.allowedCommands.description": "Commando's die automatisch kunnen worden uitgevoerd wanneer 'Altijd goedkeuren uitvoerbewerkingen' is ingeschakeld",
	"commands.deniedCommands.description": "Commando-prefixen die automatisch worden geweigerd zonder om goedkeuring te vragen. Bij conflicten met toegestane commando's heeft de langste prefix-match voorrang. Voeg * toe om alle commando's te weigeren.",
	"commands.commandExecutionTimeout.description": "Maximale tijd in seconden om te wachten tot commando-uitvoering voltooid is voordat er een timeout optreedt (0 = geen timeout, 1-600s, standaard: 0s)",
	"commands.commandTimeoutAllowlist.description": "Commando-prefixen die zijn uitgesloten van de commando-uitvoering timeout. Commando's die overeenkomen met deze prefixen worden uitgevoerd zonder timeout-beperkingen.",
	"settings.vsCodeLmModelSelector.description": "Instellingen voor VSCode Language Model API",
	"settings.vsCodeLmModelSelector.vendor.description": "De leverancier van het taalmodel (bijv. copilot)",
	"settings.vsCodeLmModelSelector.family.description": "De familie van het taalmodel (bijv. gpt-4)",
	"settings.customStoragePath.description": "Aangepast opslagpad. Laat leeg om de standaardlocatie te gebruiken. Ondersteunt absolute paden (bijv. 'D:\\RooCodeStorage')",
	"settings.enableCodeActions.description": "Snelle correcties van Roo Code inschakelen.",
	"settings.autoImportSettingsPath.description": "Pad naar een RooCode-configuratiebestand om automatisch te importeren bij het opstarten van de extensie. Ondersteunt absolute paden en paden ten opzichte van de thuismap (bijv. '~/Documents/roo-code-settings.json'). Laat leeg om automatisch importeren uit te schakelen.",
<<<<<<< HEAD
	"settings.maximumIndexedFilesForFileSearch.description": "Specificeert het maximale aantal bestanden dat geïndexeerd moet worden bij het maken van een index voor de bestandszoekfunctionaliteit in het invoerveld. Een hoger getal biedt betere zoekresultaten in grote projecten maar kan meer geheugen verbruiken."
=======
	"settings.useAgentRules.description": "Laden van AGENTS.md-bestanden voor agentspecifieke regels inschakelen (zie https://agent-rules.org/)"
>>>>>>> 1e17b3b3
}<|MERGE_RESOLUTION|>--- conflicted
+++ resolved
@@ -36,9 +36,6 @@
 	"settings.customStoragePath.description": "Aangepast opslagpad. Laat leeg om de standaardlocatie te gebruiken. Ondersteunt absolute paden (bijv. 'D:\\RooCodeStorage')",
 	"settings.enableCodeActions.description": "Snelle correcties van Roo Code inschakelen.",
 	"settings.autoImportSettingsPath.description": "Pad naar een RooCode-configuratiebestand om automatisch te importeren bij het opstarten van de extensie. Ondersteunt absolute paden en paden ten opzichte van de thuismap (bijv. '~/Documents/roo-code-settings.json'). Laat leeg om automatisch importeren uit te schakelen.",
-<<<<<<< HEAD
-	"settings.maximumIndexedFilesForFileSearch.description": "Specificeert het maximale aantal bestanden dat geïndexeerd moet worden bij het maken van een index voor de bestandszoekfunctionaliteit in het invoerveld. Een hoger getal biedt betere zoekresultaten in grote projecten maar kan meer geheugen verbruiken."
-=======
+	"settings.maximumIndexedFilesForFileSearch.description": "Specificeert het maximale aantal bestanden dat geïndexeerd moet worden bij het maken van een index voor de bestandszoekfunctionaliteit in het invoerveld. Een hoger getal biedt betere zoekresultaten in grote projecten maar kan meer geheugen verbruiken.",
 	"settings.useAgentRules.description": "Laden van AGENTS.md-bestanden voor agentspecifieke regels inschakelen (zie https://agent-rules.org/)"
->>>>>>> 1e17b3b3
 }