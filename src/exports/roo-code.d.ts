--- conflicted
+++ resolved
@@ -23,11 +23,8 @@
 				| "xai"
 				| "groq"
 				| "chutes"
-<<<<<<< HEAD
+				| "litellm"
 				| "shengsuanyun"
-=======
-				| "litellm"
->>>>>>> 6f90d4c5
 		  )
 		| undefined
 	apiModelId?: string | undefined
@@ -173,11 +170,8 @@
 							| "xai"
 							| "groq"
 							| "chutes"
-<<<<<<< HEAD
+							| "litellm"
 							| "shengsuanyun"
-=======
-							| "litellm"
->>>>>>> 6f90d4c5
 					  )
 					| undefined
 		  }[]
