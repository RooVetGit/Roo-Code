--- conflicted
+++ resolved
@@ -21,12 +21,9 @@
 				| "human-relay"
 				| "fake-ai"
 				| "xai"
-<<<<<<< HEAD
-				| "shengsuanyun"
-=======
 				| "groq"
 				| "chutes"
->>>>>>> ce8fbbda
+				| "shengsuanyun"
 		  )
 		| undefined
 	apiModelId?: string | undefined
@@ -126,13 +123,10 @@
 	requestyApiKey?: string | undefined
 	requestyModelId?: string | undefined
 	xaiApiKey?: string | undefined
-<<<<<<< HEAD
+	groqApiKey?: string | undefined
+	chutesApiKey?: string | undefined
 	shengsuanyunApiKey?: string | undefined
 	ssyModelId?: string | undefined
-=======
-	groqApiKey?: string | undefined
-	chutesApiKey?: string | undefined
->>>>>>> ce8fbbda
 	modelMaxTokens?: number | undefined
 	modelMaxThinkingTokens?: number | undefined
 	includeMaxTokens?: boolean | undefined
@@ -171,12 +165,9 @@
 							| "human-relay"
 							| "fake-ai"
 							| "xai"
-<<<<<<< HEAD
-							| "shengsuanyun"
-=======
 							| "groq"
 							| "chutes"
->>>>>>> ce8fbbda
+							| "shengsuanyun"
 					  )
 					| undefined
 		  }[]
