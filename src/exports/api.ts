import { EventEmitter } from "events"
import * as vscode from "vscode"

import { ClineProvider } from "../core/webview/ClineProvider"

import { RooCodeAPI, RooCodeEvents, TokenUsage, RooCodeSettings } from "./roo-code"
import { MessageHistory } from "./message-history"

export class API extends EventEmitter<RooCodeEvents> implements RooCodeAPI {
	private readonly outputChannel: vscode.OutputChannel
	private readonly provider: ClineProvider
	private readonly history: MessageHistory
	private readonly tokenUsage: Record<string, TokenUsage>

	constructor(outputChannel: vscode.OutputChannel, provider: ClineProvider) {
		super()

		this.outputChannel = outputChannel
		this.provider = provider
		this.history = new MessageHistory()
		this.tokenUsage = {}

		this.provider.on("clineCreated", (cline) => {
			cline.on("message", (message) => this.emit("message", { taskId: cline.taskId, ...message }))
			cline.on("taskStarted", () => this.emit("taskStarted", cline.taskId))
			cline.on("taskPaused", () => this.emit("taskPaused", cline.taskId))
			cline.on("taskUnpaused", () => this.emit("taskUnpaused", cline.taskId))
			cline.on("taskAskResponded", () => this.emit("taskAskResponded", cline.taskId))
			cline.on("taskAborted", () => this.emit("taskAborted", cline.taskId))
			cline.on("taskSpawned", (childTaskId) => this.emit("taskSpawned", cline.taskId, childTaskId))
			cline.on("taskCompleted", (_, usage) => this.emit("taskCompleted", cline.taskId, usage))
			cline.on("taskTokenUsageUpdated", (_, usage) => this.emit("taskTokenUsageUpdated", cline.taskId, usage))
			this.emit("taskCreated", cline.taskId)
		})

		this.on("message", ({ taskId, action, message }) => {
			if (action === "created") {
				this.history.add(taskId, message)
			} else if (action === "updated") {
				this.history.update(taskId, message)
			}
		})

		this.on("taskTokenUsageUpdated", (taskId, usage) => (this.tokenUsage[taskId] = usage))
	}

	public async startNewTask(text?: string, images?: string[]) {
		await this.provider.removeClineFromStack()
		await this.provider.postStateToWebview()
		await this.provider.postMessageToWebview({ type: "action", action: "chatButtonClicked" })
		await this.provider.postMessageToWebview({ type: "invoke", invoke: "newChat", text, images })

		const cline = await this.provider.initClineWithTask(text, images)
		return cline.taskId
	}

	public getCurrentTaskStack() {
		return this.provider.getCurrentTaskStack()
	}

	public async clearCurrentTask(lastMessage?: string) {
		await this.provider.finishSubTask(lastMessage)
		await this.provider.postStateToWebview()
	}

	public async cancelCurrentTask() {
		await this.provider.cancelTask()
	}

	public async sendMessage(text?: string, images?: string[]) {
		await this.provider.postMessageToWebview({ type: "invoke", invoke: "sendMessage", text, images })
	}

	public async pressPrimaryButton() {
		await this.provider.postMessageToWebview({ type: "invoke", invoke: "primaryButtonClick" })
	}

	public async pressSecondaryButton() {
		await this.provider.postMessageToWebview({ type: "invoke", invoke: "secondaryButtonClick" })
	}

	public getConfiguration() {
		return this.provider.getValues()
	}

<<<<<<< HEAD
	public getConfigurationValue<K extends keyof RooCodeSettings>(key: K): RooCodeSettings[K] {
		return this.provider.getValue(key as any) as RooCodeSettings[K]
	}

	public async setConfiguration(values: RooCodeSettings) {
		await this.provider.setValues(values)
	}

	public async setConfigurationValue<K extends keyof RooCodeSettings>(key: K, value: RooCodeSettings[K]) {
		await this.provider.setValue(key as any, value)
=======
	public async setConfiguration(values: RooCodeSettings) {
		await this.provider.setValues(values)
		await this.provider.postStateToWebview()
>>>>>>> 7409c488
	}

	public isReady() {
		return this.provider.viewLaunched
	}

	public getMessages(taskId: string) {
		return this.history.getMessages(taskId)
	}

	public getTokenUsage(taskId: string) {
		return this.tokenUsage[taskId]
	}

	public log(message: string) {
		this.outputChannel.appendLine(message)
	}
}<|MERGE_RESOLUTION|>--- conflicted
+++ resolved
@@ -83,22 +83,12 @@
 		return this.provider.getValues()
 	}
 
-<<<<<<< HEAD
-	public getConfigurationValue<K extends keyof RooCodeSettings>(key: K): RooCodeSettings[K] {
-		return this.provider.getValue(key as any) as RooCodeSettings[K]
-	}
-
 	public async setConfiguration(values: RooCodeSettings) {
 		await this.provider.setValues(values)
 	}
 
 	public async setConfigurationValue<K extends keyof RooCodeSettings>(key: K, value: RooCodeSettings[K]) {
-		await this.provider.setValue(key as any, value)
-=======
-	public async setConfiguration(values: RooCodeSettings) {
-		await this.provider.setValues(values)
-		await this.provider.postStateToWebview()
->>>>>>> 7409c488
+		await this.provider.setValue(key, value)
 	}
 
 	public isReady() {
