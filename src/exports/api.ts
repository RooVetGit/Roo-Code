import { EventEmitter } from "events"
import * as vscode from "vscode"

import { ClineProvider } from "../core/webview/ClineProvider"

<<<<<<< HEAD
import { ConfigurationValues, RooCodeAPI, RooCodeEvents, TokenUsage } from "./roo-code"
=======
import { RooCodeAPI, RooCodeEvents, TokenUsage, RooCodeSettings } from "./roo-code"
>>>>>>> e464c419
import { MessageHistory } from "./message-history"

export class API extends EventEmitter<RooCodeEvents> implements RooCodeAPI {
	private readonly outputChannel: vscode.OutputChannel
	private readonly provider: ClineProvider
	private readonly history: MessageHistory
	private readonly tokenUsage: Record<string, TokenUsage>

	/**
	 * Construct a new API object.
	 *
	 * @param outputChannel The output channel to print any internal logs to.
	 * @param provider The ClineProvider to listen to events from.
	 */
	constructor(outputChannel: vscode.OutputChannel, provider: ClineProvider) {
		super()

		this.outputChannel = outputChannel
		this.provider = provider
		this.history = new MessageHistory()
		this.tokenUsage = {}

		this.provider.on("clineCreated", (cline) => {
			cline.on("message", (message) => this.emit("message", { taskId: cline.taskId, ...message }))
			cline.on("taskStarted", () => this.emit("taskStarted", cline.taskId))
			cline.on("taskPaused", () => this.emit("taskPaused", cline.taskId))
			cline.on("taskUnpaused", () => this.emit("taskUnpaused", cline.taskId))
			cline.on("taskAskResponded", () => this.emit("taskAskResponded", cline.taskId))
			cline.on("taskAborted", () => this.emit("taskAborted", cline.taskId))
			cline.on("taskSpawned", (childTaskId) => this.emit("taskSpawned", cline.taskId, childTaskId))
			cline.on("taskCompleted", (_, usage) => this.emit("taskCompleted", cline.taskId, usage))
			cline.on("taskTokenUsageUpdated", (_, usage) => this.emit("taskTokenUsageUpdated", cline.taskId, usage))
			this.emit("taskCreated", cline.taskId)
		})

		this.on("message", ({ taskId, action, message }) => {
			if (action === "created") {
				this.history.add(taskId, message)
			} else if (action === "updated") {
				this.history.update(taskId, message)
			}
		})

		this.on("taskTokenUsageUpdated", (taskId, usage) => (this.tokenUsage[taskId] = usage))
	}

	public async startNewTask(text?: string, images?: string[]) {
		await this.provider.clineStackManager.removeClineFromStack()
		await this.provider.postStateToWebview()
		await this.provider.postMessageToWebview({ type: "action", action: "chatButtonClicked" })
		await this.provider.postMessageToWebview({ type: "invoke", invoke: "newChat", text, images })

		const cline = await this.provider.initClineWithTask(text, images)
		return cline.taskId
	}

	/**
	 * Returns the current task stack.
	 * todo: currently unused, to remove...
	 * @returns An array of task IDs.
	 */
	public async getCurrentTaskStack() {
		return this.provider.clineStackManager.getCurrentTaskStack()
	}

	/**
	 * Clears the current task.
	 * todo: currently unused, to remove...
	 * @param lastMessage Optional last message to send before clearing.
	 */
	public async clearCurrentTask(lastMessage?: string) {
		await this.provider.finishSubTask(lastMessage)
	}

	public async cancelCurrentTask() {
		await this.provider.cancelTask()
	}

	public async sendMessage(text?: string, images?: string[]) {
		await this.provider.postMessageToWebview({ type: "invoke", invoke: "sendMessage", text, images })
	}

	public async pressPrimaryButton() {
		await this.provider.postMessageToWebview({ type: "invoke", invoke: "primaryButtonClick" })
	}

	public async pressSecondaryButton() {
		await this.provider.postMessageToWebview({ type: "invoke", invoke: "secondaryButtonClick" })
	}

	public async setConfiguration(values: RooCodeSettings) {
		await this.provider.setValues(values)
	}

	public isReady() {
		return this.provider.viewLaunched
	}

	public getMessages(taskId: string) {
		return this.history.getMessages(taskId)
	}

	public getTokenUsage(taskId: string) {
		return this.tokenUsage[taskId]
	}

	public log(message: string) {
		this.outputChannel.appendLine(message)
	}
}<|MERGE_RESOLUTION|>--- conflicted
+++ resolved
@@ -3,11 +3,7 @@
 
 import { ClineProvider } from "../core/webview/ClineProvider"
 
-<<<<<<< HEAD
-import { ConfigurationValues, RooCodeAPI, RooCodeEvents, TokenUsage } from "./roo-code"
-=======
 import { RooCodeAPI, RooCodeEvents, TokenUsage, RooCodeSettings } from "./roo-code"
->>>>>>> e464c419
 import { MessageHistory } from "./message-history"
 
 export class API extends EventEmitter<RooCodeEvents> implements RooCodeAPI {
