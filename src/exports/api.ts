import { EventEmitter } from "events"
import * as vscode from "vscode"

import { ClineProvider } from "../core/webview/ClineProvider"
import { openClineInNewTab } from "../activate/registerCommands"

import { RooCodeSettings, RooCodeEvents, RooCodeEventName, ClineMessage } from "../schemas"
import { IpcOrigin, IpcMessageType, TaskCommandName, TaskEvent } from "../schemas/ipc"
import { RooCodeAPI } from "./interface"
import { IpcServer } from "./ipc"
import { outputChannelLog } from "./log"

export class API extends EventEmitter<RooCodeEvents> implements RooCodeAPI {
	private readonly outputChannel: vscode.OutputChannel
	private readonly sidebarProvider: ClineProvider
	private tabProvider?: ClineProvider
	private readonly context: vscode.ExtensionContext
	private readonly ipc?: IpcServer
	private readonly taskMap = new Map<string, ClineProvider>()
	private readonly log: (...args: unknown[]) => void

	constructor(
		outputChannel: vscode.OutputChannel,
		provider: ClineProvider,
		socketPath?: string,
		enableLogging = false,
	) {
		super()

		this.outputChannel = outputChannel
		this.sidebarProvider = provider
		this.context = provider.context

		this.log = enableLogging
			? (...args: unknown[]) => {
					outputChannelLog(this.outputChannel, ...args)
					console.log(args)
				}
			: () => {}

		this.registerListeners(this.sidebarProvider)

		if (socketPath) {
			const ipc = (this.ipc = new IpcServer(socketPath, this.log))

			ipc.listen()
			this.log(`[API] ipc server started: socketPath=${socketPath}, pid=${process.pid}, ppid=${process.ppid}`)

			ipc.on(IpcMessageType.TaskCommand, async (_clientId, { commandName, data }) => {
				switch (commandName) {
					case TaskCommandName.StartNewTask:
						this.log(`[API] StartNewTask -> ${data.text}, ${JSON.stringify(data.configuration)}`)
						await this.startNewTask(data)
						break
					case TaskCommandName.CancelTask:
						this.log(`[API] CancelTask -> ${data}`)
						await this.cancelTask(data)
						break
					case TaskCommandName.CloseTask:
						this.log(`[API] CloseTask -> ${data}`)
						await vscode.commands.executeCommand("workbench.action.files.saveFiles")
						await vscode.commands.executeCommand("workbench.action.closeWindow")
						break
				}
			})
		}
	}

	public override emit<K extends keyof RooCodeEvents>(
		eventName: K,
		...args: K extends keyof RooCodeEvents ? RooCodeEvents[K] : never
	) {
		const data = { eventName: eventName as RooCodeEventName, payload: args } as TaskEvent
		this.ipc?.broadcast({ type: IpcMessageType.TaskEvent, origin: IpcOrigin.Server, data })
		return super.emit(eventName, ...args)
	}

	public async startNewTask({
		configuration,
		text,
		images,
		newTab,
	}: {
		configuration: RooCodeSettings
		text?: string
		images?: string[]
		newTab?: boolean
	}) {
		let provider: ClineProvider

		if (newTab) {
			await vscode.commands.executeCommand("workbench.action.closeAllEditors")

			if (!this.tabProvider) {
				this.tabProvider = await openClineInNewTab({ context: this.context, outputChannel: this.outputChannel })
				this.registerListeners(this.tabProvider)
			}

			provider = this.tabProvider
		} else {
			provider = this.sidebarProvider
		}

		if (configuration) {
			await provider.setValues(configuration)

			if (configuration.allowedCommands) {
				await vscode.workspace
					.getConfiguration("roo-cline")
					.update("allowedCommands", configuration.allowedCommands, vscode.ConfigurationTarget.Global)
			}
		}

		await provider.removeClineFromStack()
		await provider.postStateToWebview()
		await provider.postMessageToWebview({ type: "action", action: "chatButtonClicked" })
		await provider.postMessageToWebview({ type: "invoke", invoke: "newChat", text, images })

		const { taskId } = await provider.initClineWithTask(text, images)
		return taskId
	}

	public getCurrentTaskStack() {
		return this.sidebarProvider.getCurrentTaskStack()
	}

	public async clearCurrentTask(lastMessage?: string) {
		await this.sidebarProvider.finishSubTask(lastMessage)
		await this.sidebarProvider.postStateToWebview()
	}

	public async cancelCurrentTask() {
		await this.sidebarProvider.cancelTask()
	}

	public async cancelTask(taskId: string) {
		const provider = this.taskMap.get(taskId)

		if (provider) {
			await provider.cancelTask()
			this.taskMap.delete(taskId)
		}
	}

	public async sendMessage(text?: string, images?: string[]) {
		await this.sidebarProvider.postMessageToWebview({ type: "invoke", invoke: "sendMessage", text, images })
	}

	public async pressPrimaryButton() {
		await this.sidebarProvider.postMessageToWebview({ type: "invoke", invoke: "primaryButtonClick" })
	}

	public async pressSecondaryButton() {
		await this.sidebarProvider.postMessageToWebview({ type: "invoke", invoke: "secondaryButtonClick" })
	}

	public getConfiguration() {
		return this.sidebarProvider.getValues()
	}

	public async setConfiguration(values: RooCodeSettings) {
<<<<<<< HEAD
		await this.provider.setValues(values)
	}

	public async setConfigurationValue<K extends keyof RooCodeSettings>(key: K, value: RooCodeSettings[K]) {
		await this.provider.setValue(key, value)
=======
		await this.sidebarProvider.setValues(values)
		await this.sidebarProvider.postStateToWebview()
>>>>>>> 43d1ab33
	}

	public async createProfile(name: string): Promise<string> {
		// Input validation
		if (!name || !name.trim()) {
			throw new Error("Profile name cannot be empty")
		}

		const currentSettings = this.getConfiguration()
		const profiles = currentSettings.listApiConfigMeta || []

		if (profiles.some((profile) => profile.name === name)) {
			throw new Error(`A profile with the name "${name}" already exists`)
		}

		// Generate unique ID and create profile
		const id = this.sidebarProvider.providerSettingsManager.generateId()
		const newProfile = {
			id,
			name: name.trim(),
			apiProvider: "openai" as const, // Type assertion for better type safety
		}

		// Update configuration with new profile
		await this.setConfiguration({
			...currentSettings,
			listApiConfigMeta: [...profiles, newProfile],
		})
		return id
	}

	public getProfiles(): string[] {
		const profiles = this.getConfiguration().listApiConfigMeta || []
		return profiles.map((profile) => profile.name)
	}

	public async setActiveProfile(name: string): Promise<void> {
		const currentSettings = this.getConfiguration()
		const profiles = currentSettings.listApiConfigMeta || []

		const profile = profiles.find((p) => p.name === name)
		if (!profile) {
			throw new Error(`Profile with name "${name}" does not exist`)
		}

		await this.setConfiguration({
			...currentSettings,
			currentApiConfigName: profile.name,
		})
	}

	public getActiveProfile(): string | undefined {
		return this.getConfiguration().currentApiConfigName
	}

	public async deleteProfile(name: string): Promise<void> {
		const currentSettings = this.getConfiguration()
		const profiles = currentSettings.listApiConfigMeta || []
		const targetIndex = profiles.findIndex((p) => p.name === name)
		if (targetIndex === -1) {
			throw new Error(`Profile with name "${name}" does not exist`)
		}

		const profileToDelete = profiles[targetIndex]
		profiles.splice(targetIndex, 1)

		// If we're deleting the active profile, clear the currentApiConfigName
		const newSettings: RooCodeSettings = {
			...currentSettings,
			listApiConfigMeta: profiles,
			currentApiConfigName:
				currentSettings.currentApiConfigName === profileToDelete.name
					? undefined
					: currentSettings.currentApiConfigName,
		}
		await this.setConfiguration(newSettings)
	}

	public isReady() {
		return this.sidebarProvider.viewLaunched
	}

	private registerListeners(provider: ClineProvider) {
		provider.on("clineCreated", (cline) => {
			cline.on("taskStarted", () => {
				this.emit(RooCodeEventName.TaskStarted, cline.taskId)
				this.taskMap.set(cline.taskId, provider)
			})

			cline.on("message", (message) => this.emit(RooCodeEventName.Message, { taskId: cline.taskId, ...message }))

			cline.on("taskModeSwitched", (taskId, mode) => this.emit(RooCodeEventName.TaskModeSwitched, taskId, mode))

			cline.on("taskTokenUsageUpdated", (_, usage) =>
				this.emit(RooCodeEventName.TaskTokenUsageUpdated, cline.taskId, usage),
			)

			cline.on("taskAskResponded", () => this.emit(RooCodeEventName.TaskAskResponded, cline.taskId))

			cline.on("taskAborted", () => {
				this.emit(RooCodeEventName.TaskAborted, cline.taskId)
				this.taskMap.delete(cline.taskId)
			})

			cline.on("taskCompleted", (_, usage) => {
				this.emit(RooCodeEventName.TaskCompleted, cline.taskId, usage)
				this.taskMap.delete(cline.taskId)
			})

			cline.on("taskSpawned", (childTaskId) => this.emit(RooCodeEventName.TaskSpawned, cline.taskId, childTaskId))
			cline.on("taskPaused", () => this.emit(RooCodeEventName.TaskPaused, cline.taskId))
			cline.on("taskUnpaused", () => this.emit(RooCodeEventName.TaskUnpaused, cline.taskId))

			this.emit(RooCodeEventName.TaskCreated, cline.taskId)
		})
	}
}<|MERGE_RESOLUTION|>--- conflicted
+++ resolved
@@ -159,16 +159,8 @@
 	}
 
 	public async setConfiguration(values: RooCodeSettings) {
-<<<<<<< HEAD
-		await this.provider.setValues(values)
-	}
-
-	public async setConfigurationValue<K extends keyof RooCodeSettings>(key: K, value: RooCodeSettings[K]) {
-		await this.provider.setValue(key, value)
-=======
 		await this.sidebarProvider.setValues(values)
 		await this.sidebarProvider.postStateToWebview()
->>>>>>> 43d1ab33
 	}
 
 	public async createProfile(name: string): Promise<string> {
