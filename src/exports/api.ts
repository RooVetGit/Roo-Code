import { EventEmitter } from "events"
import * as vscode from "vscode"
import fs from "fs/promises"
import * as path from "path"

import { Package } from "../schemas"
import { getWorkspacePath } from "../utils/path"
import { ClineProvider } from "../core/webview/ClineProvider"
import { openClineInNewTab } from "../activate/registerCommands"
import {
	RooCodeSettings,
	RooCodeEvents,
	RooCodeEventName,
	ProviderSettings,
	ProviderSettingsEntry,
	isSecretStateKey,
	IpcOrigin,
	IpcMessageType,
	TaskCommandName,
	TaskEvent,
} from "../schemas"

import { RooCodeAPI } from "./interface"
import { IpcServer } from "./ipc"
import { outputChannelLog } from "./log"

export class API extends EventEmitter<RooCodeEvents> implements RooCodeAPI {
	private readonly outputChannel: vscode.OutputChannel
	private readonly sidebarProvider: ClineProvider
	private readonly context: vscode.ExtensionContext
	private readonly ipc?: IpcServer
	private readonly taskMap = new Map<string, ClineProvider>()
	private readonly log: (...args: unknown[]) => void
	private logfile?: string

	constructor(
		outputChannel: vscode.OutputChannel,
		provider: ClineProvider,
		socketPath?: string,
		enableLogging = false,
	) {
		super()

		this.outputChannel = outputChannel
		this.sidebarProvider = provider
		this.context = provider.context

		if (enableLogging) {
			this.log = (...args: unknown[]) => {
				outputChannelLog(this.outputChannel, ...args)
				console.log(args)
			}

			this.logfile = path.join(getWorkspacePath(), "roo-code-messages.log")
		} else {
			this.log = () => {}
		}

		this.registerListeners(this.sidebarProvider)

		if (socketPath) {
			const ipc = (this.ipc = new IpcServer(socketPath, this.log))

			ipc.listen()
			this.log(`[API] ipc server started: socketPath=${socketPath}, pid=${process.pid}, ppid=${process.ppid}`)

			ipc.on(IpcMessageType.TaskCommand, async (_clientId, { commandName, data }) => {
				switch (commandName) {
					case TaskCommandName.StartNewTask:
						this.log(`[API] StartNewTask -> ${data.text}, ${JSON.stringify(data.configuration)}`)
						await this.startNewTask(data)
						break
					case TaskCommandName.CancelTask:
						this.log(`[API] CancelTask -> ${data}`)
						await this.cancelTask(data)
						break
					case TaskCommandName.CloseTask:
						this.log(`[API] CloseTask -> ${data}`)
						await vscode.commands.executeCommand("workbench.action.files.saveFiles")
						await vscode.commands.executeCommand("workbench.action.closeWindow")
						break
				}
			})
		}
	}

	public override emit<K extends keyof RooCodeEvents>(
		eventName: K,
		...args: K extends keyof RooCodeEvents ? RooCodeEvents[K] : never
	) {
		const data = { eventName: eventName as RooCodeEventName, payload: args } as TaskEvent
		this.ipc?.broadcast({ type: IpcMessageType.TaskEvent, origin: IpcOrigin.Server, data })
		return super.emit(eventName, ...args)
	}

	public async startNewTask({
		configuration,
		text,
		images,
		newTab,
	}: {
		configuration: RooCodeSettings
		text?: string
		images?: string[]
		newTab?: boolean
	}) {
		let provider: ClineProvider

		if (newTab) {
			await vscode.commands.executeCommand("workbench.action.files.revert")
			await vscode.commands.executeCommand("workbench.action.closeAllEditors")

			provider = await openClineInNewTab({ context: this.context, outputChannel: this.outputChannel })
			this.registerListeners(provider)
		} else {
<<<<<<< HEAD
			await vscode.commands.executeCommand("roo-otto.SidebarProvider.focus")
=======
			await vscode.commands.executeCommand(`${Package.name}.SidebarProvider.focus`)
>>>>>>> 61a381af

			provider = this.sidebarProvider
		}

		if (configuration) {
			await provider.setValues(configuration)

			if (configuration.allowedCommands) {
				await vscode.workspace
<<<<<<< HEAD
					.getConfiguration("roo-otto")
=======
					.getConfiguration(Package.name)
>>>>>>> 61a381af
					.update("allowedCommands", configuration.allowedCommands, vscode.ConfigurationTarget.Global)
			}
		}

		await provider.removeClineFromStack()
		await provider.postStateToWebview()
		await provider.postMessageToWebview({ type: "action", action: "chatButtonClicked" })
		await provider.postMessageToWebview({ type: "invoke", invoke: "newChat", text, images })

		const { taskId } = await provider.initClineWithTask(text, images, undefined, {
			consecutiveMistakeLimit: Number.MAX_SAFE_INTEGER,
		})

		return taskId
	}

	public async resumeTask(taskId: string): Promise<void> {
		const { historyItem } = await this.sidebarProvider.getTaskWithId(taskId)
		await this.sidebarProvider.initClineWithHistoryItem(historyItem)
		await this.sidebarProvider.postMessageToWebview({ type: "action", action: "chatButtonClicked" })
	}

	public async isTaskInHistory(taskId: string): Promise<boolean> {
		try {
			await this.sidebarProvider.getTaskWithId(taskId)
			return true
		} catch {
			return false
		}
	}

	public getCurrentTaskStack() {
		return this.sidebarProvider.getCurrentTaskStack()
	}

	public async clearCurrentTask(lastMessage?: string) {
		await this.sidebarProvider.finishSubTask(lastMessage ?? "")
		await this.sidebarProvider.postStateToWebview()
	}

	public async cancelCurrentTask() {
		await this.sidebarProvider.cancelTask()
	}

	public async cancelTask(taskId: string) {
		const provider = this.taskMap.get(taskId)

		if (provider) {
			await provider.cancelTask()
			this.taskMap.delete(taskId)
		}
	}

	public async sendMessage(text?: string, images?: string[]) {
		await this.sidebarProvider.postMessageToWebview({ type: "invoke", invoke: "sendMessage", text, images })
	}

	public async pressPrimaryButton() {
		await this.sidebarProvider.postMessageToWebview({ type: "invoke", invoke: "primaryButtonClick" })
	}

	public async pressSecondaryButton() {
		await this.sidebarProvider.postMessageToWebview({ type: "invoke", invoke: "secondaryButtonClick" })
	}

	public isReady() {
		return this.sidebarProvider.viewLaunched
	}

	private registerListeners(provider: ClineProvider) {
		provider.on("clineCreated", (cline) => {
			cline.on("taskStarted", async () => {
				this.emit(RooCodeEventName.TaskStarted, cline.taskId)
				this.taskMap.set(cline.taskId, provider)
				await this.fileLog(`[${new Date().toISOString()}] taskStarted -> ${cline.taskId}\n`)
			})

			cline.on("message", async (message) => {
				this.emit(RooCodeEventName.Message, { taskId: cline.taskId, ...message })

				if (message.message.partial !== true) {
					await this.fileLog(`[${new Date().toISOString()}] ${JSON.stringify(message.message, null, 2)}\n`)
				}
			})

			cline.on("taskModeSwitched", (taskId, mode) => this.emit(RooCodeEventName.TaskModeSwitched, taskId, mode))

			cline.on("taskAskResponded", () => this.emit(RooCodeEventName.TaskAskResponded, cline.taskId))

			cline.on("taskAborted", () => {
				this.emit(RooCodeEventName.TaskAborted, cline.taskId)
				this.taskMap.delete(cline.taskId)
			})

			cline.on("taskCompleted", async (_, tokenUsage, toolUsage) => {
				this.emit(RooCodeEventName.TaskCompleted, cline.taskId, tokenUsage, toolUsage)
				this.taskMap.delete(cline.taskId)

				await this.fileLog(
					`[${new Date().toISOString()}] taskCompleted -> ${cline.taskId} | ${JSON.stringify(tokenUsage, null, 2)} | ${JSON.stringify(toolUsage, null, 2)}\n`,
				)
			})

			cline.on("taskSpawned", (childTaskId) => this.emit(RooCodeEventName.TaskSpawned, cline.taskId, childTaskId))
			cline.on("taskPaused", () => this.emit(RooCodeEventName.TaskPaused, cline.taskId))
			cline.on("taskUnpaused", () => this.emit(RooCodeEventName.TaskUnpaused, cline.taskId))

			cline.on("taskTokenUsageUpdated", (_, usage) =>
				this.emit(RooCodeEventName.TaskTokenUsageUpdated, cline.taskId, usage),
			)

			cline.on("taskToolFailed", (taskId, tool, error) =>
				this.emit(RooCodeEventName.TaskToolFailed, taskId, tool, error),
			)

			this.emit(RooCodeEventName.TaskCreated, cline.taskId)
		})
	}

	private async fileLog(message: string) {
		if (!this.logfile) {
			return
		}

		try {
			await fs.appendFile(this.logfile, message, "utf8")
		} catch (_) {
			this.logfile = undefined
		}
	}

	// Global Settings Management

	public getConfiguration(): RooCodeSettings {
		return Object.fromEntries(
			Object.entries(this.sidebarProvider.getValues()).filter(([key]) => !isSecretStateKey(key)),
		)
	}

	public async setConfiguration(values: RooCodeSettings) {
		await this.sidebarProvider.contextProxy.setValues(values)
		await this.sidebarProvider.providerSettingsManager.saveConfig(values.currentApiConfigName || "default", values)
		await this.sidebarProvider.postStateToWebview()
	}

	// Provider Profile Management

	public getProfiles(): string[] {
		return this.sidebarProvider.getProviderProfileEntries().map(({ name }) => name)
	}

	public getProfileEntry(name: string): ProviderSettingsEntry | undefined {
		return this.sidebarProvider.getProviderProfileEntry(name)
	}

	public async createProfile(name: string, profile?: ProviderSettings, activate: boolean = true) {
		const entry = this.getProfileEntry(name)

		if (entry) {
			throw new Error(`Profile with name "${name}" already exists`)
		}

		const id = await this.sidebarProvider.upsertProviderProfile(name, profile ?? {}, activate)

		if (!id) {
			throw new Error(`Failed to create profile with name "${name}"`)
		}

		return id
	}

	public async updateProfile(
		name: string,
		profile: ProviderSettings,
		activate: boolean = true,
	): Promise<string | undefined> {
		const entry = this.getProfileEntry(name)

		if (!entry) {
			throw new Error(`Profile with name "${name}" does not exist`)
		}

		const id = await this.sidebarProvider.upsertProviderProfile(name, profile, activate)

		if (!id) {
			throw new Error(`Failed to update profile with name "${name}"`)
		}

		return id
	}

	public async upsertProfile(
		name: string,
		profile: ProviderSettings,
		activate: boolean = true,
	): Promise<string | undefined> {
		const id = await this.sidebarProvider.upsertProviderProfile(name, profile, activate)

		if (!id) {
			throw new Error(`Failed to upsert profile with name "${name}"`)
		}

		return id
	}

	public async deleteProfile(name: string): Promise<void> {
		const entry = this.getProfileEntry(name)

		if (!entry) {
			throw new Error(`Profile with name "${name}" does not exist`)
		}

		await this.sidebarProvider.deleteProviderProfile(entry)
	}

	public getActiveProfile(): string | undefined {
		return this.getConfiguration().currentApiConfigName
	}

	public async setActiveProfile(name: string): Promise<string | undefined> {
		const entry = this.getProfileEntry(name)

		if (!entry) {
			throw new Error(`Profile with name "${name}" does not exist`)
		}

		await this.sidebarProvider.activateProviderProfile({ name })
		return this.getActiveProfile()
	}
}<|MERGE_RESOLUTION|>--- conflicted
+++ resolved
@@ -113,11 +113,7 @@
 			provider = await openClineInNewTab({ context: this.context, outputChannel: this.outputChannel })
 			this.registerListeners(provider)
 		} else {
-<<<<<<< HEAD
-			await vscode.commands.executeCommand("roo-otto.SidebarProvider.focus")
-=======
 			await vscode.commands.executeCommand(`${Package.name}.SidebarProvider.focus`)
->>>>>>> 61a381af
 
 			provider = this.sidebarProvider
 		}
@@ -127,11 +123,7 @@
 
 			if (configuration.allowedCommands) {
 				await vscode.workspace
-<<<<<<< HEAD
-					.getConfiguration("roo-otto")
-=======
 					.getConfiguration(Package.name)
->>>>>>> 61a381af
 					.update("allowedCommands", configuration.allowedCommands, vscode.ConfigurationTarget.Global)
 			}
 		}
