--- conflicted
+++ resolved
@@ -103,12 +103,7 @@
 	private providerRef: WeakRef<ClineProvider>
 	private disposables: vscode.Disposable[] = []
 	private settingsWatcher?: vscode.FileSystemWatcher
-<<<<<<< HEAD
-	private projectMcpWatcher?: vscode.FileSystemWatcher
 	private fileWatchers: Map<string, FSWatcher[]> = new Map()
-=======
-	private fileWatchers: Map<string, FSWatcher> = new Map()
->>>>>>> 1c9daf5a
 	private isDisposed: boolean = false
 	connections: McpConnection[] = []
 	isConnecting: boolean = false
