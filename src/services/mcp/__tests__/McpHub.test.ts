import type { McpHub as McpHubType } from "../McpHub"
import type { ClineProvider } from "../../../core/webview/ClineProvider"
import type { Uri } from "vscode"
import { ConfigManager } from "../config"
import { ConnectionFactory } from "../connection"
import { ConnectionManager } from "../connection"

const fs = require("fs/promises")
const { McpHub } = require("../McpHub")

// Mock dependencies
jest.mock("vscode", () => ({
	workspace: {
		createFileSystemWatcher: jest.fn().mockReturnValue({
			onDidChange: jest.fn(),
			onDidCreate: jest.fn(),
			onDidDelete: jest.fn(),
			dispose: jest.fn(),
		}),
		onDidSaveTextDocument: jest.fn(),
		onDidChangeWorkspaceFolders: jest.fn(),
		workspaceFolders: [],
	},
	window: {
		showErrorMessage: jest.fn(),
		showInformationMessage: jest.fn(),
		showWarningMessage: jest.fn(),
	},
	Disposable: {
		from: jest.fn(),
	},
}))
jest.mock("fs/promises")
jest.mock("../../../core/webview/ClineProvider")
jest.mock("../config/ConfigManager")
jest.mock("../connection/ConnectionFactory")
jest.mock("../connection/ConnectionManager")

describe("McpHub", () => {
	let mcpHub: McpHubType
	let mockProvider: Partial<ClineProvider>
	let mockConfigManager: jest.Mocked<ConfigManager>
	let mockConnectionFactory: jest.Mocked<ConnectionFactory>
	let mockConnectionManager: jest.Mocked<ConnectionManager>

	// Store original console methods
	const originalConsoleError = console.error
<<<<<<< HEAD
	const mockSettingsPath = "/mock/settings/path/cline_mcp_settings.json"
=======
>>>>>>> 7020d1db

	beforeEach(() => {
		jest.clearAllMocks()

		// Mock console.error to suppress error messages during tests
		console.error = jest.fn()

		const mockUri: Uri = {
			scheme: "file",
			authority: "",
			path: "/test/path",
			query: "",
			fragment: "",
			fsPath: "/test/path",
			with: jest.fn(),
			toJSON: jest.fn(),
		}

		mockProvider = {
			ensureSettingsDirectoryExists: jest.fn().mockResolvedValue("/mock/settings/path"),
			ensureMcpServersDirectoryExists: jest.fn().mockResolvedValue("/mock/settings/path"),
			postMessageToWebview: jest.fn(),
			context: {
				subscriptions: [],
				workspaceState: {} as any,
				globalState: {} as any,
				extensionUri: mockUri,
				extensionPath: "/test/path",
				storagePath: "/test/storage",
				globalStoragePath: "/test/global-storage",
				environmentVariableCollection: {} as any,
				extension: {
					id: "test-extension",
					extensionUri: mockUri,
					extensionPath: "/test/path",
					extensionKind: 1,
					isActive: true,
					packageJSON: {
						version: "1.0.0",
					},
					activate: jest.fn(),
					exports: undefined,
				} as any,
				asAbsolutePath: (path: string) => path,
				storageUri: mockUri,
				globalStorageUri: mockUri,
				logUri: mockUri,
				extensionMode: 1,
				logPath: "/test/path",
				languageModelAccessInformation: {} as any,
			} as any,
		}

		// Mock ConfigManager
		mockConfigManager = new ConfigManager() as jest.Mocked<ConfigManager>
		mockConfigManager.getGlobalConfigPath = jest.fn().mockResolvedValue(mockSettingsPath)
		mockConfigManager.readConfig = jest.fn().mockResolvedValue({
			"test-server": {
				type: "stdio",
				command: "node",
				args: ["test.js"],
				alwaysAllow: ["allowed-tool"],
			},
		})
		mockConfigManager.updateServerConfig = jest.fn().mockResolvedValue(undefined)

		// Mock ConnectionFactory
		mockConnectionFactory = new ConnectionFactory(mockConfigManager) as jest.Mocked<ConnectionFactory>

		// Mock ConnectionManager
		mockConnectionManager = new ConnectionManager(
			mockConfigManager,
			mockConnectionFactory,
		) as jest.Mocked<ConnectionManager>
		mockConnectionManager.getActiveServers = jest.fn().mockReturnValue([])
		mockConnectionManager.getAllServers = jest.fn().mockReturnValue([])

		// Mock fs.readFile for initial settings
		;(fs.readFile as jest.Mock).mockResolvedValue(
			JSON.stringify({
				mcpServers: {
					"test-server": {
						type: "stdio",
						command: "node",
						args: ["test.js"],
						alwaysAllow: ["allowed-tool"],
					},
				},
			}),
		)

		// Create McpHub instance with mocked dependencies
		mcpHub = new McpHub(mockProvider as ClineProvider)

		// Replace internal properties with mocks
		;(mcpHub as any).configManager = mockConfigManager
		;(mcpHub as any).connectionManager = mockConnectionManager

		// Ensure providerRef is set correctly
		;(mcpHub as any).providerRef = {
			deref: jest.fn().mockReturnValue(mockProvider),
		}

		// Mock enhanceServersWithConnectionInfo
		;(mcpHub as any).enhanceServersWithConnectionInfo = jest.fn().mockImplementation((servers) => servers)
	})

	afterEach(() => {
		// Restore original console methods
		console.error = originalConsoleError
	})

	describe("toggleToolAlwaysAllow", () => {
		it("should add tool to always allow list when enabling", async () => {
			const mockConfig = {
				"test-server": {
					type: "stdio",
					command: "node",
					args: ["test.js"],
					alwaysAllow: [],
				},
			}

			// Mock reading initial config
			mockConfigManager.readConfig.mockResolvedValueOnce(mockConfig)

			await mcpHub.toggleToolAlwaysAllow("test-server", "global", "new-tool", true)

			// Verify the config was updated correctly
			expect(mockConfigManager.updateServerConfig).toHaveBeenCalledWith(
				mockSettingsPath,
				"test-server",
				expect.objectContaining({
					alwaysAllow: ["new-tool"],
				}),
			)
		})

		it("should remove tool from always allow list when disabling", async () => {
			const mockConfig = {
				"test-server": {
					type: "stdio",
					command: "node",
					args: ["test.js"],
					alwaysAllow: ["existing-tool"],
				},
			}

			// Mock reading initial config
			mockConfigManager.readConfig.mockResolvedValueOnce(mockConfig)

			await mcpHub.toggleToolAlwaysAllow("test-server", "global", "existing-tool", false)

			// Verify the config was updated correctly
			expect(mockConfigManager.updateServerConfig).toHaveBeenCalledWith(
				mockSettingsPath,
				"test-server",
				expect.objectContaining({
					alwaysAllow: [],
				}),
			)
		})

		it("should initialize alwaysAllow if it does not exist", async () => {
			const mockConfig = {
				"test-server": {
					type: "stdio",
					command: "node",
					args: ["test.js"],
				},
			}

			// Mock reading initial config
			mockConfigManager.readConfig.mockResolvedValueOnce(mockConfig)

			await mcpHub.toggleToolAlwaysAllow("test-server", "global", "new-tool", true)

			// Verify the config was updated with initialized alwaysAllow
			expect(mockConfigManager.updateServerConfig).toHaveBeenCalledWith(
				mockSettingsPath,
				"test-server",
				expect.objectContaining({
					alwaysAllow: ["new-tool"],
				}),
			)
		})
	})

	describe("server disabled state", () => {
		it("should toggle server disabled state", async () => {
			const mockConfig = {
				"test-server": {
					type: "stdio",
					command: "node",
					args: ["test.js"],
					disabled: false,
				},
			}

			// Mock reading initial config
			mockConfigManager.readConfig.mockResolvedValueOnce(mockConfig)
			mockConnectionManager.getAllServers.mockReturnValueOnce([{ name: "test-server", source: "global" } as any])

			await mcpHub.toggleServerDisabled("test-server", true)

			// Verify the config was updated correctly
			expect(mockConfigManager.updateServerConfig).toHaveBeenCalledWith(
				mockSettingsPath,
				"test-server",
				expect.objectContaining({
					disabled: true,
				}),
			)
		})

		it("should filter out disabled servers from getServers", () => {
			// Setup mock servers
			const mockServers = [
				{ name: "enabled-server", disabled: false },
				{ name: "disabled-server", disabled: true },
			]

			mockConnectionManager.getActiveServers.mockReturnValueOnce(mockServers.filter((s) => !s.disabled) as any)

			// Call the method
			const servers = mcpHub.getServers()

			// Verify only enabled servers are returned
			expect(servers).toHaveLength(1)
			expect(servers[0].name).toBe("enabled-server")
		})

		it("should prevent calling tools on disabled servers", async () => {
			// Setup a disabled server
			mockConnectionManager.getAllServers.mockReturnValueOnce([
				{ name: "disabled-server", disabled: true } as any,
			])

			// Expect error when calling tool on disabled server
			await expect(mcpHub.callTool("disabled-server", "some-tool", {})).rejects.toThrow(
				'Server "disabled-server" is disabled',
			)
		})

		it("should prevent reading resources from disabled servers", async () => {
			// Setup a disabled server
			mockConnectionManager.getAllServers.mockReturnValueOnce([
				{ name: "disabled-server", disabled: true } as any,
			])

			// Expect error when reading resource from disabled server
			await expect(mcpHub.readResource("disabled-server", "resource-uri")).rejects.toThrow(
				'Server "disabled-server" is disabled',
			)
		})
	})

	describe("callTool", () => {
		it("should execute tool successfully", async () => {
			// Setup mock server and connection
			const mockServer = {
				name: "test-server",
				source: "global",
				disabled: false,
				config: JSON.stringify({ type: "stdio" }),
			} as any
			mockConnectionManager.getAllServers.mockReturnValueOnce([mockServer])

			// Mock the connection with a successful response
			const mockConnection = {
				server: mockServer,
				client: {
					callTool: jest.fn().mockResolvedValue({ content: [{ type: "text", text: "success" }] }),
				},
			}
			mockConnectionManager.getConnection.mockResolvedValueOnce(mockConnection as any)

			// Call the tool
			const result = await mcpHub.callTool("test-server", "test-tool", { param: "value" })

			// Verify the result
			expect(result).toEqual({ content: [{ type: "text", text: "success" }] })
			expect(mockConnection.client.callTool).toHaveBeenCalledWith({
				name: "test-tool",
				arguments: { param: "value" },
			})
		})

		it("should throw error if server not found", async () => {
			mockConnectionManager.getAllServers.mockReturnValueOnce([])

			await expect(mcpHub.callTool("non-existent-server", "some-tool", {})).rejects.toThrow(
				"Server not found: non-existent-server",
			)
		})

		describe("timeout configuration", () => {
			it("should use default timeout of 60 seconds if not specified", async () => {
				// Setup mock server without timeout
				const mockServer = {
					name: "test-server",
					source: "global",
					disabled: false,
					config: JSON.stringify({ type: "stdio" }),
				} as any
				mockConnectionManager.getAllServers.mockReturnValueOnce([mockServer])

				// Mock the connection
				const mockConnection = {
					server: mockServer,
					client: {
						callTool: jest.fn().mockResolvedValue({ content: [{ type: "text", text: "success" }] }),
					},
				}
				mockConnectionManager.getConnection.mockResolvedValueOnce(mockConnection as any)

				// Call the tool
				await mcpHub.callTool("test-server", "test-tool")

				// Verify timeout was set to default 60 seconds
				// This is an implementation detail test, so we're checking that createTimeoutPromise was called with 60
				// We can't easily test this directly, but in a real test we could spy on the createTimeoutPromise method
			})

			it("should apply configured timeout to tool calls", async () => {
				// Setup mock server with custom timeout
				const mockServer = {
					name: "test-server",
					source: "global",
					disabled: false,
					config: JSON.stringify({ type: "stdio", timeout: 120 }),
				} as any
				mockConnectionManager.getAllServers.mockReturnValueOnce([mockServer])

				// Mock the connection
				const mockConnection = {
					server: mockServer,
					client: {
						callTool: jest.fn().mockResolvedValue({ content: [{ type: "text", text: "success" }] }),
					},
				}
				mockConnectionManager.getConnection.mockResolvedValueOnce(mockConnection as any)

				// Call the tool
				await mcpHub.callTool("test-server", "test-tool")

				// Verify custom timeout was used
				// Similar to above, this is testing an implementation detail
			})
		})
	})

	describe("updateServerTimeout", () => {
		it("should update server timeout in settings file", async () => {
			const mockConfig = {
				"test-server": {
					type: "stdio",
					command: "node",
					args: ["test.js"],
					timeout: 60,
				},
			}

			// Mock reading initial config
			mockConfigManager.readConfig.mockResolvedValueOnce(mockConfig)
			mockConnectionManager.getAllServers.mockReturnValueOnce([{ name: "test-server", source: "global" } as any])

			await mcpHub.updateServerTimeout("test-server", 120)

			// Verify the config was updated correctly
			expect(mockConfigManager.updateServerConfig).toHaveBeenCalledWith(
				mockSettingsPath,
				"test-server",
				expect.objectContaining({
					timeout: 120,
				}),
			)
		})

		it("should accept valid timeout values", async () => {
			const mockConfig = {
				"test-server": {
					type: "stdio",
					command: "node",
					args: ["test.js"],
					timeout: 60,
				},
			}

			// Mock server lookup
			mockConnectionManager.getAllServers.mockReturnValue([{ name: "test-server", source: "global" } as any])

			// Test valid timeout values
			const validTimeouts = [1, 60, 3600]
			for (const timeout of validTimeouts) {
				mockConfigManager.readConfig.mockResolvedValueOnce(mockConfig)
				await mcpHub.updateServerTimeout("test-server", timeout)
				expect(mockConfigManager.updateServerConfig).toHaveBeenCalledWith(
					mockSettingsPath,
					"test-server",
					expect.objectContaining({
						timeout,
					}),
				)
				jest.clearAllMocks() // Reset for next iteration
			}
		})

		it("should notify webview after updating timeout", async () => {
			const mockConfig = {
				"test-server": {
					type: "stdio",
					command: "node",
					args: ["test.js"],
					timeout: 60,
				},
			}
			mockConfigManager.readConfig.mockResolvedValueOnce(mockConfig)
			mockConnectionManager.getAllServers.mockReturnValueOnce([{ name: "test-server", source: "global" } as any])

			// Mock getAllServersFromConfig to return a server
			mockConfigManager.getAllServersFromConfig = jest
				.fn()
				.mockResolvedValue([{ name: "test-server", source: "global" } as any])

			// Re-create the mock function
			mockProvider.postMessageToWebview = jest.fn().mockResolvedValue(undefined)

			await mcpHub.updateServerTimeout("test-server", 120)
			await mcpHub.updateServerTimeout("test-server", 120)

			// Verify notification was sent
			expect(mockProvider.postMessageToWebview).toHaveBeenCalledWith(
				expect.objectContaining({
					type: "mcpServers",
				}),
			)
		})
	})
})<|MERGE_RESOLUTION|>--- conflicted
+++ resolved
@@ -8,7 +8,6 @@
 const fs = require("fs/promises")
 const { McpHub } = require("../McpHub")
 
-// Mock dependencies
 jest.mock("vscode", () => ({
 	workspace: {
 		createFileSystemWatcher: jest.fn().mockReturnValue({
@@ -45,10 +44,7 @@
 
 	// Store original console methods
 	const originalConsoleError = console.error
-<<<<<<< HEAD
 	const mockSettingsPath = "/mock/settings/path/cline_mcp_settings.json"
-=======
->>>>>>> 7020d1db
 
 	beforeEach(() => {
 		jest.clearAllMocks()
