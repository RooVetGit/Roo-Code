--- conflicted
+++ resolved
@@ -1,11 +1,8 @@
 import * as vscode from "vscode"
 import { OpenAiEmbedder } from "./embedders/openai"
 import { CodeIndexOllamaEmbedder } from "./embedders/ollama"
-<<<<<<< HEAD
+import { OpenAICompatibleEmbedder } from "./embedders/openai-compatible"
 import { CodeIndexGeminiEmbedder } from "./embedders/gemini"
-=======
-import { OpenAICompatibleEmbedder } from "./embedders/openai-compatible"
->>>>>>> e2516ebe
 import { EmbedderProvider, getDefaultModelId, getModelDimension } from "../../shared/embeddingModels"
 import { QdrantVectorStore } from "./vector-store/qdrant-client"
 import { codeParser, DirectoryScanner, FileWatcher } from "./processors"
@@ -48,13 +45,6 @@
 				...config.ollamaOptions,
 				ollamaModelId: config.modelId,
 			})
-<<<<<<< HEAD
-		} else if (provider === "gemini") {
-			if (!config.geminiOptions?.geminiApiKey) {
-				throw new Error("Gemini configuration missing for embedder creation")
-			}
-			return new CodeIndexGeminiEmbedder(config.geminiOptions)
-=======
 		} else if (provider === "openai-compatible") {
 			if (!config.openAiCompatibleOptions?.baseUrl || !config.openAiCompatibleOptions?.apiKey) {
 				throw new Error("OpenAI Compatible configuration missing for embedder creation")
@@ -64,7 +54,11 @@
 				config.openAiCompatibleOptions.apiKey,
 				config.modelId,
 			)
->>>>>>> e2516ebe
+		} else if (provider === "gemini") {
+			if (!config.geminiOptions?.geminiApiKey) {
+				throw new Error("Gemini configuration missing for embedder creation")
+			}
+			return new CodeIndexGeminiEmbedder(config.geminiOptions)
 		}
 
 		throw new Error(`Invalid embedder type configured: ${config.embedderProvider}`)
@@ -85,9 +79,6 @@
 			requestedDimension = config.geminiEmbeddingDimension
 		}
 
-<<<<<<< HEAD
-		const vectorSize = getModelDimension(provider, modelId, requestedDimension)
-=======
 		let vectorSize: number | undefined
 
 		if (provider === "openai-compatible") {
@@ -98,9 +89,8 @@
 				vectorSize = getModelDimension(provider, modelId)
 			}
 		} else {
-			vectorSize = getModelDimension(provider, modelId)
+			vectorSize = getModelDimension(provider, modelId, requestedDimension)
 		}
->>>>>>> e2516ebe
 
 		if (vectorSize === undefined) {
 			let errorMessage = `Could not determine vector dimension for model '${modelId}' with provider '${provider}'. `
