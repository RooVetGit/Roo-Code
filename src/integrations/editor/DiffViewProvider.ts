import * as vscode from "vscode"
import { TextDocument, TextDocumentShowOptions, ViewColumn } from "vscode"
import * as path from "path"
import * as fs from "fs/promises"
import * as diff from "diff"
import stripBom from "strip-bom"

import { createDirectoriesForFile } from "../../utils/fs"
import { arePathsEqual } from "../../utils/path"
import { formatResponse } from "../../core/prompts/responses"
import { diagnosticsToProblemsString, getNewDiagnostics } from "../diagnostics"

import { DecorationController } from "./DecorationController"
import { ClineProvider } from "../../core/webview/ClineProvider"

export const DIFF_VIEW_URI_SCHEME = "cline-diff"

// TODO: https://github.com/cline/cline/pull/3354
export class DiffViewProvider {
	editType?: "create" | "modify"
	isEditing = false
	originalContent: string | undefined
	private createdDirs: string[] = []
	private documentWasOpen = false
	private relPath?: string
	private newContent?: string
	private activeDiffEditor?: vscode.TextEditor
	private fadedOverlayController?: DecorationController
	private activeLineController?: DecorationController
	private streamedLines: string[] = []
	private preDiagnostics: [vscode.Uri, vscode.Diagnostic[]][] = []
	private rooOpenedTabs: Set<string> = new Set()
	private preserveFocus: boolean | undefined = undefined
	private autoApproval: boolean | undefined = undefined
	private autoFocus: boolean | undefined = undefined
	private autoCloseTabs: boolean = false
	// have to set the default view column to -1 since we need to set it in the initialize method and during initialization the enum ViewColumn is undefined
	private viewColumn: ViewColumn = -1 // ViewColumn.Active
	private userInteractionListeners: vscode.Disposable[] = []
	private suppressInteractionFlag: boolean = false

	constructor(private cwd: string) {}

	public async initialize() {
		const provider = ClineProvider.getVisibleInstance()
		// If autoApproval is enabled, we want to preserve focus if autoFocus is disabled
		// AutoApproval is enabled when the user has set "alwaysAllowWrite" and "autoApprovalEnabled" to true
		// AutoFocus is enabled when the user has set "diffView.autoFocus" to true, this is the default.
		// If autoFocus is disabled, we want to preserve focus on the diff editor we are working on.
		// we have to check for null values for the first initialization
		if (this.autoApproval === undefined) {
			this.autoApproval =
				(provider?.getValue("autoApprovalEnabled") && provider?.getValue("alwaysAllowWrite")) ?? false
		}
		if (this.autoFocus === undefined) {
			this.autoFocus = vscode.workspace.getConfiguration("roo-cline").get<boolean>("diffViewAutoFocus", true)
		}
		this.preserveFocus = this.autoApproval && !this.autoFocus
		this.autoCloseTabs = vscode.workspace.getConfiguration("roo-cline").get<boolean>("autoCloseRooTabs", false)
		// Track currently visible editors and active editor for focus restoration and tab cleanup
		this.rooOpenedTabs.clear()
	}

	private async showTextDocumentSafe({
		uri,
		textDocument,
		options,
	}: {
		uri?: vscode.Uri
		textDocument?: TextDocument
		options?: TextDocumentShowOptions
	}) {
		this.suppressInteractionFlag = true
		// If the uri is already open, we want to focus it
		if (uri) {
			const editor = await vscode.window.showTextDocument(uri, options)
			this.suppressInteractionFlag = false
			return editor
		}
		// If the textDocument is already open, we want to focus it
		if (textDocument) {
			const editor = await vscode.window.showTextDocument(textDocument, options)
			this.suppressInteractionFlag = false
			return editor
		}
		// If the textDocument is not open and not able to be opened, we just reset the suppressInteractionFlag
		this.suppressInteractionFlag = false
		return null
	}

	/**
	 * Resets the auto-focus listeners to prevent memory leaks.
	 * This is called when the diff editor is closed or when the user interacts with other editors.
	 */
	private resetAutoFocusListeners() {
		this.userInteractionListeners.forEach((listener) => listener.dispose())
		this.userInteractionListeners = []
	}

	/**
	 * Disables auto-focus on the diff editor after user interaction.
	 * This is to prevent the diff editor from stealing focus when the user interacts with other editors or tabs.
	 */
	public disableAutoFocusAfterUserInteraction() {
		this.resetAutoFocusListeners()
		// if auto approval is disabled or auto focus is disabled, we don't need to add listeners
		if (!this.autoApproval || !this.autoFocus) {
			return
		}
		// then add new listeners
		const changeTextEditorSelectionListener = vscode.window.onDidChangeTextEditorSelection((_e) => {
			// If the change was done programmatically, or if there is actually no editor or the user did not allow auto approval, we don't want to suppress focus
			if (this.suppressInteractionFlag) {
				// If the user is interacting with the diff editor, we don't want to suppress focus
				// If the user is interacting with another editor, we want to suppress focus
				return
			}
			// Consider this a "user interaction"
			this.preserveFocus = true
			this.autoFocus = false
			// remove the listeners since we don't need them anymore
			this.resetAutoFocusListeners()
		}, this)
		const changeActiveTextEditorListener = vscode.window.onDidChangeActiveTextEditor((editor) => {
			// If the change was done programmatically, or if there is actually no editor or the user did not allow auto approval, we don't want to suppress focus
			if (this.suppressInteractionFlag || !editor) {
				// If the user is interacting with the diff editor, we don't want to suppress focus
				// If the user is interacting with another editor, we want to suppress focus
				return
			}
			// Consider this a "user interaction"
			this.preserveFocus = true
			this.autoFocus = false
			// remove the listeners since we don't need them anymore
			this.resetAutoFocusListeners()
		}, this)
		const changeTabListener = vscode.window.tabGroups.onDidChangeTabs((_e) => {
			// Some tab was added/removed/changed
			// If the change was done programmatically, or the user did not allow auto approval, we don't want to suppress focus
			if (this.suppressInteractionFlag) {
				return
			}
			this.preserveFocus = true
			this.autoFocus = false
			// remove the listeners since we don't need them anymore
			this.resetAutoFocusListeners()
		}, this)
		const changeTabGroupListener = vscode.window.tabGroups.onDidChangeTabGroups((_e) => {
			// Tab group layout changed (e.g., split view)
			// If the change was done programmatically, or the user did not allow auto approval, we don't want to suppress focus
			if (this.suppressInteractionFlag) {
				return
			}
			this.preserveFocus = true
			this.autoFocus = false
			// remove the listeners since we don't need them anymore
			this.resetAutoFocusListeners()
		}, this)
		this.userInteractionListeners.push(
			changeTextEditorSelectionListener,
			changeActiveTextEditorListener,
			changeTabListener,
			changeTabGroupListener,
		)
	}

	/**
	 * Opens a diff editor for the given relative path, optionally in a specific viewColumn.
	 * @param relPath The relative file path to open.
	 * @param viewColumn (Optional) The VSCode editor group to open the diff in.
	 */
	async open(relPath: string, viewColumn: ViewColumn): Promise<void> {
		this.viewColumn = viewColumn
		this.disableAutoFocusAfterUserInteraction()
		// Set the edit type based on the file existence
		this.relPath = relPath
		const fileExists = this.editType === "modify"
		const absolutePath = path.resolve(this.cwd, relPath)
		this.isEditing = true

		// If the file is already open, ensure it's not dirty before getting its
		// contents.
		if (fileExists) {
			const existingDocument = vscode.workspace.textDocuments.find((doc) =>
				arePathsEqual(doc.uri.fsPath, absolutePath),
			)

			if (existingDocument && existingDocument.isDirty) {
				await existingDocument.save()
			}
		}

		// Get diagnostics before editing the file, we'll compare to diagnostics
		// after editing to see if cline needs to fix anything.
		this.preDiagnostics = vscode.languages.getDiagnostics()

		if (fileExists) {
			this.originalContent = await fs.readFile(absolutePath, "utf-8")
		} else {
			this.originalContent = ""
		}

		// For new files, create any necessary directories and keep track of new
		// directories to delete if the user denies the operation.
		this.createdDirs = await createDirectoriesForFile(absolutePath)

		// Make sure the file exists before we open it.
		if (!fileExists) {
			await fs.writeFile(absolutePath, "")
		}

		// If the file was already open, close it (must happen after showing the
		// diff view since if it's the only tab the column will close).
		this.documentWasOpen =
			vscode.window.tabGroups.all
				.map((tg) => tg.tabs)
				.flat()
				.filter(
					(tab) =>
						tab.input instanceof vscode.TabInputText && arePathsEqual(tab.input.uri.fsPath, absolutePath),
				).length > 0

		this.activeDiffEditor = await this.openDiffEditor()
		this.fadedOverlayController = new DecorationController("fadedOverlay", this.activeDiffEditor)
		this.activeLineController = new DecorationController("activeLine", this.activeDiffEditor)
		// Apply faded overlay to all lines initially.
		this.fadedOverlayController.addLines(0, this.activeDiffEditor.document.lineCount)
		this.scrollEditorToLine(0) // Will this crash for new files?
		this.streamedLines = []
	}

	/**
	 * Opens a file editor and tracks it as opened by Roo if not already open.
	 */
	private async showAndTrackEditor(uri: vscode.Uri, options: vscode.TextDocumentShowOptions = {}) {
		const editor = await this.showTextDocumentSafe({ uri, options })
		if (this.autoCloseTabs && !this.documentWasOpen) {
			this.rooOpenedTabs.add(uri.toString())
		}
		return editor
	}

	async update(accumulatedContent: string, isFinal: boolean) {
		if (!this.relPath || !this.activeLineController || !this.fadedOverlayController) {
			throw new Error("Required values not set")
		}

		this.newContent = accumulatedContent
		const accumulatedLines = accumulatedContent.split("\n")

		if (!isFinal) {
			accumulatedLines.pop() // Remove the last partial line only if it's not the final update.
		}

		const diffEditor = this.activeDiffEditor
		const document = diffEditor?.document

		if (!diffEditor || !document) {
			throw new Error("User closed text editor, unable to edit file...")
		}

		// Place cursor at the beginning of the diff editor to keep it out of
		// the way of the stream animation.
		const beginningOfDocument = new vscode.Position(0, 0)
		diffEditor.selection = new vscode.Selection(beginningOfDocument, beginningOfDocument)

		const endLine = accumulatedLines.length
		// Replace all content up to the current line with accumulated lines.
		const edit = new vscode.WorkspaceEdit()
		const rangeToReplace = new vscode.Range(0, 0, endLine, 0)
		const contentToReplace = accumulatedLines.slice(0, endLine + 1).join("\n") + "\n"
		edit.replace(document.uri, rangeToReplace, this.stripAllBOMs(contentToReplace))
		await vscode.workspace.applyEdit(edit)
		// Update decorations.
		this.activeLineController.setActiveLine(endLine)
		this.fadedOverlayController.updateOverlayAfterLine(endLine, document.lineCount)
		// Scroll to the current line.
		const ranges = this.activeDiffEditor?.visibleRanges
		if (ranges && ranges.length > 0 && ranges[0].start.line < endLine && ranges[0].end.line > endLine) {
			this.scrollEditorToLine(endLine)
		}

		// Update the streamedLines with the new accumulated content.
		this.streamedLines = accumulatedLines

		if (isFinal) {
			// Handle any remaining lines if the new content is shorter than the
			// original.
			if (this.streamedLines.length < document.lineCount) {
				const edit = new vscode.WorkspaceEdit()
				edit.delete(document.uri, new vscode.Range(this.streamedLines.length, 0, document.lineCount, 0))
				await vscode.workspace.applyEdit(edit)
			}

			// Preserve empty last line if original content had one.
			const hasEmptyLastLine = this.originalContent?.endsWith("\n")

			if (hasEmptyLastLine && !accumulatedContent.endsWith("\n")) {
				accumulatedContent += "\n"
			}

			// Apply the final content.
			const finalEdit = new vscode.WorkspaceEdit()

			finalEdit.replace(
				document.uri,
				new vscode.Range(0, 0, document.lineCount, 0),
				this.stripAllBOMs(accumulatedContent),
			)

			await vscode.workspace.applyEdit(finalEdit)

			// Clear all decorations at the end (after applying final edit).
			this.fadedOverlayController.clear()
			this.activeLineController.clear()
		}
	}

	async saveChanges(): Promise<{
		newProblemsMessage: string | undefined
		userEdits: string | undefined
		finalContent: string | undefined
	}> {
		if (!this.relPath || !this.newContent || !this.activeDiffEditor) {
			return { newProblemsMessage: undefined, userEdits: undefined, finalContent: undefined }
		}
		const updatedDocument = this.activeDiffEditor.document
		const editedContent = updatedDocument.getText()

		if (updatedDocument.isDirty) {
			await updatedDocument.save()
		}

		await this.closeAllRooOpenedViews()

		// Getting diagnostics before and after the file edit is a better approach than
		// automatically tracking problems in real-time. This method ensures we only
		// report new problems that are a direct result of this specific edit.
		// Since these are new problems resulting from Roo's edit, we know they're
		// directly related to the work he's doing. This eliminates the risk of Roo
		// going off-task or getting distracted by unrelated issues, which was a problem
		// with the previous auto-debug approach. Some users' machines may be slow to
		// update diagnostics, so this approach provides a good balance between automation
		// and avoiding potential issues where Roo might get stuck in loops due to
		// outdated problem information. If no new problems show up by the time the user
		// accepts the changes, they can always debug later using the '@problems' mention.
		// This way, Roo only becomes aware of new problems resulting from his edits
		// and can address them accordingly. If problems don't change immediately after
		// applying a fix, won't be notified, which is generally fine since the
		// initial fix is usually correct and it may just take time for linters to catch up.
		const postDiagnostics = vscode.languages.getDiagnostics()

		const newProblems = await diagnosticsToProblemsString(
			getNewDiagnostics(this.preDiagnostics, postDiagnostics),
			[
				vscode.DiagnosticSeverity.Error, // only including errors since warnings can be distracting (if user wants to fix warnings they can use the @problems mention)
			],
			this.cwd,
		) // Will be empty string if no errors.

		const newProblemsMessage =
			newProblems.length > 0 ? `\n\nNew problems detected after saving the file:\n${newProblems}` : ""

		// If the edited content has different EOL characters, we don't want to
		// show a diff with all the EOL differences.
		const newContentEOL = this.newContent.includes("\r\n") ? "\r\n" : "\n"

		// `trimEnd` to fix issue where editor adds in extra new line
		// automatically.
		const normalizedEditedContent = editedContent.replace(/\r\n|\n/g, newContentEOL).trimEnd() + newContentEOL

		// Just in case the new content has a mix of varying EOL characters.
		const normalizedNewContent = this.newContent.replace(/\r\n|\n/g, newContentEOL).trimEnd() + newContentEOL

		if (normalizedEditedContent !== normalizedNewContent) {
			// User made changes before approving edit.
			const userEdits = formatResponse.createPrettyPatch(
				this.relPath.toPosix(),
				normalizedNewContent,
				normalizedEditedContent,
			)

			return { newProblemsMessage, userEdits, finalContent: normalizedEditedContent }
		} else {
			// No changes to Roo's edits.
			return { newProblemsMessage, userEdits: undefined, finalContent: normalizedEditedContent }
		}
	}

	async revertChanges(): Promise<void> {
		if (!this.relPath || !this.activeDiffEditor) {
			return
		}

		const fileExists = this.editType === "modify"
		const updatedDocument = this.activeDiffEditor.document
		const absolutePath = path.resolve(this.cwd, this.relPath)

		if (!fileExists) {
			if (updatedDocument.isDirty) {
				await updatedDocument.save()
			}

			await this.closeAllRooOpenedViews()
			await fs.unlink(absolutePath)

			// Remove only the directories we created, in reverse order.
			for (let i = this.createdDirs.length - 1; i >= 0; i--) {
				await fs.rmdir(this.createdDirs[i])
				console.log(`Directory ${this.createdDirs[i]} has been deleted.`)
			}

			console.log(`File ${absolutePath} has been deleted.`)
		} else {
			// Revert document.
			const edit = new vscode.WorkspaceEdit()

			const fullRange = new vscode.Range(
				updatedDocument.positionAt(0),
				updatedDocument.positionAt(updatedDocument.getText().length),
			)

			edit.replace(updatedDocument.uri, fullRange, this.originalContent ?? "")

			// Apply the edit and save, since contents shouldnt have changed
			// this won't show in local history unless of course the user made
			// changes and saved during the edit.
			await vscode.workspace.applyEdit(edit)
			await updatedDocument.save()
			console.log(`File ${absolutePath} has been reverted to its original content.`)

			if (this.documentWasOpen) {
				await this.showTextDocumentSafe({ uri: vscode.Uri.file(absolutePath), options: { preview: false } })
			}

			await this.closeAllRooOpenedViews()
		}

		// Edit is done.
		this.resetWithListeners()
	}

<<<<<<< HEAD
	private async closeAllRooOpenedViews() {
		const tabs = vscode.window.tabGroups.all
			.flatMap((tg) => tg.tabs)
			.filter(
				(tab) =>
					(tab.input instanceof vscode.TabInputTextDiff &&
						tab.input?.original?.scheme === DIFF_VIEW_URI_SCHEME) ||
					// close if in rooOpenedTabs and autoCloseTabs is enabled
					(this.autoCloseTabs &&
						tab.input instanceof vscode.TabInputText &&
						this.rooOpenedTabs.has(tab.input.uri.toString())),
			)

		for (const tab of tabs) {
			// Trying to close dirty views results in save popup.
			if (!tab.isDirty) {
				await vscode.window.tabGroups.close(tab, true)
=======
	private async closeAllDiffViews(): Promise<void> {
		const closeOps = vscode.window.tabGroups.all
		.flatMap(group => group.tabs)
		.filter(
		tab =>
			tab.input instanceof vscode.TabInputTextDiff &&
			tab.input.original.scheme === DIFF_VIEW_URI_SCHEME &&
			!tab.isDirty
		)
		.map(tab =>
		vscode.window.tabGroups.close(tab).then(
			() => undefined,
			err => {
			console.error(`Failed to close diff tab ${tab.label}`, err);
>>>>>>> d7ae811a
			}
		));
		
		await Promise.all(closeOps);
	}

	private async getEditorFromDiffTab(uri: vscode.Uri): Promise<vscode.TextEditor | null> {
		// If this diff editor is already open (ie if a previous write file was interrupted) then we should activate that instead of opening a new diff
		const diffTab = vscode.window.tabGroups.all
			.flatMap((group) => group.tabs)
			.find(
				(tab) =>
					tab.input instanceof vscode.TabInputTextDiff &&
					tab.input?.original?.scheme === DIFF_VIEW_URI_SCHEME &&
					arePathsEqual(tab.input.modified.fsPath, uri.fsPath),
			)
		// If this diff editor is already open (ie if a previous write file was
		// interrupted) then we should activate that instead of opening a new
		// diff.
		if (!(diffTab && diffTab.input instanceof vscode.TabInputTextDiff)) {
			return null
		}
		// Only focus if autoFocus is true
		if (this.autoFocus) {
			const editor = await this.showAndTrackEditor(diffTab.input.modified)
			return editor
		}
		// Try to find the editor without focusing
		const editor = vscode.window.visibleTextEditors.find((ed) => arePathsEqual(ed.document.uri.fsPath, uri.fsPath))
		if (editor) return editor
		// Otherwise, open without focusing
		await this.showAndTrackEditor(diffTab.input.modified, {
			preview: false,
			preserveFocus: this.preserveFocus,
			viewColumn: this.viewColumn,
		})
		const newEditor = vscode.window.visibleTextEditors.find((ed) =>
			arePathsEqual(ed.document.uri.fsPath, uri.fsPath),
		)
		if (newEditor) return newEditor
		return null
	}

	/**
	 * Opens the diff editor, optionally in a specific viewColumn.
	 */
	private async openDiffEditor(): Promise<vscode.TextEditor> {
		if (!this.relPath) {
			throw new Error("No file path set")
		}
		// right uri = the file path
		const rightUri = vscode.Uri.file(path.resolve(this.cwd, this.relPath))
		const editor = await this.getEditorFromDiffTab(rightUri)
		if (editor) {
			return editor
		}

		// Open new diff editor.
		return new Promise<vscode.TextEditor>((resolve, reject) => {
			const fileName = path.basename(rightUri.fsPath)
			const fileExists = this.editType === "modify"

			const leftUri = vscode.Uri.parse(`${DIFF_VIEW_URI_SCHEME}:${fileName}`).with({
				query: Buffer.from(this.originalContent ?? "").toString("base64"),
			})
			const title = `${fileName}: ${fileExists ? "Original ↔ Roo's Changes" : "New File"} (Editable)`
			const previousEditor = vscode.window.activeTextEditor
			const textDocumentShowOptions: TextDocumentShowOptions = {
				preview: false,
				preserveFocus: this.preserveFocus,
				viewColumn: this.viewColumn,
			}
			// set interaction flag to true to prevent autoFocus from being triggered
			this.suppressInteractionFlag = true
			vscode.commands
				.executeCommand("vscode.diff", leftUri, rightUri, title, textDocumentShowOptions)
				.then(() => {
					// set interaction flag to false to allow autoFocus to be triggered
					this.suppressInteractionFlag = false
					if (this.autoCloseTabs && !this.documentWasOpen) {
						// If the diff tab is not already open, add it to the set
						this.rooOpenedTabs.add(rightUri.toString())
					}
					// If autoFocus is true, we don't need to do anything
					if (this.autoFocus) {
						return
					}
					// if there is no previous editor, we don't need to do anything
					if (!previousEditor) {
						return
					}
					// if this happens in a window different from the active one, we need to show the document
					if (this.viewColumn !== ViewColumn.Active) {
						this.showTextDocumentSafe({
							textDocument: previousEditor.document,
							options: {
								preview: false,
								preserveFocus: false,
								selection: previousEditor.selection,
								viewColumn: previousEditor.viewColumn,
							},
						})
					}
				})
				.then(() => {
					this.getEditorFromDiffTab(rightUri).then((editor) => {
						if (editor) {
							resolve(editor)
						} else {
							reject(new Error("Failed to open diff editor, please try again..."))
						}
					})
				})
			// This may happen on very slow machines ie project idx
			setTimeout(() => {
				reject(new Error("Failed to open diff editor, please try again..."))
			}, 10_000)
		})
	}

	private scrollEditorToLine(line: number) {
		if (this.activeDiffEditor) {
			const scrollLine = line + 4

			this.activeDiffEditor.revealRange(
				new vscode.Range(scrollLine, 0, scrollLine, 0),
				vscode.TextEditorRevealType.InCenter,
			)
		}
	}

	scrollToFirstDiff() {
		if (!this.activeDiffEditor) {
			return
		}

		const currentContent = this.activeDiffEditor.document.getText()
		const diffs = diff.diffLines(this.originalContent || "", currentContent)

		let lineCount = 0

		for (const part of diffs) {
			if (part.added || part.removed) {
				// Found the first diff, scroll to it.
				this.activeDiffEditor.revealRange(
					new vscode.Range(lineCount, 0, lineCount, 0),
					vscode.TextEditorRevealType.InCenter,
				)

				return
			}

			if (!part.removed) {
				lineCount += part.count || 0
			}
		}
	}

	private stripAllBOMs(input: string): string {
		let result = input
		let previous

		do {
			previous = result
			result = stripBom(result)
		} while (result !== previous)

		return result
	}

<<<<<<< HEAD
	async reset() {
		// Ensure any diff views opened by this provider are closed to release
		// memory.
		try {
			await this.closeAllRooOpenedViews()
		} catch (error) {
			console.error("Error closing diff views", error)
		}

=======
	async reset() : Promise<void> {
		await this.closeAllDiffViews()
>>>>>>> d7ae811a
		this.editType = undefined
		this.isEditing = false
		this.originalContent = undefined
		this.createdDirs = []
		this.documentWasOpen = false
		this.activeDiffEditor = undefined
		this.fadedOverlayController = undefined
		this.activeLineController = undefined
		this.streamedLines = []
		this.preDiagnostics = []
		this.rooOpenedTabs.clear()
		this.autoCloseTabs = false
	}

	resetWithListeners() {
		this.reset()
		this.resetAutoFocusListeners()
	}
}<|MERGE_RESOLUTION|>--- conflicted
+++ resolved
@@ -440,8 +440,7 @@
 		this.resetWithListeners()
 	}
 
-<<<<<<< HEAD
-	private async closeAllRooOpenedViews() {
+  private async closeAllRooOpenedViews() {
 		const tabs = vscode.window.tabGroups.all
 			.flatMap((tg) => tg.tabs)
 			.filter(
@@ -454,30 +453,14 @@
 						this.rooOpenedTabs.has(tab.input.uri.toString())),
 			)
 
-		for (const tab of tabs) {
-			// Trying to close dirty views results in save popup.
-			if (!tab.isDirty) {
-				await vscode.window.tabGroups.close(tab, true)
-=======
-	private async closeAllDiffViews(): Promise<void> {
-		const closeOps = vscode.window.tabGroups.all
-		.flatMap(group => group.tabs)
-		.filter(
-		tab =>
-			tab.input instanceof vscode.TabInputTextDiff &&
-			tab.input.original.scheme === DIFF_VIEW_URI_SCHEME &&
-			!tab.isDirty
-		)
-		.map(tab =>
-		vscode.window.tabGroups.close(tab).then(
+		const closeOps = tabs.map((tab) => vscode.window.tabGroups.close(tab, true).then(
 			() => undefined,
 			err => {
-			console.error(`Failed to close diff tab ${tab.label}`, err);
->>>>>>> d7ae811a
+				console.error(`Failed to close diff tab ${tab.label}`, err);
 			}
 		));
-		
-		await Promise.all(closeOps);
+
+		await Promise.all(closeOps)
 	}
 
 	private async getEditorFromDiffTab(uri: vscode.Uri): Promise<vscode.TextEditor | null> {
@@ -644,7 +627,6 @@
 		return result
 	}
 
-<<<<<<< HEAD
 	async reset() {
 		// Ensure any diff views opened by this provider are closed to release
 		// memory.
@@ -653,11 +635,6 @@
 		} catch (error) {
 			console.error("Error closing diff views", error)
 		}
-
-=======
-	async reset() : Promise<void> {
-		await this.closeAllDiffViews()
->>>>>>> d7ae811a
 		this.editType = undefined
 		this.isEditing = false
 		this.originalContent = undefined
