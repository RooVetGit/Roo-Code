import * as vscode from "vscode"
import * as path from "path"
import * as fs from "fs/promises"
import { createDirectoriesForFile } from "../../utils/fs"
import { arePathsEqual } from "../../utils/path"
import { formatResponse } from "../../core/prompts/responses"
import { DecorationController } from "./DecorationController"
import * as diff from "diff"
import { diagnosticsToProblemsString, getNewDiagnostics } from "../diagnostics"
import stripBom from "strip-bom"

export const DIFF_VIEW_URI_SCHEME = "cline-diff"

export class DiffViewProvider {
	editType?: "create" | "modify"
	isEditing = false
	originalContent: string | undefined
	private createdDirs: string[] = []
	private documentWasOpen = false
	private originalViewColumn?: vscode.ViewColumn // Store the original view column
<<<<<<< HEAD
	private userFocusedEditorInfo?: { uri: vscode.Uri; viewColumn: vscode.ViewColumn } // Store user's focus before diff
=======
>>>>>>> 9b739658
	private relPath?: string
	private newContent?: string
	private activeDiffEditor?: vscode.TextEditor
	private fadedOverlayController?: DecorationController
	private activeLineController?: DecorationController
	private streamedLines: string[] = []
	private preDiagnostics: [vscode.Uri, vscode.Diagnostic[]][] = []
	constructor(private cwd: string) {}

	async open(relPath: string): Promise<void> {
		this.relPath = relPath
		const fileExists = this.editType === "modify"
		const absolutePath = path.resolve(this.cwd, relPath)
		this.isEditing = true
		// if the file is already open, ensure it's not dirty before getting its contents
		if (fileExists) {
			const existingDocument = vscode.workspace.textDocuments.find((doc) =>
				arePathsEqual(doc.uri.fsPath, absolutePath),
			)
			if (existingDocument && existingDocument.isDirty) {
				await existingDocument.save()
			}
		}

		// get diagnostics before editing the file, we'll compare to diagnostics after editing to see if cline needs to fix anything
		this.preDiagnostics = vscode.languages.getDiagnostics()

		if (fileExists) {
			this.originalContent = await fs.readFile(absolutePath, "utf-8")
		} else {
			this.originalContent = ""
		}
		// for new files, create any necessary directories and keep track of new directories to delete if the user denies the operation
		this.createdDirs = await createDirectoriesForFile(absolutePath)
		// make sure the file exists before we open it
		if (!fileExists) {
			await fs.writeFile(absolutePath, "")
		}
		// if the file was already open, close it (must happen after showing the diff view since if it's the only tab the column will close)
		this.documentWasOpen = false
		// close the tab if it's open (it's already saved above)
		const tabs = vscode.window.tabGroups.all
			.map((tg) => tg.tabs)
			.flat()
			.filter(
				(tab) => tab.input instanceof vscode.TabInputText && arePathsEqual(tab.input.uri.fsPath, absolutePath),
			)
		// Check if the document is already open and store its state
		// DO NOT close the original tab to preserve pin status
		for (const tab of tabs) {
			if (tab.input instanceof vscode.TabInputText && arePathsEqual(tab.input.uri.fsPath, absolutePath)) {
				this.originalViewColumn = tab.group.viewColumn
				this.documentWasOpen = true
				// Ensure the tab is not dirty before proceeding, but don't close it
				if (tab.isDirty) {
					// Find the document associated with the tab and save it
					const doc = vscode.workspace.textDocuments.find((d) => arePathsEqual(d.uri.fsPath, absolutePath))
					if (doc) {
						await doc.save()
					}
				}
				break // Found the relevant tab, no need to check others
			}
		}

		// Store the currently focused editor before opening the diff
		const activeEditor = vscode.window.activeTextEditor
		if (activeEditor && activeEditor.viewColumn !== undefined) {
			// Check if viewColumn is defined
			this.userFocusedEditorInfo = {
				uri: activeEditor.document.uri,
				viewColumn: activeEditor.viewColumn, // Now guaranteed to be defined
			}
		} else {
			// If no active editor or viewColumn is undefined, reset the info
			this.userFocusedEditorInfo = undefined
		}

		this.activeDiffEditor = await this.openDiffEditor()
		this.fadedOverlayController = new DecorationController("fadedOverlay", this.activeDiffEditor)
		this.activeLineController = new DecorationController("activeLine", this.activeDiffEditor)
		// Apply faded overlay to all lines initially
		this.fadedOverlayController.addLines(0, this.activeDiffEditor.document.lineCount)
		this.scrollEditorToLine(0) // will this crash for new files?
		this.streamedLines = []
	}

	async update(accumulatedContent: string, isFinal: boolean) {
		if (!this.relPath || !this.activeLineController || !this.fadedOverlayController) {
			throw new Error("Required values not set")
		}
		this.newContent = accumulatedContent
		const accumulatedLines = accumulatedContent.split("\n")
		if (!isFinal) {
			accumulatedLines.pop() // remove the last partial line only if it's not the final update
		}

		const diffEditor = this.activeDiffEditor
		const document = diffEditor?.document
		if (!diffEditor || !document) {
			throw new Error("User closed text editor, unable to edit file...")
		}

		// Place cursor at the beginning of the diff editor to keep it out of the way of the stream animation
		const beginningOfDocument = new vscode.Position(0, 0)
		diffEditor.selection = new vscode.Selection(beginningOfDocument, beginningOfDocument)

		const endLine = accumulatedLines.length
		// Replace all content up to the current line with accumulated lines
		const edit = new vscode.WorkspaceEdit()
		const rangeToReplace = new vscode.Range(0, 0, endLine + 1, 0)
		const contentToReplace = accumulatedLines.slice(0, endLine + 1).join("\n") + "\n"
		edit.replace(document.uri, rangeToReplace, this.stripAllBOMs(contentToReplace))
		await vscode.workspace.applyEdit(edit)
		// Update decorations
		this.activeLineController.setActiveLine(endLine)
		this.fadedOverlayController.updateOverlayAfterLine(endLine, document.lineCount)
		// Scroll to the current line
		this.scrollEditorToLine(endLine)

		// Update the streamedLines with the new accumulated content
		this.streamedLines = accumulatedLines
		if (isFinal) {
			// Handle any remaining lines if the new content is shorter than the original
			if (this.streamedLines.length < document.lineCount) {
				const edit = new vscode.WorkspaceEdit()
				edit.delete(document.uri, new vscode.Range(this.streamedLines.length, 0, document.lineCount, 0))
				await vscode.workspace.applyEdit(edit)
			}
			// Preserve empty last line if original content had one
			const hasEmptyLastLine = this.originalContent?.endsWith("\n")
			if (hasEmptyLastLine && !accumulatedContent.endsWith("\n")) {
				accumulatedContent += "\n"
			}
			// Apply the final content
			const finalEdit = new vscode.WorkspaceEdit()
			finalEdit.replace(
				document.uri,
				new vscode.Range(0, 0, document.lineCount, 0),
				this.stripAllBOMs(accumulatedContent),
			)
			await vscode.workspace.applyEdit(finalEdit)
			// Clear all decorations at the end (after applying final edit)
			this.fadedOverlayController.clear()
			this.activeLineController.clear()
		}
	}

	async saveChanges(): Promise<{
		newProblemsMessage: string | undefined
		userEdits: string | undefined
		finalContent: string | undefined
	}> {
		if (!this.relPath || !this.newContent || !this.activeDiffEditor) {
			return { newProblemsMessage: undefined, userEdits: undefined, finalContent: undefined }
		}
		const absolutePath = path.resolve(this.cwd, this.relPath)
		const updatedDocument = this.activeDiffEditor.document
		const editedContent = updatedDocument.getText()
		if (updatedDocument.isDirty) {
			await updatedDocument.save()
		}

		// Close the diff view first
		await this.closeAllDiffViews()

		// If the original document was open, try to focus it.
		// VS Code should handle showing the updated content automatically since the file was saved.
<<<<<<< HEAD
		// If the original document was open, try to focus it.
		await this._focusOriginalDocument(absolutePath, this.originalViewColumn)
=======
		if (this.documentWasOpen && this.originalViewColumn) {
			// Find the editor for the original document and reveal it
			const originalEditor = vscode.window.visibleTextEditors.find(
				(editor) =>
					arePathsEqual(editor.document.uri.fsPath, absolutePath) &&
					editor.viewColumn === this.originalViewColumn,
			)
			if (originalEditor) {
				// Reveal a range (e.g., the start) to ensure focus
				const position = new vscode.Position(0, 0)
				originalEditor.revealRange(new vscode.Range(position, position), vscode.TextEditorRevealType.AtTop)
			} else {
				// Fallback if editor not found (shouldn't happen often if documentWasOpen is true)
				await vscode.window.showTextDocument(vscode.Uri.file(absolutePath), {
					preview: false,
					viewColumn: this.originalViewColumn,
				})
			}
		}
>>>>>>> 9b739658

		/*
		Getting diagnostics before and after the file edit is a better approach than
		automatically tracking problems in real-time. This method ensures we only
		report new problems that are a direct result of this specific edit.
		Since these are new problems resulting from Roo's edit, we know they're
		directly related to the work he's doing. This eliminates the risk of Roo
		going off-task or getting distracted by unrelated issues, which was a problem
		with the previous auto-debug approach. Some users' machines may be slow to
		update diagnostics, so this approach provides a good balance between automation
		and avoiding potential issues where Roo might get stuck in loops due to
		outdated problem information. If no new problems show up by the time the user
		accepts the changes, they can always debug later using the '@problems' mention.
		This way, Roo only becomes aware of new problems resulting from his edits
		and can address them accordingly. If problems don't change immediately after
		applying a fix, won't be notified, which is generally fine since the
		initial fix is usually correct and it may just take time for linters to catch up.
		*/
		const postDiagnostics = vscode.languages.getDiagnostics()
		const newProblems = await diagnosticsToProblemsString(
			getNewDiagnostics(this.preDiagnostics, postDiagnostics),
			[
				vscode.DiagnosticSeverity.Error, // only including errors since warnings can be distracting (if user wants to fix warnings they can use the @problems mention)
			],
			this.cwd,
		) // will be empty string if no errors
		const newProblemsMessage =
			newProblems.length > 0 ? `\n\nNew problems detected after saving the file:\n${newProblems}` : ""

		// If the edited content has different EOL characters, we don't want to show a diff with all the EOL differences.
		const newContentEOL = this.newContent.includes("\r\n") ? "\r\n" : "\n"
		const normalizedEditedContent = editedContent.replace(/\r\n|\n/g, newContentEOL).trimEnd() + newContentEOL // trimEnd to fix issue where editor adds in extra new line automatically
		// just in case the new content has a mix of varying EOL characters
		const normalizedNewContent = this.newContent.replace(/\r\n|\n/g, newContentEOL).trimEnd() + newContentEOL
		if (normalizedEditedContent !== normalizedNewContent) {
			// user made changes before approving edit
			const userEdits = formatResponse.createPrettyPatch(
				this.relPath.toPosix(),
				normalizedNewContent,
				normalizedEditedContent,
			)
			return { newProblemsMessage, userEdits, finalContent: normalizedEditedContent }
		} else {
			// no changes to cline's edits
			return { newProblemsMessage, userEdits: undefined, finalContent: normalizedEditedContent }
		}
	}

	async revertChanges(): Promise<void> {
		if (!this.relPath || !this.activeDiffEditor) {
			return
		}
		const fileExists = this.editType === "modify"
		const updatedDocument = this.activeDiffEditor.document
		const absolutePath = path.resolve(this.cwd, this.relPath)
		if (!fileExists) {
			if (updatedDocument.isDirty) {
				await updatedDocument.save()
			}
			await this.closeAllDiffViews()
			await fs.unlink(absolutePath)
			// Remove only the directories we created, in reverse order
			for (let i = this.createdDirs.length - 1; i >= 0; i--) {
				await fs.rmdir(this.createdDirs[i])
				console.log(`Directory ${this.createdDirs[i]} has been deleted.`)
			}
			console.log(`File ${absolutePath} has been deleted.`)
		} else {
			// revert document
			const edit = new vscode.WorkspaceEdit()
			const fullRange = new vscode.Range(
				updatedDocument.positionAt(0),
				updatedDocument.positionAt(updatedDocument.getText().length),
			)
			edit.replace(updatedDocument.uri, fullRange, this.originalContent ?? "")
			// Apply the edit and save, since contents shouldnt have changed this wont show in local history unless of course the user made changes and saved during the edit
			await vscode.workspace.applyEdit(edit)
			await updatedDocument.save()
			console.log(`File ${absolutePath} has been reverted to its original content.`)
			// Close the diff view first
			await this.closeAllDiffViews()

			// If the document was originally open, ensure it's focused.
			// The revert logic already applied the original content and saved.
<<<<<<< HEAD
			await this._focusOriginalDocument(absolutePath, this.originalViewColumn)
=======
			if (this.documentWasOpen && this.originalViewColumn) {
				const originalEditor = vscode.window.visibleTextEditors.find(
					(editor) =>
						arePathsEqual(editor.document.uri.fsPath, absolutePath) &&
						editor.viewColumn === this.originalViewColumn,
				)
				if (originalEditor) {
					const position = new vscode.Position(0, 0)
					originalEditor.revealRange(new vscode.Range(position, position), vscode.TextEditorRevealType.AtTop)
				} else {
					// Fallback
					await vscode.window.showTextDocument(vscode.Uri.file(absolutePath), {
						preview: false,
						viewColumn: this.originalViewColumn,
					})
				}
			}
>>>>>>> 9b739658
		}

		// edit is done
		await this.reset()
	}

	private async closeAllDiffViews() {
		const tabs = vscode.window.tabGroups.all
			.flatMap((tg) => tg.tabs)
			.filter(
				(tab) =>
					tab.input instanceof vscode.TabInputTextDiff &&
					tab.input?.original?.scheme === DIFF_VIEW_URI_SCHEME,
			)
		for (const tab of tabs) {
			// trying to close dirty views results in save popup
			if (!tab.isDirty) {
				await vscode.window.tabGroups.close(tab)
			}
		}
	}

	private async openDiffEditor(): Promise<vscode.TextEditor> {
		if (!this.relPath) {
			throw new Error("No file path set")
		}
		const uri = vscode.Uri.file(path.resolve(this.cwd, this.relPath))
		// If this diff editor is already open (ie if a previous write file was interrupted) then we should activate that instead of opening a new diff
		const diffTab = vscode.window.tabGroups.all
			.flatMap((group) => group.tabs)
			.find(
				(tab) =>
					tab.input instanceof vscode.TabInputTextDiff &&
					tab.input?.original?.scheme === DIFF_VIEW_URI_SCHEME &&
					arePathsEqual(tab.input.modified.fsPath, uri.fsPath),
			)
		if (diffTab && diffTab.input instanceof vscode.TabInputTextDiff) {
			const editor = await vscode.window.showTextDocument(diffTab.input.modified)
			return editor
		}
		// Open new diff editor
		return new Promise<vscode.TextEditor>((resolve, reject) => {
			const fileName = path.basename(uri.fsPath)
			const fileExists = this.editType === "modify"
			const disposable = vscode.window.onDidChangeActiveTextEditor((editor) => {
				if (editor && arePathsEqual(editor.document.uri.fsPath, uri.fsPath)) {
					disposable.dispose()
					// Diff editor is now active, resolve the promise
					resolve(editor)
				}
			})
			const options: vscode.TextDocumentShowOptions = {
				// preserveFocus: true, // Removed to prevent focus issues
			}
			if (this.originalViewColumn !== undefined) {
				options.viewColumn = this.originalViewColumn
			}
			vscode.commands.executeCommand(
				"vscode.diff",
				vscode.Uri.parse(`${DIFF_VIEW_URI_SCHEME}:${fileName}`).with({
					query: Buffer.from(this.originalContent ?? "").toString("base64"),
				}),
				uri,
				`${fileName}: ${fileExists ? "Original ↔ Roo's Changes" : "New File"} (Editable)`,
				options, // Add options here
			)
			// This may happen on very slow machines ie project idx
			setTimeout(() => {
				disposable.dispose()
				reject(new Error("Failed to open diff editor, please try again..."))
			}, 10_000)
		})
	}

	private scrollEditorToLine(line: number) {
		if (this.activeDiffEditor) {
			const scrollLine = line + 4
			this.activeDiffEditor.revealRange(
				new vscode.Range(scrollLine, 0, scrollLine, 0),
				vscode.TextEditorRevealType.InCenter,
			)
		}
	}

	scrollToFirstDiff() {
		if (!this.activeDiffEditor) {
			return
		}
		const currentContent = this.activeDiffEditor.document.getText()
		const diffs = diff.diffLines(this.originalContent || "", currentContent)
		let lineCount = 0
		for (const part of diffs) {
			if (part.added || part.removed) {
				// Found the first diff, scroll to it
				this.activeDiffEditor.revealRange(
					new vscode.Range(lineCount, 0, lineCount, 0),
					vscode.TextEditorRevealType.InCenter,
				)
				return
			}
			if (!part.removed) {
				lineCount += part.count || 0
			}
		}
	}

	private stripAllBOMs(input: string): string {
		let result = input
		let previous
		do {
			previous = result
			result = stripBom(result)
		} while (result !== previous)
		return result
	}

	private async _focusOriginalDocument(
		absolutePath: string,
		viewColumn: vscode.ViewColumn | undefined, // Note: viewColumn here is the original view column of the *modified* file's tab, if it was open
	): Promise<void> {
		let focusRestoredOrHandled = false

		// Priority 1: Try to restore focus to the editor the user had focused *before* the diff started
		if (this.userFocusedEditorInfo) {
			try {
				await vscode.window.showTextDocument(this.userFocusedEditorInfo.uri, {
					viewColumn: this.userFocusedEditorInfo.viewColumn,
					preserveFocus: false, // Force focus back
				})
				console.log("Focus restored to originally focused editor:", this.userFocusedEditorInfo.uri.fsPath)
				focusRestoredOrHandled = true // Mark as handled
			} catch (error) {
				console.warn("Failed to restore focus to originally focused editor, proceeding with fallbacks:", error)
				// Focus restoration failed, fallbacks might be needed below
			}
		} else {
			// If no editor was focused initially, we still might need to handle new files
			console.log("No initial editor focus detected, checking for new file case.")
			// Let the new file logic below handle it.
		}

		// Handle newly created files *regardless* of initial focus state or restoration success
		if (!this.documentWasOpen) {
			try {
				await vscode.window.showTextDocument(vscode.Uri.file(absolutePath), {
					preview: false, // Ensure it's not a preview tab
					viewColumn: vscode.ViewColumn.Active, // Open in the active column
					preserveFocus: false, // Force focus
				})
				console.log("Opened and focused newly created file:", absolutePath)
				focusRestoredOrHandled = true // Mark as handled
			} catch (error) {
				console.error("Failed to show newly created document:", error)
				// Even if it fails, we consider the attempt 'handled' for new files.
				focusRestoredOrHandled = true
			}
		}

		// Fallback logic for *existing* documents (only runs if focus restoration failed AND it wasn't a new file)
		if (!focusRestoredOrHandled && this.documentWasOpen && viewColumn) {
			console.log("Executing fallback logic for existing document as primary focus restore failed.")
			// Fallback 1: Try to focus the editor tab corresponding to the *modified* file
			const originalEditor = vscode.window.visibleTextEditors.find(
				(editor) => arePathsEqual(editor.document.uri.fsPath, absolutePath) && editor.viewColumn === viewColumn,
			)
			if (originalEditor) {
				const position = new vscode.Position(0, 0)
				originalEditor.revealRange(new vscode.Range(position, position), vscode.TextEditorRevealType.AtTop)
				console.log("Focus set to modified file's original editor (fallback 1):", absolutePath)
			} else {
				// Fallback 2: Open the modified file if its editor wasn't found
				try {
					await vscode.window.showTextDocument(vscode.Uri.file(absolutePath), {
						preview: false,
						viewColumn: viewColumn,
						preserveFocus: false, // Force focus
					})
					console.log("Opened modified file's editor (fallback 2):", absolutePath)
				} catch (error) {
					console.error("Failed to show modified document (fallback 2):", error)
				}
			}
		} else if (!focusRestoredOrHandled) {
			console.log(
				"No specific focus action taken (focus restore might have succeeded, or it was a new file handled above, or fallbacks for existing file didn't apply).",
			)
		}
	}

	// close editor if open?
	async reset() {
		this.editType = undefined
		this.isEditing = false
		this.originalContent = undefined
		this.createdDirs = []
		this.documentWasOpen = false
		this.originalViewColumn = undefined // Reset stored view column
<<<<<<< HEAD
		this.userFocusedEditorInfo = undefined // Reset stored user focus info
=======
>>>>>>> 9b739658
		this.activeDiffEditor = undefined
		this.fadedOverlayController = undefined
		this.activeLineController = undefined
		this.streamedLines = []
		this.preDiagnostics = []
	}
}<|MERGE_RESOLUTION|>--- conflicted
+++ resolved
@@ -18,10 +18,7 @@
 	private createdDirs: string[] = []
 	private documentWasOpen = false
 	private originalViewColumn?: vscode.ViewColumn // Store the original view column
-<<<<<<< HEAD
 	private userFocusedEditorInfo?: { uri: vscode.Uri; viewColumn: vscode.ViewColumn } // Store user's focus before diff
-=======
->>>>>>> 9b739658
 	private relPath?: string
 	private newContent?: string
 	private activeDiffEditor?: vscode.TextEditor
@@ -190,30 +187,7 @@
 
 		// If the original document was open, try to focus it.
 		// VS Code should handle showing the updated content automatically since the file was saved.
-<<<<<<< HEAD
-		// If the original document was open, try to focus it.
 		await this._focusOriginalDocument(absolutePath, this.originalViewColumn)
-=======
-		if (this.documentWasOpen && this.originalViewColumn) {
-			// Find the editor for the original document and reveal it
-			const originalEditor = vscode.window.visibleTextEditors.find(
-				(editor) =>
-					arePathsEqual(editor.document.uri.fsPath, absolutePath) &&
-					editor.viewColumn === this.originalViewColumn,
-			)
-			if (originalEditor) {
-				// Reveal a range (e.g., the start) to ensure focus
-				const position = new vscode.Position(0, 0)
-				originalEditor.revealRange(new vscode.Range(position, position), vscode.TextEditorRevealType.AtTop)
-			} else {
-				// Fallback if editor not found (shouldn't happen often if documentWasOpen is true)
-				await vscode.window.showTextDocument(vscode.Uri.file(absolutePath), {
-					preview: false,
-					viewColumn: this.originalViewColumn,
-				})
-			}
-		}
->>>>>>> 9b739658
 
 		/*
 		Getting diagnostics before and after the file edit is a better approach than
@@ -298,29 +272,8 @@
 
 			// If the document was originally open, ensure it's focused.
 			// The revert logic already applied the original content and saved.
-<<<<<<< HEAD
 			await this._focusOriginalDocument(absolutePath, this.originalViewColumn)
-=======
-			if (this.documentWasOpen && this.originalViewColumn) {
-				const originalEditor = vscode.window.visibleTextEditors.find(
-					(editor) =>
-						arePathsEqual(editor.document.uri.fsPath, absolutePath) &&
-						editor.viewColumn === this.originalViewColumn,
-				)
-				if (originalEditor) {
-					const position = new vscode.Position(0, 0)
-					originalEditor.revealRange(new vscode.Range(position, position), vscode.TextEditorRevealType.AtTop)
-				} else {
-					// Fallback
-					await vscode.window.showTextDocument(vscode.Uri.file(absolutePath), {
-						preview: false,
-						viewColumn: this.originalViewColumn,
-					})
-				}
-			}
->>>>>>> 9b739658
-		}
-
+		}
 		// edit is done
 		await this.reset()
 	}
@@ -516,10 +469,7 @@
 		this.createdDirs = []
 		this.documentWasOpen = false
 		this.originalViewColumn = undefined // Reset stored view column
-<<<<<<< HEAD
 		this.userFocusedEditorInfo = undefined // Reset stored user focus info
-=======
->>>>>>> 9b739658
 		this.activeDiffEditor = undefined
 		this.fadedOverlayController = undefined
 		this.activeLineController = undefined
