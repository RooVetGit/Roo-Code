--- conflicted
+++ resolved
@@ -9,12 +9,8 @@
 import { arePathsEqual } from "../../utils/path"
 import { formatResponse } from "../../core/prompts/responses"
 import { diagnosticsToProblemsString, getNewDiagnostics } from "../diagnostics"
-<<<<<<< HEAD
-import stripBom from "strip-bom"
-=======
 
 import { DecorationController } from "./DecorationController"
->>>>>>> 05be2419
 import { ClineProvider } from "../../core/webview/ClineProvider"
 
 export const DIFF_VIEW_URI_SCHEME = "cline-diff"
@@ -339,26 +335,6 @@
 		if (updatedDocument.isDirty) {
 			await updatedDocument.save()
 		}
-<<<<<<< HEAD
-		await this.closeAllRooOpenedViews()
-		/*
-		Getting diagnostics before and after the file edit is a better approach than
-		automatically tracking problems in real-time. This method ensures we only
-		report new problems that are a direct result of this specific edit.
-		Since these are new problems resulting from Roo's edit, we know they're
-		directly related to the work he's doing. This eliminates the risk of Roo
-		going off-task or getting distracted by unrelated issues, which was a problem
-		with the previous auto-debug approach. Some users' machines may be slow to
-		update diagnostics, so this approach provides a good balance between automation
-		and avoiding potential issues where Roo might get stuck in loops due to
-		outdated problem information. If no new problems show up by the time the user
-		accepts the changes, they can always debug later using the '@problems' mention.
-		This way, Roo only becomes aware of new problems resulting from his edits
-		and can address them accordingly. If problems don't change immediately after
-		applying a fix, won't be notified, which is generally fine since the
-		initial fix is usually correct and it may just take time for linters to catch up.
-		*/
-=======
 
 		await this.closeAllRooOpenedViews()
 
@@ -377,7 +353,6 @@
 		// and can address them accordingly. If problems don't change immediately after
 		// applying a fix, won't be notified, which is generally fine since the
 		// initial fix is usually correct and it may just take time for linters to catch up.
->>>>>>> 05be2419
 		const postDiagnostics = vscode.languages.getDiagnostics()
 
 		const newProblems = await diagnosticsToProblemsString(
@@ -430,10 +405,7 @@
 			if (updatedDocument.isDirty) {
 				await updatedDocument.save()
 			}
-<<<<<<< HEAD
-=======
-
->>>>>>> 05be2419
+
 			await this.closeAllRooOpenedViews()
 			await fs.unlink(absolutePath)
 
@@ -465,18 +437,11 @@
 			if (this.documentWasOpen) {
 				await this.showTextDocumentSafe({ uri: vscode.Uri.file(absolutePath), options: { preview: false } })
 			}
-<<<<<<< HEAD
+
 			await this.closeAllRooOpenedViews()
 		}
 
-		// edit is done
-=======
-
-			await this.closeAllRooOpenedViews()
-		}
-
 		// Edit is done.
->>>>>>> 05be2419
 		this.resetWithListeners()
 	}
 
@@ -511,50 +476,15 @@
 					tab.input?.original?.scheme === DIFF_VIEW_URI_SCHEME &&
 					arePathsEqual(tab.input.modified.fsPath, uri.fsPath),
 			)
-<<<<<<< HEAD
-=======
 		// If this diff editor is already open (ie if a previous write file was
 		// interrupted) then we should activate that instead of opening a new
 		// diff.
->>>>>>> 05be2419
 		if (!(diffTab && diffTab.input instanceof vscode.TabInputTextDiff)) {
 			return null
 		}
 		// Only focus if autoFocus is true
 		if (this.autoFocus) {
 			const editor = await this.showAndTrackEditor(diffTab.input.modified)
-<<<<<<< HEAD
-			return editor
-		}
-		// Try to find the editor without focusing
-		const editor = vscode.window.visibleTextEditors.find((ed) => arePathsEqual(ed.document.uri.fsPath, uri.fsPath))
-		if (editor) return editor
-		// Otherwise, open without focusing
-		await this.showAndTrackEditor(diffTab.input.modified, {
-			preview: false,
-			preserveFocus: this.preserveFocus,
-			viewColumn: this.viewColumn,
-		})
-		const newEditor = vscode.window.visibleTextEditors.find((ed) =>
-			arePathsEqual(ed.document.uri.fsPath, uri.fsPath),
-		)
-		if (newEditor) return newEditor
-		return null
-	}
-
-	/**
-	 * Opens the diff editor, optionally in a specific viewColumn.
-	 */
-	private async openDiffEditor(): Promise<vscode.TextEditor> {
-		if (!this.relPath) {
-			throw new Error("No file path set")
-		}
-		// right uri = the file path
-		const rightUri = vscode.Uri.file(path.resolve(this.cwd, this.relPath))
-		const editor = await this.getEditorFromDiffTab(rightUri)
-		if (editor) {
-=======
->>>>>>> 05be2419
 			return editor
 		}
 		// Try to find the editor without focusing
@@ -700,10 +630,6 @@
 		return result
 	}
 
-<<<<<<< HEAD
-	// close editor if open?
-	reset() {
-=======
 	async reset() {
 		// Ensure any diff views opened by this provider are closed to release
 		// memory.
@@ -713,7 +639,6 @@
 			console.error("Error closing diff views", error)
 		}
 
->>>>>>> 05be2419
 		this.editType = undefined
 		this.isEditing = false
 		this.originalContent = undefined
