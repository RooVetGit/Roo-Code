import * as vscode from "vscode"
import { TextDocument, TextDocumentShowOptions, ViewColumn } from "vscode"
import * as path from "path"
import * as fs from "fs/promises"
import * as diff from "diff"
import stripBom from "strip-bom"
import { XMLBuilder } from "fast-xml-parser"

import { createDirectoriesForFile } from "../../utils/fs"
import { arePathsEqual, getReadablePath } from "../../utils/path"
import { formatResponse } from "../../core/prompts/responses"
import { diagnosticsToProblemsString, getNewDiagnostics } from "../diagnostics"
import { ClineSayTool } from "../../shared/ExtensionMessage"
import { Task } from "../../core/task/Task"

import { DecorationController } from "./DecorationController"
import { ClineProvider } from "../../core/webview/ClineProvider"
import { UserInteractionProvider } from "./UserInteractionProvider"
import { PostDiffViewBehaviorUtils } from "./PostDiffViewBehaviorUtils"

export const DIFF_VIEW_URI_SCHEME = "cline-diff"
export const DIFF_VIEW_LABEL_CHANGES = "Original ↔ Roo's Changes"

interface DiffSettings {
	autoFocus: boolean
	autoCloseRooTabs: boolean
	autoCloseAllRooTabs: boolean
}

// TODO: https://github.com/cline/cline/pull/3354
export class DiffViewProvider {
	// Properties to store the results of saveChanges
	newProblemsMessage?: string
	userEdits?: string
	editType?: "create" | "modify"
	isEditing = false
	originalContent: string | undefined
	private createdDirs: string[] = []
	private documentWasOpen = false
	private relPath?: string
	private newContent?: string
	private activeDiffEditor?: vscode.TextEditor
	private fadedOverlayController?: DecorationController
	private activeLineController?: DecorationController
	private streamedLines: string[] = []
	private preDiagnostics: [vscode.Uri, vscode.Diagnostic[]][] = []
	private rooOpenedTabs: Set<string> = new Set()
	private autoApproval: boolean | undefined = undefined
	private autoFocus: boolean | undefined = undefined
	private autoCloseAllRooTabs: boolean = false // Added new setting
	// have to set the default view column to -1 since we need to set it in the initialize method and during initialization the enum ViewColumn is undefined
	private viewColumn: ViewColumn = -1 // ViewColumn.Active
	private userInteractionProvider: UserInteractionProvider
	private suppressInteractionFlag: boolean = false
	private preDiffActiveEditor?: vscode.TextEditor // Store active editor before diff operation
	private postDiffBehaviorUtils: PostDiffViewBehaviorUtils

	constructor(private cwd: string) {
		this.userInteractionProvider = new UserInteractionProvider({
			onUserInteraction: () => {
				this.autoFocus = false
			},
			getSuppressFlag: () => this.suppressInteractionFlag,
			autoApproval: false,
			autoFocus: true,
		})

		// Initialize PostDiffviewBehaviorUtils with initial context
		this.postDiffBehaviorUtils = new PostDiffViewBehaviorUtils({
			relPath: this.relPath,
			editType: this.editType,
			documentWasOpen: this.documentWasOpen,
			cwd: this.cwd,
			rooOpenedTabs: this.rooOpenedTabs,
			preDiffActiveEditor: this.preDiffActiveEditor,
			autoCloseAllRooTabs: this.autoCloseAllRooTabs,
		})
	}

	public async initialize() {
		const provider = ClineProvider.getVisibleInstance()
		// If autoApproval is enabled, we want to preserve focus if autoFocus is disabled
		// AutoApproval is enabled when the user has set "alwaysAllowWrite" and "autoApprovalEnabled" to true
		// AutoFocus is enabled when the user has set "diffView.autoFocus" to true, this is the default.
		// If autoFocus is disabled, we want to preserve focus on the diff editor we are working on.
		// we have to check for null values for the first initialization
		if (this.autoApproval === undefined) {
			this.autoApproval =
				(provider?.getValue("autoApprovalEnabled") && provider?.getValue("alwaysAllowWrite")) ?? false
		}
		const settings = await this._readDiffSettings()
		this.autoFocus = settings.autoFocus
		this.autoCloseAllRooTabs = settings.autoCloseAllRooTabs
		// Track currently visible editors and active editor for focus restoration and tab cleanup
		this.rooOpenedTabs.clear()

		// Update PostDiffviewBehaviorUtils context with latest values
		this.postDiffBehaviorUtils.updateContext({
			autoCloseAllRooTabs: this.autoCloseAllRooTabs,
		})
	}

	private async _readDiffSettings(): Promise<DiffSettings> {
		const config = vscode.workspace.getConfiguration("roo-cline")
		const autoFocus = config.get<boolean>("diffViewAutoFocus", true)
		const autoCloseRooTabs = config.get<boolean>("autoCloseRooTabs", false)
		const autoCloseAllRooTabs = config.get<boolean>("autoCloseAllRooTabs", false)
		return { autoFocus, autoCloseRooTabs, autoCloseAllRooTabs }
	}

	private async showTextDocumentSafe({
		uri,
		textDocument,
		options,
	}: {
		uri?: vscode.Uri
		textDocument?: TextDocument
		options?: TextDocumentShowOptions
	}) {
		this.suppressInteractionFlag = true
		// If the uri is already open, we want to focus it
		if (uri) {
			const editor = await vscode.window.showTextDocument(uri, options)
			this.suppressInteractionFlag = false
			return editor
		}
		// If the textDocument is already open, we want to focus it
		if (textDocument) {
			const editor = await vscode.window.showTextDocument(textDocument, options)
			this.suppressInteractionFlag = false
			return editor
		}
		// If the textDocument is not open and not able to be opened, we just reset the suppressInteractionFlag
		this.suppressInteractionFlag = false
		return null
	}

	/**
	 * Disables auto-focus on the diff editor after user interaction.
	 * This is to prevent the diff editor from stealing focus when the user interacts with other editors or tabs.
	 */
	public disableAutoFocusAfterUserInteraction() {
		this.userInteractionProvider.updateOptions({
			autoApproval: this.autoApproval ?? false,
			autoFocus: this.autoFocus ?? true,
		})
		this.userInteractionProvider.enable()
	}

	/**
	 * Opens a diff editor for the given relative path, optionally in a specific viewColumn.
	 * @param relPath The relative file path to open.
	 * @param viewColumn (Optional) The VSCode editor group to open the diff in.
	 */
	async open(relPath: string, viewColumn: ViewColumn): Promise<void> {
		// Store the pre-diff active editor for potential focus restoration
		this.preDiffActiveEditor = vscode.window.activeTextEditor

		this.viewColumn = viewColumn

		// Update PostDiffviewBehaviorUtils context with current state
		this.postDiffBehaviorUtils.updateContext({
			relPath: relPath,
			editType: this.editType,
			documentWasOpen: this.documentWasOpen,
			preDiffActiveEditor: this.preDiffActiveEditor,
		})
		// Update the user interaction provider with current settings
		this.userInteractionProvider.updateOptions({
			autoApproval: this.autoApproval ?? false,
			autoFocus: this.autoFocus ?? true,
		})
		this.disableAutoFocusAfterUserInteraction()
		// Set the edit type based on the file existence
		this.relPath = relPath
		const fileExists = this.editType === "modify"
		const absolutePath = path.resolve(this.cwd, relPath)
		this.isEditing = true

		// Track the URI of the actual file that will be part of the diff.
		// This ensures that if VS Code opens a tab for it during vscode.diff,
		// we can identify it as a "Roo-opened" tab for cleanup.
		const fileUriForDiff = vscode.Uri.file(absolutePath)
		this.rooOpenedTabs.add(fileUriForDiff.toString())

		// If the file is already open, ensure it's not dirty before getting its
		// contents.
		if (fileExists) {
			const existingDocument = vscode.workspace.textDocuments.find((doc) =>
				arePathsEqual(doc.uri.fsPath, absolutePath),
			)

			if (existingDocument && existingDocument.isDirty) {
				await existingDocument.save()
			}
		}

		// Get diagnostics before editing the file, we'll compare to diagnostics
		// after editing to see if cline needs to fix anything.
		this.preDiagnostics = vscode.languages.getDiagnostics()

		if (fileExists) {
			this.originalContent = await fs.readFile(absolutePath, "utf-8")
		} else {
			this.originalContent = ""
		}

		// For new files, create any necessary directories and keep track of new
		// directories to delete if the user denies the operation.
		this.createdDirs = await createDirectoriesForFile(absolutePath)

		// Make sure the file exists before we open it.
		if (!fileExists) {
			await fs.writeFile(absolutePath, "")
		}

		// If the file was already open, close it (must happen after showing the
		// diff view since if it's the only tab the column will close).
		this.documentWasOpen =
			vscode.window.tabGroups.all
				.map((tg) => tg.tabs)
				.flat()
				.filter(
					(tab) =>
						tab.input instanceof vscode.TabInputText && arePathsEqual(tab.input.uri.fsPath, absolutePath),
				).length > 0

		this.postDiffBehaviorUtils.updateContext({
			documentWasOpen: this.documentWasOpen,
		})

		this.activeDiffEditor = await this.openDiffEditor()
		this.fadedOverlayController = new DecorationController("fadedOverlay", this.activeDiffEditor)
		this.activeLineController = new DecorationController("activeLine", this.activeDiffEditor)
		// Apply faded overlay to all lines initially.
		this.fadedOverlayController.addLines(0, this.activeDiffEditor.document.lineCount)
		// Scroll to the beginning of the diff editor only if autoFocus is enabled.
		if (this.autoFocus) {
			this.scrollEditorToLine(0) // Will this crash for new files?
		}
		this.streamedLines = []
	}

	/**
	 * Prepares the optimal view column and placement for the diff view.
	 * For existing open files: Places diff beside the original tab in the same group.
	 * For new/unopened files: Places at the end of the currently active editor group.
	 */
	private async prepareDiffViewPlacement(absolutePath: string): Promise<void> {
		if (!this.documentWasOpen) {
			// focus the last tab in the active group
			const activeGroup = vscode.window.tabGroups.activeTabGroup
			if (!(activeGroup && activeGroup.tabs.length > 0)) {
				return // No active group or no tabs in the active group, nothing to focus
			}
			const lastTab = activeGroup.tabs[activeGroup.tabs.length - 1]
			if (!lastTab.input) {
				return // No input for the last tab, nothing to focus
			}
			// TabInputText | TabInputCustom | TabInputWebview | TabInputNotebook have an URI, so we can focus it
			if (
				!(
					lastTab.input instanceof vscode.TabInputText ||
					lastTab.input instanceof vscode.TabInputCustom ||
					lastTab.input instanceof vscode.TabInputNotebook
				)
			) {
				return // Last tab is not a text input, nothing to focus
			}
			await this.showTextDocumentSafe({
				uri: lastTab.input.uri,
				options: {
					viewColumn: activeGroup.viewColumn,
					preserveFocus: true,
					preview: false,
				},
			})
			this.viewColumn = activeGroup.viewColumn // Set viewColumn to the active group
			return
		}
		// For existing files that are currently open, find the original tab
		const originalTab = this.findTabForFile(absolutePath)
		if (originalTab) {
			// Find the tab group containing the original tab
			const tabGroup = vscode.window.tabGroups.all.find((group) => group.tabs.some((tab) => tab === originalTab))

			if (tabGroup) {
				const viewColumn = this.viewColumn !== ViewColumn.Active ? tabGroup.viewColumn : this.viewColumn
				// Ensure the original tab is active within its group to place diff beside it
				await this.showTextDocumentSafe({
					uri: vscode.Uri.file(absolutePath),
					options: {
						viewColumn: viewColumn,
						preserveFocus: true,
						preview: false,
					},
				})
				// Update viewColumn to match the original file's group
				this.viewColumn = viewColumn
			}
		}
		// For new files or unopened files, keep the original viewColumn (active group)
		// No additional preparation needed as it will default to end of active group
	}

	/**
	 * Finds the VS Code tab for a given file path.
	 */
	private findTabForFile(absolutePath: string): vscode.Tab | undefined {
		return vscode.window.tabGroups.all
			.flatMap((group) => group.tabs)
			.find(
				(tab) => tab.input instanceof vscode.TabInputText && arePathsEqual(tab.input.uri.fsPath, absolutePath),
			)
	}

	/**
	 * Opens a file editor and tracks it as opened by Roo if not already open.
	 */
	private async showAndTrackEditor(uri: vscode.Uri, options: vscode.TextDocumentShowOptions = {}) {
		const editor = await this.showTextDocumentSafe({ uri, options })
		// Always track tabs opened by Roo, regardless of autoCloseTabs setting or if the document was already open.
		// The decision to close will be made in closeAllRooOpenedViews based on settings.
		this.rooOpenedTabs.add(uri.toString())
		return editor
	}

	async update(accumulatedContent: string, isFinal: boolean) {
		if (!this.relPath || !this.activeLineController || !this.fadedOverlayController) {
			throw new Error("Required values not set")
		}

		this.newContent = accumulatedContent
		const accumulatedLines = accumulatedContent.split("\n")

		if (!isFinal) {
			accumulatedLines.pop() // Remove the last partial line only if it's not the final update.
		}

		const diffEditor = this.activeDiffEditor
		const document = diffEditor?.document

		if (!diffEditor || !document) {
			throw new Error("User closed text editor, unable to edit file...")
		}

		// Place cursor at the beginning of the diff editor to keep it out of
		// the way of the stream animation, only if autoFocus is enabled.
		if (this.autoFocus) {
			const beginningOfDocument = new vscode.Position(0, 0)
			diffEditor.selection = new vscode.Selection(beginningOfDocument, beginningOfDocument)
		}

		const endLine = accumulatedLines.length
		// Replace all content up to the current line with accumulated lines.
		const edit = new vscode.WorkspaceEdit()
<<<<<<< HEAD
		const rangeToReplace = new vscode.Range(0, 0, endLine + 1, 0)
		const contentToReplace = accumulatedLines.slice(0, endLine + 1).join("\n") + "\n"
=======
		const rangeToReplace = new vscode.Range(0, 0, endLine, 0)
		const contentToReplace =
			accumulatedLines.slice(0, endLine).join("\n") + (accumulatedLines.length > 0 ? "\n" : "")
>>>>>>> dc44e7a4
		edit.replace(document.uri, rangeToReplace, this.stripAllBOMs(contentToReplace))
		await vscode.workspace.applyEdit(edit)
		// If autoFocus is disabled, explicitly clear the selection after applying edits
		// to prevent the right pane from gaining cursor focus.
		if (!this.autoFocus) {
			const beginningOfDocument = new vscode.Position(0, 0)
			diffEditor.selection = new vscode.Selection(beginningOfDocument, beginningOfDocument)
		}
		// Update decorations.
		this.activeLineController.setActiveLine(endLine)
		this.fadedOverlayController.updateOverlayAfterLine(endLine, document.lineCount)
		// Scroll to the current line.
		this.scrollEditorToLine(endLine)

		// Update the streamedLines with the new accumulated content.
		this.streamedLines = accumulatedLines

		if (isFinal) {
			// Handle any remaining lines if the new content is shorter than the
			// original.
			if (this.streamedLines.length < document.lineCount) {
				const edit = new vscode.WorkspaceEdit()
				edit.delete(document.uri, new vscode.Range(this.streamedLines.length, 0, document.lineCount, 0))
				await vscode.workspace.applyEdit(edit)
			}

			// Preserve empty last line if original content had one.
			const hasEmptyLastLine = this.originalContent?.endsWith("\n")

			if (hasEmptyLastLine && !accumulatedContent.endsWith("\n")) {
				accumulatedContent += "\n"
			}

			// Apply the final content.
			const finalEdit = new vscode.WorkspaceEdit()

			finalEdit.replace(
				document.uri,
				new vscode.Range(0, 0, document.lineCount, 0),
				this.stripAllBOMs(accumulatedContent),
			)

			await vscode.workspace.applyEdit(finalEdit)

			// Clear all decorations at the end (after applying final edit).
			this.fadedOverlayController.clear()
			this.activeLineController.clear()
		}
	}

	async saveChanges(): Promise<{
		newProblemsMessage: string | undefined
		userEdits: string | undefined
		finalContent: string | undefined
	}> {
		if (!this.relPath || !this.newContent || !this.activeDiffEditor) {
			return { newProblemsMessage: undefined, userEdits: undefined, finalContent: undefined }
		}
		const updatedDocument = this.activeDiffEditor.document
		const editedContent = updatedDocument.getText()

		if (updatedDocument.isDirty) {
			await updatedDocument.save()
		}

		// Add a small delay to allow the isDirty status to update after saving.
		await new Promise((resolve) => setTimeout(resolve, 100))

		// Explicitly save the document in VS Code's model if it's open and dirty,
		// especially for newly created files, to ensure VS Code's internal state is synchronized
		// before attempting to close tabs.
		if (this.editType === "create" && this.relPath) {
			try {
				const absolutePath = path.resolve(this.cwd, this.relPath)
				for (const doc of vscode.workspace.textDocuments) {
					if (doc.uri.scheme === "file" && arePathsEqual(doc.uri.fsPath, absolutePath) && doc.isDirty) {
						await doc.save()
						// Add another small delay after explicit save for newly created file
						await new Promise((resolve) => setTimeout(resolve, 100))
					}
				}
			} catch (saveError) {
				console.error("Roo Debug: Error during explicit doc.save() for new file in saveChanges:", saveError)
				// Continue execution even if explicit save fails.
			}
		}

		await this.postDiffBehaviorUtils.closeAllRooOpenedViews(await this._readDiffSettings())

		// Implement post-diff focus behavior
		await this.postDiffBehaviorUtils.handlePostDiffFocus()

		// If no auto-close settings are enabled and the document was not open before,
		// open the file after the diff is complete.

		const settings = await this._readDiffSettings() // Dynamically read settings

		// If no auto-close settings are enabled and the document was not open before OR it's a new file,
		// open the file after the diff is complete.
		if (
			!settings.autoCloseRooTabs &&
			!settings.autoCloseAllRooTabs &&
			(this.editType === "create" || !this.documentWasOpen)
		) {
			const absolutePath = path.resolve(this.cwd, this.relPath!)
			await this.showAndTrackEditor(vscode.Uri.file(absolutePath), { preview: false, preserveFocus: true })
		}
		// Getting diagnostics before and after the file edit is a better approach than
		// automatically tracking problems in real-time. This method ensures we only
		// report new problems that are a direct result of this specific edit.
		// Since these are new problems resulting from Roo's edit, we know they're
		// directly related to the work he's doing. This eliminates the risk of Roo
		// going off-task or getting distracted by unrelated issues, which was a problem
		// with the previous auto-debug approach. Some users' machines may be slow to
		// update diagnostics, so this approach provides a good balance between automation
		// and avoiding potential issues where Roo might get stuck in loops due to
		// outdated problem information. If no new problems show up by the time the user
		// accepts the changes, they can always debug later using the '@problems' mention.
		// This way, Roo only becomes aware of new problems resulting from his edits
		// and can address them accordingly. If problems don't change immediately after
		// applying a fix, won't be notified, which is generally fine since the
		// initial fix is usually correct and it may just take time for linters to catch up.
		const postDiagnostics = vscode.languages.getDiagnostics()

		const newProblems = await diagnosticsToProblemsString(
			getNewDiagnostics(this.preDiagnostics, postDiagnostics),
			[
				vscode.DiagnosticSeverity.Error, // only including errors since warnings can be distracting (if user wants to fix warnings they can use the @problems mention)
			],
			this.cwd,
		) // Will be empty string if no errors.

		const newProblemsMessage =
			newProblems.length > 0 ? `\n\nNew problems detected after saving the file:\n${newProblems}` : ""

		// If the edited content has different EOL characters, we don't want to
		// show a diff with all the EOL differences.
		const newContentEOL = this.newContent.includes("\r\n") ? "\r\n" : "\n"

		// Normalize EOL characters without trimming content
		const normalizedEditedContent = editedContent.replace(/\r\n|\n/g, newContentEOL)

		// Just in case the new content has a mix of varying EOL characters.
		const normalizedNewContent = this.newContent.replace(/\r\n|\n/g, newContentEOL)

		if (normalizedEditedContent !== normalizedNewContent) {
			// User made changes before approving edit.
			const userEdits = formatResponse.createPrettyPatch(
				this.relPath.toPosix(),
				normalizedNewContent,
				normalizedEditedContent,
			)

			// Store the results as class properties for formatFileWriteResponse to use
			this.newProblemsMessage = newProblemsMessage
			this.userEdits = userEdits

			return { newProblemsMessage, userEdits, finalContent: normalizedEditedContent }
		} else {
			// No changes to Roo's edits.
			// Store the results as class properties for formatFileWriteResponse to use
			this.newProblemsMessage = newProblemsMessage
			this.userEdits = undefined

			return { newProblemsMessage, userEdits: undefined, finalContent: normalizedEditedContent }
		}
	}

	/**
	 * Formats a standardized XML response for file write operations
	 *
	 * @param cwd Current working directory for path resolution
	 * @param isNewFile Whether this is a new file or an existing file being modified
	 * @returns Formatted message and say object for UI feedback
	 */
	async pushToolWriteResult(task: Task, cwd: string, isNewFile: boolean): Promise<string> {
		if (!this.relPath) {
			throw new Error("No file path available in DiffViewProvider")
		}

		// Only send user_feedback_diff if userEdits exists
		if (this.userEdits) {
			// Create say object for UI feedback
			const say: ClineSayTool = {
				tool: isNewFile ? "newFileCreated" : "editedExistingFile",
				path: getReadablePath(cwd, this.relPath),
				diff: this.userEdits,
			}

			// Send the user feedback
			await task.say("user_feedback_diff", JSON.stringify(say))
		}

		// Build XML response
		const xmlObj = {
			file_write_result: {
				path: this.relPath,
				operation: isNewFile ? "created" : "modified",
				user_edits: this.userEdits ? this.userEdits : undefined,
				problems: this.newProblemsMessage || undefined,
				notice: {
					i: [
						"You do not need to re-read the file, as you have seen all changes",
						"Proceed with the task using these changes as the new baseline.",
						...(this.userEdits
							? [
									"If the user's edits have addressed part of the task or changed the requirements, adjust your approach accordingly.",
								]
							: []),
					],
				},
			},
		}

		const builder = new XMLBuilder({
			format: true,
			indentBy: "",
			suppressEmptyNode: true,
			processEntities: false,
			tagValueProcessor: (name, value) => {
				if (typeof value === "string") {
					// Only escape <, >, and & characters
					return value.replace(/&/g, "&amp;").replace(/</g, "&lt;").replace(/>/g, "&gt;")
				}
				return value
			},
			attributeValueProcessor: (name, value) => {
				if (typeof value === "string") {
					// Only escape <, >, and & characters
					return value.replace(/&/g, "&amp;").replace(/</g, "&lt;").replace(/>/g, "&gt;")
				}
				return value
			},
		})

		return builder.build(xmlObj)
	}

	async revertChanges(): Promise<void> {
		if (!this.relPath || !this.activeDiffEditor) {
			return
		}

		const fileExists = this.editType === "modify"
		const updatedDocument = this.activeDiffEditor.document
		const absolutePath = path.resolve(this.cwd, this.relPath)

		if (!fileExists) {
			if (updatedDocument.isDirty) {
				await updatedDocument.save()
			}

			await this.postDiffBehaviorUtils.closeAllRooOpenedViews(await this._readDiffSettings())
			await fs.unlink(absolutePath)

			// Remove only the directories we created, in reverse order.
			for (let i = this.createdDirs.length - 1; i >= 0; i--) {
				await fs.rmdir(this.createdDirs[i])
			}
		} else {
			// Revert document.
			const edit = new vscode.WorkspaceEdit()

			const fullRange = new vscode.Range(
				updatedDocument.positionAt(0),
				updatedDocument.positionAt(updatedDocument.getText().length),
			)

			edit.replace(updatedDocument.uri, fullRange, this.stripAllBOMs(this.originalContent ?? ""))

			// Apply the edit and save, since contents shouldnt have changed
			// this won't show in local history unless of course the user made
			// changes and saved during the edit.
			await vscode.workspace.applyEdit(edit)
			await updatedDocument.save()

			if (this.documentWasOpen) {
				await this.showTextDocumentSafe({ uri: vscode.Uri.file(absolutePath), options: { preview: false } })
			}

			await this.postDiffBehaviorUtils.closeAllRooOpenedViews(await this._readDiffSettings())
		}

<<<<<<< HEAD
		// Implement post-diff focus behavior
		await this.postDiffBehaviorUtils.handlePostDiffFocus()
=======
		// Edit is done.
		await this.reset()
	}

	private async closeAllDiffViews(): Promise<void> {
		const closeOps = vscode.window.tabGroups.all
			.flatMap((group) => group.tabs)
			.filter((tab) => {
				// Check for standard diff views with our URI scheme
				if (
					tab.input instanceof vscode.TabInputTextDiff &&
					tab.input.original.scheme === DIFF_VIEW_URI_SCHEME &&
					!tab.isDirty
				) {
					return true
				}

				// Also check by tab label for our specific diff views
				// This catches cases where the diff view might be created differently
				// when files are pre-opened as text documents
				if (tab.label.includes(DIFF_VIEW_LABEL_CHANGES) && !tab.isDirty) {
					return true
				}

				return false
			})
			.map((tab) =>
				vscode.window.tabGroups.close(tab).then(
					() => undefined,
					(err) => {
						console.error(`Failed to close diff tab ${tab.label}`, err)
					},
				),
			)
>>>>>>> dc44e7a4

		// Edit is done.
		this.resetWithListeners()
	}

	/**
	 * Opens the diff editor, optionally in a specific viewColumn.
	 */
	private async openDiffEditor(): Promise<vscode.TextEditor> {
		if (!this.relPath) {
			throw new Error(
				"No file path set for opening diff editor. Ensure open() was called before openDiffEditor()",
			)
		}

		const settings = await this._readDiffSettings() // Dynamically read settings

		// right uri = the file path
		const rightUri = vscode.Uri.file(path.resolve(this.cwd, this.relPath))
		// Open new diff editor.
		return new Promise<vscode.TextEditor>((resolve, reject) => {
			const fileName = path.basename(rightUri.fsPath)
			const fileExists = this.editType === "modify"
			const DIFF_EDITOR_TIMEOUT = 10_000 // ms

			let timeoutId: NodeJS.Timeout | undefined
			const disposables: vscode.Disposable[] = []

<<<<<<< HEAD
			const leftUri = vscode.Uri.parse(`${DIFF_VIEW_URI_SCHEME}:${fileName}`).with({
				query: Buffer.from(this.originalContent ?? "").toString("base64"),
			})
			const title = `${fileName}: ${fileExists ? "Original ↔ Roo's Changes" : "New File"} (Editable)`
			const textDocumentShowOptions: TextDocumentShowOptions = {
				preview: false,
				preserveFocus: !settings.autoFocus, // Use dynamically read autoFocus
				viewColumn: this.viewColumn,
			}
			// set interaction flag to true to prevent autoFocus from being triggered
			this.suppressInteractionFlag = true
			// Implement improved diff view placement logic
			const previousEditor = vscode.window.activeTextEditor
			this.prepareDiffViewPlacement(rightUri.fsPath).then(() => {
				vscode.commands
					.executeCommand("vscode.diff", leftUri, rightUri, title, textDocumentShowOptions)
					.then(async () => {
						// set interaction flag to false to allow autoFocus to be triggered
						this.suppressInteractionFlag = false

						// Get the active text editor, which should be the diff editor opened by vscode.diff
						const diffEditor = vscode.window.activeTextEditor

						// Ensure we have a valid editor and it's the one we expect (the right side of the diff)
						if (!diffEditor || !arePathsEqual(diffEditor.document.uri.fsPath, rightUri.fsPath)) {
							reject(new Error("Failed to get diff editor after opening."))
							return
						}

						this.activeDiffEditor = diffEditor // Assign to activeDiffEditor

						// Ensure rightUri is tracked even if not explicitly shown again
						this.rooOpenedTabs.add(rightUri.toString())

						// If autoFocus is disabled, explicitly clear the selection to prevent cursor focus.
						if (!settings.autoFocus) {
							// Use dynamically read autoFocus
							// Add a small delay to allow VS Code to potentially set focus first,
							// then clear it.
							await new Promise((resolve) => setTimeout(resolve, 50))
							const beginningOfDocument = new vscode.Position(0, 0)
							diffEditor.selection = new vscode.Selection(beginningOfDocument, beginningOfDocument)
						}

						// if this happens in a window different from the active one, we need to show the document
						if (previousEditor) {
							await this.showTextDocumentSafe({
								textDocument: previousEditor.document,
								options: {
									preview: false,
									preserveFocus: false,
									selection: previousEditor.selection,
									viewColumn: previousEditor.viewColumn,
								},
							})
						}

						// Resolve the promise with the diff editor
						resolve(diffEditor)
					})
				// Removed the second .then block that called getEditorFromDiffTab
				// This may happen on very slow machines ie project idx
				setTimeout(() => {
					reject(new Error("Failed to open diff editor, please try again..."))
				}, 10_000)
			})
=======
			const cleanup = () => {
				if (timeoutId) {
					clearTimeout(timeoutId)
					timeoutId = undefined
				}
				disposables.forEach((d) => d.dispose())
				disposables.length = 0
			}

			// Set timeout for the entire operation
			timeoutId = setTimeout(() => {
				cleanup()
				reject(
					new Error(
						`Failed to open diff editor for ${uri.fsPath} within ${DIFF_EDITOR_TIMEOUT / 1000} seconds. The editor may be blocked or VS Code may be unresponsive.`,
					),
				)
			}, DIFF_EDITOR_TIMEOUT)

			// Listen for document open events - more efficient than scanning all tabs
			disposables.push(
				vscode.workspace.onDidOpenTextDocument(async (document) => {
					if (arePathsEqual(document.uri.fsPath, uri.fsPath)) {
						// Wait a tick for the editor to be available
						await new Promise((r) => setTimeout(r, 0))

						// Find the editor for this document
						const editor = vscode.window.visibleTextEditors.find((e) =>
							arePathsEqual(e.document.uri.fsPath, uri.fsPath),
						)

						if (editor) {
							cleanup()
							resolve(editor)
						}
					}
				}),
			)

			// Also listen for visible editor changes as a fallback
			disposables.push(
				vscode.window.onDidChangeVisibleTextEditors((editors) => {
					const editor = editors.find((e) => arePathsEqual(e.document.uri.fsPath, uri.fsPath))
					if (editor) {
						cleanup()
						resolve(editor)
					}
				}),
			)

			// Pre-open the file as a text document to ensure it doesn't open in preview mode
			// This fixes issues with files that have custom editor associations (like markdown preview)
			vscode.window
				.showTextDocument(uri, { preview: false, viewColumn: vscode.ViewColumn.Active })
				.then(() => {
					// Execute the diff command after ensuring the file is open as text
					return vscode.commands.executeCommand(
						"vscode.diff",
						vscode.Uri.parse(`${DIFF_VIEW_URI_SCHEME}:${fileName}`).with({
							query: Buffer.from(this.originalContent ?? "").toString("base64"),
						}),
						uri,
						`${fileName}: ${fileExists ? `${DIFF_VIEW_LABEL_CHANGES}` : "New File"} (Editable)`,
						{ preserveFocus: true },
					)
				})
				.then(
					() => {
						// Command executed successfully, now wait for the editor to appear
					},
					(err: any) => {
						cleanup()
						reject(new Error(`Failed to execute diff command for ${uri.fsPath}: ${err.message}`))
					},
				)
>>>>>>> dc44e7a4
		})
	}

	private scrollEditorToLine(line: number) {
		if (this.activeDiffEditor) {
			const scrollLine = line + 4

			this.activeDiffEditor.revealRange(
				new vscode.Range(scrollLine, 0, scrollLine, 0),
				vscode.TextEditorRevealType.InCenter,
			)
		}
	}

	scrollToFirstDiff() {
		// Scroll to the first diff.
		if (!this.activeDiffEditor) {
			return
		}

		const currentContent = this.activeDiffEditor.document.getText()
		const diffs = diff.diffLines(this.originalContent || "", currentContent)

		let lineCount = 0

		for (const part of diffs) {
			if (part.added || part.removed) {
				// Found the first diff, scroll to it.
				this.activeDiffEditor.revealRange(
					new vscode.Range(lineCount, 0, lineCount, 0),
					vscode.TextEditorRevealType.InCenter,
				)

				return
			}

			if (!part.removed) {
				lineCount += part.count || 0
			}
		}
	}

	private stripAllBOMs(input: string): string {
		let result = input
		let previous

		do {
			previous = result
			result = stripBom(result)
		} while (result !== previous)

		return result
	}

	async reset(): Promise<void> {
		// Ensure any diff views opened by this provider are closed to release
		// memory.
		try {
			await this.postDiffBehaviorUtils.closeAllRooOpenedViews(await this._readDiffSettings())
		} catch (error) {
			console.error("Error closing diff views", error)
		}
		this.editType = undefined
		this.isEditing = false
		this.originalContent = undefined
		this.createdDirs = []
		this.documentWasOpen = false
		this.activeDiffEditor = undefined
		this.fadedOverlayController = undefined
		this.activeLineController = undefined
		this.streamedLines = []
		this.preDiagnostics = []
		this.rooOpenedTabs.clear()
		this.preDiffActiveEditor = undefined
	}

	resetWithListeners() {
		this.reset()
		this.userInteractionProvider.dispose()
	}
}<|MERGE_RESOLUTION|>--- conflicted
+++ resolved
@@ -354,14 +354,9 @@
 		const endLine = accumulatedLines.length
 		// Replace all content up to the current line with accumulated lines.
 		const edit = new vscode.WorkspaceEdit()
-<<<<<<< HEAD
-		const rangeToReplace = new vscode.Range(0, 0, endLine + 1, 0)
-		const contentToReplace = accumulatedLines.slice(0, endLine + 1).join("\n") + "\n"
-=======
 		const rangeToReplace = new vscode.Range(0, 0, endLine, 0)
 		const contentToReplace =
 			accumulatedLines.slice(0, endLine).join("\n") + (accumulatedLines.length > 0 ? "\n" : "")
->>>>>>> dc44e7a4
 		edit.replace(document.uri, rangeToReplace, this.stripAllBOMs(contentToReplace))
 		await vscode.workspace.applyEdit(edit)
 		// If autoFocus is disabled, explicitly clear the selection after applying edits
@@ -645,45 +640,8 @@
 			await this.postDiffBehaviorUtils.closeAllRooOpenedViews(await this._readDiffSettings())
 		}
 
-<<<<<<< HEAD
 		// Implement post-diff focus behavior
 		await this.postDiffBehaviorUtils.handlePostDiffFocus()
-=======
-		// Edit is done.
-		await this.reset()
-	}
-
-	private async closeAllDiffViews(): Promise<void> {
-		const closeOps = vscode.window.tabGroups.all
-			.flatMap((group) => group.tabs)
-			.filter((tab) => {
-				// Check for standard diff views with our URI scheme
-				if (
-					tab.input instanceof vscode.TabInputTextDiff &&
-					tab.input.original.scheme === DIFF_VIEW_URI_SCHEME &&
-					!tab.isDirty
-				) {
-					return true
-				}
-
-				// Also check by tab label for our specific diff views
-				// This catches cases where the diff view might be created differently
-				// when files are pre-opened as text documents
-				if (tab.label.includes(DIFF_VIEW_LABEL_CHANGES) && !tab.isDirty) {
-					return true
-				}
-
-				return false
-			})
-			.map((tab) =>
-				vscode.window.tabGroups.close(tab).then(
-					() => undefined,
-					(err) => {
-						console.error(`Failed to close diff tab ${tab.label}`, err)
-					},
-				),
-			)
->>>>>>> dc44e7a4
 
 		// Edit is done.
 		this.resetWithListeners()
@@ -712,11 +670,10 @@
 			let timeoutId: NodeJS.Timeout | undefined
 			const disposables: vscode.Disposable[] = []
 
-<<<<<<< HEAD
 			const leftUri = vscode.Uri.parse(`${DIFF_VIEW_URI_SCHEME}:${fileName}`).with({
 				query: Buffer.from(this.originalContent ?? "").toString("base64"),
 			})
-			const title = `${fileName}: ${fileExists ? "Original ↔ Roo's Changes" : "New File"} (Editable)`
+			const title = `${fileName}: ${fileExists ? DIFF_VIEW_LABEL_CHANGES : "New File"} (Editable)`
 			const textDocumentShowOptions: TextDocumentShowOptions = {
 				preview: false,
 				preserveFocus: !settings.autoFocus, // Use dynamically read autoFocus
@@ -779,83 +736,6 @@
 					reject(new Error("Failed to open diff editor, please try again..."))
 				}, 10_000)
 			})
-=======
-			const cleanup = () => {
-				if (timeoutId) {
-					clearTimeout(timeoutId)
-					timeoutId = undefined
-				}
-				disposables.forEach((d) => d.dispose())
-				disposables.length = 0
-			}
-
-			// Set timeout for the entire operation
-			timeoutId = setTimeout(() => {
-				cleanup()
-				reject(
-					new Error(
-						`Failed to open diff editor for ${uri.fsPath} within ${DIFF_EDITOR_TIMEOUT / 1000} seconds. The editor may be blocked or VS Code may be unresponsive.`,
-					),
-				)
-			}, DIFF_EDITOR_TIMEOUT)
-
-			// Listen for document open events - more efficient than scanning all tabs
-			disposables.push(
-				vscode.workspace.onDidOpenTextDocument(async (document) => {
-					if (arePathsEqual(document.uri.fsPath, uri.fsPath)) {
-						// Wait a tick for the editor to be available
-						await new Promise((r) => setTimeout(r, 0))
-
-						// Find the editor for this document
-						const editor = vscode.window.visibleTextEditors.find((e) =>
-							arePathsEqual(e.document.uri.fsPath, uri.fsPath),
-						)
-
-						if (editor) {
-							cleanup()
-							resolve(editor)
-						}
-					}
-				}),
-			)
-
-			// Also listen for visible editor changes as a fallback
-			disposables.push(
-				vscode.window.onDidChangeVisibleTextEditors((editors) => {
-					const editor = editors.find((e) => arePathsEqual(e.document.uri.fsPath, uri.fsPath))
-					if (editor) {
-						cleanup()
-						resolve(editor)
-					}
-				}),
-			)
-
-			// Pre-open the file as a text document to ensure it doesn't open in preview mode
-			// This fixes issues with files that have custom editor associations (like markdown preview)
-			vscode.window
-				.showTextDocument(uri, { preview: false, viewColumn: vscode.ViewColumn.Active })
-				.then(() => {
-					// Execute the diff command after ensuring the file is open as text
-					return vscode.commands.executeCommand(
-						"vscode.diff",
-						vscode.Uri.parse(`${DIFF_VIEW_URI_SCHEME}:${fileName}`).with({
-							query: Buffer.from(this.originalContent ?? "").toString("base64"),
-						}),
-						uri,
-						`${fileName}: ${fileExists ? `${DIFF_VIEW_LABEL_CHANGES}` : "New File"} (Editable)`,
-						{ preserveFocus: true },
-					)
-				})
-				.then(
-					() => {
-						// Command executed successfully, now wait for the editor to appear
-					},
-					(err: any) => {
-						cleanup()
-						reject(new Error(`Failed to execute diff command for ${uri.fsPath}: ${err.message}`))
-					},
-				)
->>>>>>> dc44e7a4
 		})
 	}
 
