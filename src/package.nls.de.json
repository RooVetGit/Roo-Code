--- conflicted
+++ resolved
@@ -36,9 +36,6 @@
 	"settings.customStoragePath.description": "Benutzerdefinierter Speicherpfad. Leer lassen, um den Standardspeicherort zu verwenden. Unterstützt absolute Pfade (z.B. 'D:\\RooCodeStorage')",
 	"settings.enableCodeActions.description": "Roo Code Schnelle Problembehebung aktivieren.",
 	"settings.autoImportSettingsPath.description": "Pfad zu einer RooCode-Konfigurationsdatei, die beim Start der Erweiterung automatisch importiert wird. Unterstützt absolute Pfade und Pfade relativ zum Home-Verzeichnis (z.B. '~/Documents/roo-code-settings.json'). Leer lassen, um den automatischen Import zu deaktivieren.",
-<<<<<<< HEAD
-	"settings.maximumIndexedFilesForFileSearch.description": "Gibt die maximale Anzahl von Dateien an, die beim Erstellen eines Index für die Dateisuchfunktion im Eingabefeld indiziert werden sollen. Eine größere Anzahl bietet bessere Suchergebnisse in großen Projekten, kann jedoch mehr Speicher verbrauchen."
-=======
+	"settings.maximumIndexedFilesForFileSearch.description": "Gibt die maximale Anzahl von Dateien an, die beim Erstellen eines Index für die Dateisuchfunktion im Eingabefeld indiziert werden sollen. Eine größere Anzahl bietet bessere Suchergebnisse in großen Projekten, kann jedoch mehr Speicher verbrauchen.",
 	"settings.useAgentRules.description": "Aktiviert das Laden von AGENTS.md-Dateien für agentenspezifische Regeln (siehe https://agent-rules.org/)"
->>>>>>> 1e17b3b3
 }