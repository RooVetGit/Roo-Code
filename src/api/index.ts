--- conflicted
+++ resolved
@@ -27,11 +27,8 @@
 	GroqHandler,
 	ChutesHandler,
 	LiteLLMHandler,
-<<<<<<< HEAD
 	ArchGwHandler,
-=======
 	ClaudeCodeHandler,
->>>>>>> 83c19ce2
 } from "./providers"
 
 export interface SingleCompletionHandler {
