import { Anthropic } from "@anthropic-ai/sdk"
import OpenAI from "openai"
import axios from "axios"

<<<<<<< HEAD
import type { ModelInfo } from "@roo-code/types"

import { ApiHandlerOptions, openAiModelInfoSaneDefaults } from "../../shared/api"
import { XmlMatcher } from "../../utils/xml-matcher"

=======
import type { SingleCompletionHandler, ApiHandlerCreateMessageMetadata } from "../index"
import { ApiHandlerOptions, ModelInfo, openAiModelInfoSaneDefaults } from "../../shared/api"
>>>>>>> 61a381af
import { convertToOpenAiMessages } from "../transform/openai-format"
import { convertToR1Format } from "../transform/r1-format"
import { ApiStream } from "../transform/stream"

import { DEEP_SEEK_DEFAULT_TEMPERATURE } from "./constants"
import { BaseProvider } from "./base-provider"
import { SingleCompletionHandler } from "../index"

// Alias for the usage object returned in streaming chunks
type CompletionUsage = OpenAI.Chat.Completions.ChatCompletionChunk["usage"]

export class OllamaHandler extends BaseProvider implements SingleCompletionHandler {
	protected options: ApiHandlerOptions
	private client: OpenAI

	constructor(options: ApiHandlerOptions) {
		super()
		this.options = options
		this.client = new OpenAI({
			baseURL: (this.options.ollamaBaseUrl || "http://localhost:11434") + "/v1",
			apiKey: "ollama",
		})
	}

	override async *createMessage(
		systemPrompt: string,
		messages: Anthropic.Messages.MessageParam[],
		metadata?: ApiHandlerCreateMessageMetadata,
	): ApiStream {
		const modelId = this.getModel().id
		const useR1Format = modelId.toLowerCase().includes("deepseek-r1")
		const openAiMessages: OpenAI.Chat.ChatCompletionMessageParam[] = [
			{ role: "system", content: systemPrompt },
			...(useR1Format ? convertToR1Format(messages) : convertToOpenAiMessages(messages)),
		]

		const stream = await this.client.chat.completions.create({
			model: this.getModel().id,
			messages: openAiMessages,
			temperature: this.options.modelTemperature ?? 0,
			stream: true,
			stream_options: { include_usage: true },
		})
		const matcher = new XmlMatcher(
			"think",
			(chunk) =>
				({
					type: chunk.matched ? "reasoning" : "text",
					text: chunk.data,
				}) as const,
		)
		let lastUsage: CompletionUsage | undefined
		for await (const chunk of stream) {
			const delta = chunk.choices[0]?.delta

			if (delta?.content) {
				for (const matcherChunk of matcher.update(delta.content)) {
					yield matcherChunk
				}
			}
			if (chunk.usage) {
				lastUsage = chunk.usage
			}
		}
		for (const chunk of matcher.final()) {
			yield chunk
		}

		if (lastUsage) {
			yield {
				type: "usage",
				inputTokens: lastUsage?.prompt_tokens || 0,
				outputTokens: lastUsage?.completion_tokens || 0,
			}
		}
	}

	override getModel(): { id: string; info: ModelInfo } {
		return {
			id: this.options.ollamaModelId || "",
			info: openAiModelInfoSaneDefaults,
		}
	}

	async completePrompt(prompt: string): Promise<string> {
		try {
			const modelId = this.getModel().id
			const useR1Format = modelId.toLowerCase().includes("deepseek-r1")
			const response = await this.client.chat.completions.create({
				model: this.getModel().id,
				messages: useR1Format
					? convertToR1Format([{ role: "user", content: prompt }])
					: [{ role: "user", content: prompt }],
				temperature: this.options.modelTemperature ?? (useR1Format ? DEEP_SEEK_DEFAULT_TEMPERATURE : 0),
				stream: false,
			})
			return response.choices[0]?.message.content || ""
		} catch (error) {
			if (error instanceof Error) {
				throw new Error(`Ollama completion error: ${error.message}`)
			}
			throw error
		}
	}
}

export async function getOllamaModels(baseUrl = "http://localhost:11434") {
	try {
		if (!URL.canParse(baseUrl)) {
			return []
		}

		const response = await axios.get(`${baseUrl}/api/tags`)
		const modelsArray = response.data?.models?.map((model: any) => model.name) || []
		return [...new Set<string>(modelsArray)]
	} catch (error) {
		return []
	}
}<|MERGE_RESOLUTION|>--- conflicted
+++ resolved
@@ -2,23 +2,18 @@
 import OpenAI from "openai"
 import axios from "axios"
 
-<<<<<<< HEAD
 import type { ModelInfo } from "@roo-code/types"
 
 import { ApiHandlerOptions, openAiModelInfoSaneDefaults } from "../../shared/api"
 import { XmlMatcher } from "../../utils/xml-matcher"
 
-=======
-import type { SingleCompletionHandler, ApiHandlerCreateMessageMetadata } from "../index"
-import { ApiHandlerOptions, ModelInfo, openAiModelInfoSaneDefaults } from "../../shared/api"
->>>>>>> 61a381af
 import { convertToOpenAiMessages } from "../transform/openai-format"
 import { convertToR1Format } from "../transform/r1-format"
 import { ApiStream } from "../transform/stream"
 
 import { DEEP_SEEK_DEFAULT_TEMPERATURE } from "./constants"
 import { BaseProvider } from "./base-provider"
-import { SingleCompletionHandler } from "../index"
+import type { SingleCompletionHandler, ApiHandlerCreateMessageMetadata } from "../index"
 
 // Alias for the usage object returned in streaming chunks
 type CompletionUsage = OpenAI.Chat.Completions.ChatCompletionChunk["usage"]
