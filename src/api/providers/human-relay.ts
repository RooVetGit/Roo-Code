import { Anthropic } from "@anthropic-ai/sdk"
import * as vscode from "vscode"

import type { ModelInfo } from "@roo-code/types"

import { getCommand } from "../../utils/commands"
import { ApiStream } from "../transform/stream"
<<<<<<< HEAD

import { ApiHandler, SingleCompletionHandler } from "../index"
=======
import type { ApiHandler, SingleCompletionHandler, ApiHandlerCreateMessageMetadata } from "../index"
>>>>>>> 61a381af
/**
 * Human Relay API processor
 * This processor does not directly call the API, but interacts with the model through human operations copy and paste.
 */
export class HumanRelayHandler implements ApiHandler, SingleCompletionHandler {
	countTokens(_content: Array<Anthropic.Messages.ContentBlockParam>): Promise<number> {
		return Promise.resolve(0)
	}

	/**
	 * Create a message processing flow, display a dialog box to request human assistance
	 * @param systemPrompt System prompt words
	 * @param messages Message list
	 * @param metadata Optional metadata
	 */
	async *createMessage(
		systemPrompt: string,
		messages: Anthropic.Messages.MessageParam[],
		metadata?: ApiHandlerCreateMessageMetadata,
	): ApiStream {
		// Get the most recent user message
		const latestMessage = messages[messages.length - 1]

		if (!latestMessage) {
			throw new Error("No message to relay")
		}

		// If it is the first message, splice the system prompt word with the user message
		let promptText = ""
		if (messages.length === 1) {
			promptText = `${systemPrompt}\n\n${getMessageContent(latestMessage)}`
		} else {
			promptText = getMessageContent(latestMessage)
		}

		// Copy to clipboard
		await vscode.env.clipboard.writeText(promptText)

		// A dialog box pops up to request user action
		const response = await showHumanRelayDialog(promptText)

		if (!response) {
			// The user canceled the operation
			throw new Error("Human relay operation cancelled")
		}

		// Return to the user input reply
		yield { type: "text", text: response }
	}

	/**
	 * Get model information
	 */
	getModel(): { id: string; info: ModelInfo } {
		// Human relay does not depend on a specific model, here is a default configuration
		return {
			id: "human-relay",
			info: {
				maxTokens: 16384,
				contextWindow: 100000,
				supportsImages: true,
				supportsPromptCache: false,
				supportsComputerUse: true,
				inputPrice: 0,
				outputPrice: 0,
				description: "Calling web-side AI model through human relay",
			},
		}
	}

	/**
	 * Implementation of a single prompt
	 * @param prompt Prompt content
	 */
	async completePrompt(prompt: string): Promise<string> {
		// Copy to clipboard
		await vscode.env.clipboard.writeText(prompt)

		// A dialog box pops up to request user action
		const response = await showHumanRelayDialog(prompt)

		if (!response) {
			throw new Error("Human relay operation cancelled")
		}

		return response
	}
}

/**
 * Extract text content from message object
 * @param message
 */
function getMessageContent(message: Anthropic.Messages.MessageParam): string {
	if (typeof message.content === "string") {
		return message.content
	} else if (Array.isArray(message.content)) {
		return message.content
			.filter((item) => item.type === "text")
			.map((item) => (item.type === "text" ? item.text : ""))
			.join("\n")
	}
	return ""
}
/**
 * Displays the human relay dialog and waits for user response.
 * @param promptText The prompt text that needs to be copied.
 * @returns The user's input response or undefined (if canceled).
 */
async function showHumanRelayDialog(promptText: string): Promise<string | undefined> {
	return new Promise<string | undefined>((resolve) => {
		// Create a unique request ID.
		const requestId = Date.now().toString()

		// Register a global callback function.
		vscode.commands.executeCommand(
			getCommand("registerHumanRelayCallback"),
			requestId,
			(response: string | undefined) => resolve(response),
		)

		// Open the dialog box directly using the current panel.
		vscode.commands.executeCommand(getCommand("showHumanRelayDialog"), { requestId, promptText })
	})
}<|MERGE_RESOLUTION|>--- conflicted
+++ resolved
@@ -5,12 +5,9 @@
 
 import { getCommand } from "../../utils/commands"
 import { ApiStream } from "../transform/stream"
-<<<<<<< HEAD
 
-import { ApiHandler, SingleCompletionHandler } from "../index"
-=======
 import type { ApiHandler, SingleCompletionHandler, ApiHandlerCreateMessageMetadata } from "../index"
->>>>>>> 61a381af
+
 /**
  * Human Relay API processor
  * This processor does not directly call the API, but interacts with the model through human operations copy and paste.
