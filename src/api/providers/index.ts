--- conflicted
+++ resolved
@@ -29,8 +29,5 @@
 export { XAIHandler } from "./xai"
 export { ZAiHandler } from "./zai"
 export { FireworksHandler } from "./fireworks"
-<<<<<<< HEAD
-export { FeatherlessHandler } from "./featherless"
-=======
 export { RooHandler } from "./roo"
->>>>>>> 613abe08
+export { FeatherlessHandler } from "./featherless"