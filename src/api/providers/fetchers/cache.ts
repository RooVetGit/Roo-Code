import * as path from "path"
import fs from "fs/promises"

import NodeCache from "node-cache"

import { ContextProxy } from "../../../core/config/ContextProxy"
import { getCacheDirectoryPath } from "../../../shared/storagePathManager"
import { RouterName, ModelRecord } from "../../../shared/api"
import { fileExistsAtPath } from "../../../utils/fs"

import { getOpenRouterModels } from "./openrouter"
import { getRequestyModels } from "./requesty"
import { getGlamaModels } from "./glama"
import { getUnboundModels } from "./unbound"
<<<<<<< HEAD
import { getShengSuanYunModels } from "./shengsuanyun"
=======
import { getLiteLLMModels } from "./litellm"
>>>>>>> 6f90d4c5

const memoryCache = new NodeCache({ stdTTL: 5 * 60, checkperiod: 5 * 60 })

async function writeModels(router: RouterName, data: ModelRecord) {
	const filename = `${router}_models.json`
	const cacheDir = await getCacheDirectoryPath(ContextProxy.instance.globalStorageUri.fsPath)
	await fs.writeFile(path.join(cacheDir, filename), JSON.stringify(data))
}

async function readModels(router: RouterName): Promise<ModelRecord | undefined> {
	const filename = `${router}_models.json`
	const cacheDir = await getCacheDirectoryPath(ContextProxy.instance.globalStorageUri.fsPath)
	const filePath = path.join(cacheDir, filename)
	const exists = await fileExistsAtPath(filePath)
	return exists ? JSON.parse(await fs.readFile(filePath, "utf8")) : undefined
}

/**
 * Get models from the cache or fetch them from the provider and cache them.
 * There are two caches:
 * 1. Memory cache - This is a simple in-memory cache that is used to store models for a short period of time.
 * 2. File cache - This is a file-based cache that is used to store models for a longer period of time.
 *
 * @param router - The router to fetch models from.
 * @param apiKey - Optional API key for the provider.
 * @param baseUrl - Optional base URL for the provider (currently used only for LiteLLM).
 * @returns The models from the cache or the fetched models.
 */
export const getModels = async (
	router: RouterName,
	apiKey: string | undefined = undefined,
	baseUrl: string | undefined = undefined,
): Promise<ModelRecord> => {
	let models = memoryCache.get<ModelRecord>(router)
	if (models) {
		// console.log(`[getModels] NodeCache hit for ${router} -> ${Object.keys(models).length}`)
		return models
	}

	switch (router) {
		case "openrouter":
			models = await getOpenRouterModels()
			break
		case "requesty":
			// Requesty models endpoint requires an API key for per-user custom policies
			models = await getRequestyModels(apiKey)
			break
		case "glama":
			models = await getGlamaModels()
			break
		case "unbound":
			models = await getUnboundModels()
			break
<<<<<<< HEAD
		case "shengsuanyun":
			models = await getShengSuanYunModels()
=======
		case "litellm":
			if (apiKey && baseUrl) {
				models = await getLiteLLMModels(apiKey, baseUrl)
			} else {
				models = {}
			}
>>>>>>> 6f90d4c5
			break
	}

	if (Object.keys(models).length > 0) {
		// console.log(`[getModels] API fetch for ${router} -> ${Object.keys(models).length}`)
		memoryCache.set(router, models)

		try {
			await writeModels(router, models)
			// console.log(`[getModels] wrote ${router} models to file cache`)
		} catch (error) {}

		return models
	}

	try {
		models = await readModels(router)
		// console.log(`[getModels] read ${router} models from file cache`)
	} catch (error) {}

	return models ?? {}
}

/**
 * Flush models memory cache for a specific router
 * @param router - The router to flush models for.
 */
export const flushModels = async (router: RouterName) => {
	memoryCache.del(router)
}<|MERGE_RESOLUTION|>--- conflicted
+++ resolved
@@ -12,11 +12,8 @@
 import { getRequestyModels } from "./requesty"
 import { getGlamaModels } from "./glama"
 import { getUnboundModels } from "./unbound"
-<<<<<<< HEAD
 import { getShengSuanYunModels } from "./shengsuanyun"
-=======
 import { getLiteLLMModels } from "./litellm"
->>>>>>> 6f90d4c5
 
 const memoryCache = new NodeCache({ stdTTL: 5 * 60, checkperiod: 5 * 60 })
 
@@ -70,17 +67,15 @@
 		case "unbound":
 			models = await getUnboundModels()
 			break
-<<<<<<< HEAD
 		case "shengsuanyun":
 			models = await getShengSuanYunModels()
-=======
+			break
 		case "litellm":
 			if (apiKey && baseUrl) {
 				models = await getLiteLLMModels(apiKey, baseUrl)
 			} else {
 				models = {}
 			}
->>>>>>> 6f90d4c5
 			break
 	}
 
