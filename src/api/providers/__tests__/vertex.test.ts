// npx jest src/api/providers/__tests__/vertex.test.ts

import { Anthropic } from "@anthropic-ai/sdk"
import { AnthropicVertex } from "@anthropic-ai/vertex-sdk"
import { BetaThinkingConfigParam } from "@anthropic-ai/sdk/resources/beta"

import { VertexHandler } from "../vertex"
import { ApiStreamChunk } from "../../transform/stream"

import { VertexHandler } from "../vertex"

// Mock Vertex SDK
jest.mock("@anthropic-ai/vertex-sdk", () => ({
	AnthropicVertex: jest.fn().mockImplementation(() => ({
		messages: {
			create: jest.fn().mockImplementation(async (options) => {
				if (!options.stream) {
					return {
						id: "test-completion",
						content: [{ type: "text", text: "Test response" }],
						role: "assistant",
						model: options.model,
						usage: {
							input_tokens: 10,
							output_tokens: 5,
						},
					}
				}
				return {
					async *[Symbol.asyncIterator]() {
						yield {
							type: "message_start",
							message: {
								usage: {
									input_tokens: 10,
									output_tokens: 5,
								},
							},
						}
						yield {
							type: "content_block_start",
							content_block: {
								type: "text",
								text: "Test response",
							},
						}
					},
				}
			}),
		},
	})),
}))

describe("VertexHandler", () => {
	let handler: VertexHandler

	beforeEach(() => {
		handler = new VertexHandler({
			apiModelId: "claude-3-5-sonnet-v2@20241022",
			vertexProjectId: "test-project",
			vertexRegion: "us-central1",
		})
	})

	describe("constructor", () => {
		it("should initialize with provided config", () => {
			expect(AnthropicVertex).toHaveBeenCalledWith({
				projectId: "test-project",
				region: "us-central1",
			})
		})
	})

	describe("createMessage", () => {
		const mockMessages: Anthropic.Messages.MessageParam[] = [
			{
				role: "user",
				content: "Hello",
			},
			{
				role: "assistant",
				content: "Hi there!",
			},
		]

		const systemPrompt = "You are a helpful assistant"

		it("should handle streaming responses correctly", async () => {
			const mockStream = [
				{
					type: "message_start",
					message: {
						usage: {
							input_tokens: 10,
							output_tokens: 0,
						},
					},
				},
				{
					type: "content_block_start",
					index: 0,
					content_block: {
						type: "text",
						text: "Hello",
					},
				},
				{
					type: "content_block_delta",
					delta: {
						type: "text_delta",
						text: " world!",
					},
				},
				{
					type: "message_delta",
					usage: {
						output_tokens: 5,
					},
				},
			]

			// Setup async iterator for mock stream
			const asyncIterator = {
				async *[Symbol.asyncIterator]() {
					for (const chunk of mockStream) {
						yield chunk
					}
				},
			}

			const mockCreate = jest.fn().mockResolvedValue(asyncIterator)
			;(handler["client"].messages as any).create = mockCreate

			const stream = handler.createMessage(systemPrompt, mockMessages)
			const chunks: ApiStreamChunk[] = []

			for await (const chunk of stream) {
				chunks.push(chunk)
			}

			expect(chunks.length).toBe(4)
			expect(chunks[0]).toEqual({
				type: "usage",
				inputTokens: 10,
				outputTokens: 0,
			})
			expect(chunks[1]).toEqual({
				type: "text",
				text: "Hello",
			})
			expect(chunks[2]).toEqual({
				type: "text",
				text: " world!",
			})
			expect(chunks[3]).toEqual({
				type: "usage",
				inputTokens: 0,
				outputTokens: 5,
			})

			expect(mockCreate).toHaveBeenCalledWith({
				model: "claude-3-5-sonnet-v2@20241022",
				max_tokens: 8192,
				temperature: 0,
				system: [
					{
						type: "text",
						text: "You are a helpful assistant",
						cache_control: { type: "ephemeral" },
					},
				],
				messages: [
					{
						role: "user",
						content: [
							{
								type: "text",
								text: "Hello",
								cache_control: { type: "ephemeral" },
							},
						],
					},
					{
						role: "assistant",
						content: "Hi there!",
					},
				],
				stream: true,
			})
		})

		it("should handle multiple content blocks with line breaks", async () => {
			const mockStream = [
				{
					type: "content_block_start",
					index: 0,
					content_block: {
						type: "text",
						text: "First line",
					},
				},
				{
					type: "content_block_start",
					index: 1,
					content_block: {
						type: "text",
						text: "Second line",
					},
				},
			]

			const asyncIterator = {
				async *[Symbol.asyncIterator]() {
					for (const chunk of mockStream) {
						yield chunk
					}
				},
			}

			const mockCreate = jest.fn().mockResolvedValue(asyncIterator)
			;(handler["client"].messages as any).create = mockCreate

			const stream = handler.createMessage(systemPrompt, mockMessages)
			const chunks: ApiStreamChunk[] = []

			for await (const chunk of stream) {
				chunks.push(chunk)
			}

			expect(chunks.length).toBe(3)
			expect(chunks[0]).toEqual({
				type: "text",
				text: "First line",
			})
			expect(chunks[1]).toEqual({
				type: "text",
				text: "\n",
			})
			expect(chunks[2]).toEqual({
				type: "text",
				text: "Second line",
			})
		})

		it("should handle API errors", async () => {
			const mockError = new Error("Vertex API error")
			const mockCreate = jest.fn().mockRejectedValue(mockError)
			;(handler["client"].messages as any).create = mockCreate

			const stream = handler.createMessage(systemPrompt, mockMessages)

			await expect(async () => {
				for await (const chunk of stream) {
					// Should throw before yielding any chunks
				}
			}).rejects.toThrow("Vertex API error")
		})

		it("should handle prompt caching for supported models", async () => {
			const mockStream = [
				{
					type: "message_start",
					message: {
						usage: {
							input_tokens: 10,
							output_tokens: 0,
							cache_creation_input_tokens: 3,
							cache_read_input_tokens: 2,
						},
					},
				},
				{
					type: "content_block_start",
					index: 0,
					content_block: {
						type: "text",
						text: "Hello",
					},
				},
				{
					type: "content_block_delta",
					delta: {
						type: "text_delta",
						text: " world!",
					},
				},
				{
					type: "message_delta",
					usage: {
						output_tokens: 5,
					},
				},
			]

			const asyncIterator = {
				async *[Symbol.asyncIterator]() {
					for (const chunk of mockStream) {
						yield chunk
					}
				},
			}

			const mockCreate = jest.fn().mockResolvedValue(asyncIterator)
			;(handler["client"].messages as any).create = mockCreate

			const stream = handler.createMessage(systemPrompt, [
				{
					role: "user",
					content: "First message",
				},
				{
					role: "assistant",
					content: "Response",
				},
				{
					role: "user",
					content: "Second message",
				},
			])

			const chunks: ApiStreamChunk[] = []
			for await (const chunk of stream) {
				chunks.push(chunk)
			}

			// Verify usage information
			const usageChunks = chunks.filter((chunk) => chunk.type === "usage")
			expect(usageChunks).toHaveLength(2)
			expect(usageChunks[0]).toEqual({
				type: "usage",
				inputTokens: 10,
				outputTokens: 0,
				cacheWriteTokens: 3,
				cacheReadTokens: 2,
			})
			expect(usageChunks[1]).toEqual({
				type: "usage",
				inputTokens: 0,
				outputTokens: 5,
			})

			// Verify text content
			const textChunks = chunks.filter((chunk) => chunk.type === "text")
			expect(textChunks).toHaveLength(2)
			expect(textChunks[0].text).toBe("Hello")
			expect(textChunks[1].text).toBe(" world!")

			// Verify cache control was added correctly
			expect(mockCreate).toHaveBeenCalledWith(
				expect.objectContaining({
					system: [
						{
							type: "text",
							text: "You are a helpful assistant",
							cache_control: { type: "ephemeral" },
						},
					],
					messages: [
						expect.objectContaining({
							role: "user",
							content: [
								{
									type: "text",
									text: "First message",
									cache_control: { type: "ephemeral" },
								},
							],
						}),
						expect.objectContaining({
							role: "assistant",
							content: "Response",
						}),
						expect.objectContaining({
							role: "user",
							content: [
								{
									type: "text",
									text: "Second message",
									cache_control: { type: "ephemeral" },
								},
							],
						}),
					],
				}),
			)
		})

		it("should handle cache-related usage metrics", async () => {
			const mockStream = [
				{
					type: "message_start",
					message: {
						usage: {
							input_tokens: 10,
							output_tokens: 0,
							cache_creation_input_tokens: 5,
							cache_read_input_tokens: 3,
						},
					},
				},
				{
					type: "content_block_start",
					index: 0,
					content_block: {
						type: "text",
						text: "Hello",
					},
				},
			]

			const asyncIterator = {
				async *[Symbol.asyncIterator]() {
					for (const chunk of mockStream) {
						yield chunk
					}
				},
			}

			const mockCreate = jest.fn().mockResolvedValue(asyncIterator)
			;(handler["client"].messages as any).create = mockCreate

			const stream = handler.createMessage(systemPrompt, mockMessages)
			const chunks: ApiStreamChunk[] = []

			for await (const chunk of stream) {
				chunks.push(chunk)
			}

			// Check for cache-related metrics in usage chunk
			const usageChunks = chunks.filter((chunk) => chunk.type === "usage")
			expect(usageChunks.length).toBeGreaterThan(0)
			expect(usageChunks[0]).toHaveProperty("cacheWriteTokens", 5)
			expect(usageChunks[0]).toHaveProperty("cacheReadTokens", 3)
		})
	})

	describe("thinking functionality", () => {
		const mockMessages: Anthropic.Messages.MessageParam[] = [
			{
				role: "user",
				content: "Hello",
			},
		]

		const systemPrompt = "You are a helpful assistant"

		it("should handle thinking content blocks and deltas", async () => {
			const mockStream = [
				{
					type: "message_start",
					message: {
						usage: {
							input_tokens: 10,
							output_tokens: 0,
						},
					},
				},
				{
					type: "content_block_start",
					index: 0,
					content_block: {
						type: "thinking",
						thinking: "Let me think about this...",
					},
				},
				{
					type: "content_block_delta",
					delta: {
						type: "thinking_delta",
						thinking: " I need to consider all options.",
					},
				},
				{
					type: "content_block_start",
					index: 1,
					content_block: {
						type: "text",
						text: "Here's my answer:",
					},
				},
			]

			// Setup async iterator for mock stream
			const asyncIterator = {
				async *[Symbol.asyncIterator]() {
					for (const chunk of mockStream) {
						yield chunk
					}
				},
			}

			const mockCreate = jest.fn().mockResolvedValue(asyncIterator)
			;(handler["client"].messages as any).create = mockCreate

			const stream = handler.createMessage(systemPrompt, mockMessages)
			const chunks: ApiStreamChunk[] = []

			for await (const chunk of stream) {
				chunks.push(chunk)
			}

			// Verify thinking content is processed correctly
			const reasoningChunks = chunks.filter((chunk) => chunk.type === "reasoning")
			expect(reasoningChunks).toHaveLength(2)
			expect(reasoningChunks[0].text).toBe("Let me think about this...")
			expect(reasoningChunks[1].text).toBe(" I need to consider all options.")

			// Verify text content is processed correctly
			const textChunks = chunks.filter((chunk) => chunk.type === "text")
			expect(textChunks).toHaveLength(2) // One for the text block, one for the newline
			expect(textChunks[0].text).toBe("\n")
			expect(textChunks[1].text).toBe("Here's my answer:")
		})

		it("should handle multiple thinking blocks with line breaks", async () => {
			const mockStream = [
				{
					type: "content_block_start",
					index: 0,
					content_block: {
						type: "thinking",
						thinking: "First thinking block",
					},
				},
				{
					type: "content_block_start",
					index: 1,
					content_block: {
						type: "thinking",
						thinking: "Second thinking block",
					},
				},
			]

			const asyncIterator = {
				async *[Symbol.asyncIterator]() {
					for (const chunk of mockStream) {
						yield chunk
					}
				},
			}

			const mockCreate = jest.fn().mockResolvedValue(asyncIterator)
			;(handler["client"].messages as any).create = mockCreate

			const stream = handler.createMessage(systemPrompt, mockMessages)
			const chunks: ApiStreamChunk[] = []

			for await (const chunk of stream) {
				chunks.push(chunk)
			}

			expect(chunks.length).toBe(3)
			expect(chunks[0]).toEqual({
				type: "reasoning",
				text: "First thinking block",
			})
			expect(chunks[1]).toEqual({
				type: "reasoning",
				text: "\n",
			})
			expect(chunks[2]).toEqual({
				type: "reasoning",
				text: "Second thinking block",
			})
		})
	})

	describe("completePrompt", () => {
		it("should complete prompt successfully", async () => {
			const result = await handler.completePrompt("Test prompt")
			expect(result).toBe("Test response")
			expect(handler["client"].messages.create).toHaveBeenCalledWith({
				model: "claude-3-5-sonnet-v2@20241022",
				max_tokens: 8192,
				temperature: 0,
				system: "",
				messages: [
					{
						role: "user",
						content: [{ type: "text", text: "Test prompt", cache_control: { type: "ephemeral" } }],
					},
				],
				stream: false,
			})
		})

		it("should handle API errors", async () => {
			const mockError = new Error("Vertex API error")
			const mockCreate = jest.fn().mockRejectedValue(mockError)
			;(handler["client"].messages as any).create = mockCreate

			await expect(handler.completePrompt("Test prompt")).rejects.toThrow(
				"Vertex completion error: Vertex API error",
			)
		})

		it("should handle non-text content", async () => {
			const mockCreate = jest.fn().mockResolvedValue({
				content: [{ type: "image" }],
			})
			;(handler["client"].messages as any).create = mockCreate

			const result = await handler.completePrompt("Test prompt")
			expect(result).toBe("")
		})

		it("should handle empty response", async () => {
			const mockCreate = jest.fn().mockResolvedValue({
				content: [{ type: "text", text: "" }],
			})
			;(handler["client"].messages as any).create = mockCreate

			const result = await handler.completePrompt("Test prompt")
			expect(result).toBe("")
		})
	})

	describe("getModel", () => {
		it("should return correct model info", () => {
			const modelInfo = handler.getModel()
			expect(modelInfo.id).toBe("claude-3-5-sonnet-v2@20241022")
			expect(modelInfo.info).toBeDefined()
			expect(modelInfo.info.maxTokens).toBe(8192)
			expect(modelInfo.info.contextWindow).toBe(200_000)
		})

		it("should return default model if invalid model specified", () => {
			const invalidHandler = new VertexHandler({
				apiModelId: "invalid-model",
				vertexProjectId: "test-project",
				vertexRegion: "us-central1",
			})
			const modelInfo = invalidHandler.getModel()
			expect(modelInfo.id).toBe("claude-3-7-sonnet@20250219") // Default model
<<<<<<< HEAD
=======
		})
	})

	describe("thinking model configuration", () => {
		it("should configure thinking for models with :thinking suffix", () => {
			const thinkingHandler = new VertexHandler({
				apiModelId: "claude-3-7-sonnet@20250219:thinking",
				vertexProjectId: "test-project",
				vertexRegion: "us-central1",
				modelMaxTokens: 16384,
				modelMaxThinkingTokens: 4096,
			})

			const modelInfo = thinkingHandler.getModel()

			// Verify thinking configuration
			expect(modelInfo.id).toBe("claude-3-7-sonnet@20250219")
			expect(modelInfo.thinking).toBeDefined()
			const thinkingConfig = modelInfo.thinking as { type: "enabled"; budget_tokens: number }
			expect(thinkingConfig.type).toBe("enabled")
			expect(thinkingConfig.budget_tokens).toBe(4096)
			expect(modelInfo.temperature).toBe(1.0) // Thinking requires temperature 1.0
		})

		it("should calculate thinking budget correctly", () => {
			// Test with explicit thinking budget
			const handlerWithBudget = new VertexHandler({
				apiModelId: "claude-3-7-sonnet@20250219:thinking",
				vertexProjectId: "test-project",
				vertexRegion: "us-central1",
				modelMaxTokens: 16384,
				modelMaxThinkingTokens: 5000,
			})

			expect((handlerWithBudget.getModel().thinking as any).budget_tokens).toBe(5000)

			// Test with default thinking budget (80% of max tokens)
			const handlerWithDefaultBudget = new VertexHandler({
				apiModelId: "claude-3-7-sonnet@20250219:thinking",
				vertexProjectId: "test-project",
				vertexRegion: "us-central1",
				modelMaxTokens: 10000,
			})

			expect((handlerWithDefaultBudget.getModel().thinking as any).budget_tokens).toBe(8000) // 80% of 10000

			// Test with minimum thinking budget (should be at least 1024)
			const handlerWithSmallMaxTokens = new VertexHandler({
				apiModelId: "claude-3-7-sonnet@20250219:thinking",
				vertexProjectId: "test-project",
				vertexRegion: "us-central1",
				modelMaxTokens: 1000, // This would result in 800 tokens for thinking, but minimum is 1024
			})

			expect((handlerWithSmallMaxTokens.getModel().thinking as any).budget_tokens).toBe(1024)
		})

		it("should pass thinking configuration to API", async () => {
			const thinkingHandler = new VertexHandler({
				apiModelId: "claude-3-7-sonnet@20250219:thinking",
				vertexProjectId: "test-project",
				vertexRegion: "us-central1",
				modelMaxTokens: 16384,
				modelMaxThinkingTokens: 4096,
			})

			const mockCreate = jest.fn().mockImplementation(async (options) => {
				if (!options.stream) {
					return {
						id: "test-completion",
						content: [{ type: "text", text: "Test response" }],
						role: "assistant",
						model: options.model,
						usage: {
							input_tokens: 10,
							output_tokens: 5,
						},
					}
				}
				return {
					async *[Symbol.asyncIterator]() {
						yield {
							type: "message_start",
							message: {
								usage: {
									input_tokens: 10,
									output_tokens: 5,
								},
							},
						}
					},
				}
			})
			;(thinkingHandler["client"].messages as any).create = mockCreate

			await thinkingHandler
				.createMessage("You are a helpful assistant", [{ role: "user", content: "Hello" }])
				.next()

			expect(mockCreate).toHaveBeenCalledWith(
				expect.objectContaining({
					thinking: { type: "enabled", budget_tokens: 4096 },
					temperature: 1.0, // Thinking requires temperature 1.0
				}),
			)
>>>>>>> 2773208d
		})
	})
})<|MERGE_RESOLUTION|>--- conflicted
+++ resolved
@@ -6,8 +6,6 @@
 
 import { VertexHandler } from "../vertex"
 import { ApiStreamChunk } from "../../transform/stream"
-
-import { VertexHandler } from "../vertex"
 
 // Mock Vertex SDK
 jest.mock("@anthropic-ai/vertex-sdk", () => ({
@@ -633,8 +631,6 @@
 			})
 			const modelInfo = invalidHandler.getModel()
 			expect(modelInfo.id).toBe("claude-3-7-sonnet@20250219") // Default model
-<<<<<<< HEAD
-=======
 		})
 	})
 
@@ -740,7 +736,6 @@
 					temperature: 1.0, // Thinking requires temperature 1.0
 				}),
 			)
->>>>>>> 2773208d
 		})
 	})
 })