--- conflicted
+++ resolved
@@ -7,13 +7,9 @@
 import { ApiStream } from "../transform/stream"
 import { convertToOpenAiMessages } from "../transform/openai-format"
 
-<<<<<<< HEAD
-=======
 import type { SingleCompletionHandler, ApiHandlerCreateMessageMetadata } from "../index"
->>>>>>> 61a381af
 import { DEFAULT_HEADERS } from "./constants"
 import { BaseProvider } from "./base-provider"
-import type { SingleCompletionHandler } from "../index"
 
 type BaseOpenAiCompatibleProviderOptions<ModelName extends string> = ApiHandlerOptions & {
 	providerName: string
