--- conflicted
+++ resolved
@@ -1,78 +1,44 @@
 import { Anthropic } from "@anthropic-ai/sdk"
-import { ApiHandler } from ".."
+
 import { ModelInfo } from "../../shared/api"
+import { workerManager } from "../../services/workers/WorkerManager"
+
+import { ApiHandler } from "../index"
 import { ApiStream } from "../transform/stream"
-<<<<<<< HEAD
-import { workerManager } from "../../services/workers/WorkerManager"
-=======
-import { Tiktoken } from "tiktoken/lite"
-import o200kBase from "tiktoken/encoders/o200k_base"
->>>>>>> 97f0dd4c
-
-const TOKEN_WORKER_ID = "token-counter"
-const TOKEN_WORKER_PATH = "workers/token-counter.worker.js"
 
 /**
- * Base class for API providers that implements common functionality
+ * Base class for API providers that implements common functionality.
  */
 export abstract class BaseProvider implements ApiHandler {
 	abstract createMessage(systemPrompt: string, messages: Anthropic.Messages.MessageParam[]): ApiStream
 	abstract getModel(): { id: string; info: ModelInfo }
 
 	/**
-	 * Default token counting implementation using tiktoken
-	 * Providers can override this to use their native token counting endpoints
-	 *
-	 * Uses a cached Tiktoken encoder instance for performance since it's stateless.
-	 * The encoder is created lazily on first use and reused for subsequent calls.
+	 * Default token counting implementation using tiktoken.
+	 * Providers can override this to use their native token counting endpoints.
 	 *
 	 * @param content The content to count tokens for
 	 * @returns A promise resolving to the token count
 	 */
 	async countTokens(content: Array<Anthropic.Messages.ContentBlockParam>): Promise<number> {
-		if (!content || content.length === 0) return 0
+		if (!content || content.length === 0) {
+			return 0
+		}
 
-		const worker = await workerManager.initializeWorker(TOKEN_WORKER_ID, TOKEN_WORKER_PATH)
+		const worker = await workerManager.initializeWorker("token-counter", "workers/token-counter.worker.js")
 
-<<<<<<< HEAD
 		return new Promise((resolve, reject) => {
-			// Handle worker messages
 			const messageHandler = (result: number | { error: string }) => {
 				worker.removeListener("message", messageHandler)
 				worker.removeListener("error", errorHandler)
 
 				if (typeof result === "number") {
 					resolve(result)
-=======
-		// Lazily create and cache the encoder if it doesn't exist
-		if (!this.encoder) {
-			this.encoder = new Tiktoken(o200kBase.bpe_ranks, o200kBase.special_tokens, o200kBase.pat_str)
-		}
-
-		// Process each content block using the cached encoder
-		for (const block of content) {
-			if (block.type === "text") {
-				// Use tiktoken for text token counting
-				const text = block.text || ""
-
-				if (text.length > 0) {
-					const tokens = this.encoder.encode(text)
-					totalTokens += tokens.length
-				}
-			} else if (block.type === "image") {
-				// For images, calculate based on data size
-				const imageSource = block.source
-
-				if (imageSource && typeof imageSource === "object" && "data" in imageSource) {
-					const base64Data = imageSource.data as string
-					totalTokens += Math.ceil(Math.sqrt(base64Data.length))
->>>>>>> 97f0dd4c
 				} else {
 					reject(new Error(result.error))
 				}
 			}
 
-			// Handle worker errors
 			const errorHandler = (error: Error) => {
 				worker.removeListener("message", messageHandler)
 				worker.removeListener("error", errorHandler)
@@ -82,7 +48,6 @@
 			worker.once("message", messageHandler)
 			worker.once("error", errorHandler)
 
-			// Send content to worker
 			worker.postMessage(content)
 		})
 	}
