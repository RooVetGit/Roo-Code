--- conflicted
+++ resolved
@@ -1,22 +1,14 @@
 import { Anthropic } from "@anthropic-ai/sdk"
 import { Mistral } from "@mistralai/mistralai"
-<<<<<<< HEAD
 
 import type { ModelInfo } from "@roo-code/types"
 
 import { ApiHandlerOptions, mistralDefaultModelId, MistralModelId, mistralModels } from "../../shared/api"
-=======
-import { ApiHandlerOptions, mistralDefaultModelId, MistralModelId, mistralModels, ModelInfo } from "../../shared/api"
->>>>>>> 61a381af
 import { convertToMistralMessages } from "../transform/mistral-format"
 import { ApiStream } from "../transform/stream"
 
 import { BaseProvider } from "./base-provider"
-<<<<<<< HEAD
-import { SingleCompletionHandler } from "../index"
-=======
 import type { SingleCompletionHandler, ApiHandlerCreateMessageMetadata } from "../index"
->>>>>>> 61a381af
 
 const MISTRAL_DEFAULT_TEMPERATURE = 0
 
