--- conflicted
+++ resolved
@@ -25,123 +25,108 @@
 	}
 
 	override async *createMessage(systemPrompt: string, messages: Anthropic.Messages.MessageParam[]): ApiStream {
-		const openAiMessages: OpenAI.Chat.ChatCompletionMessageParam[] = [
-			{ role: "system", content: systemPrompt },
-			...convertToOpenAiMessages(messages),
-		]
+	const openAiMessages: OpenAI.Chat.ChatCompletionMessageParam[] = [
+		{ role: "system", content: systemPrompt },
+		...convertToOpenAiMessages(messages),
+	]
 
-		// -------------------------
-		// Track token usage
-		// -------------------------
-		// Build content blocks so we can estimate prompt token count using the shared utility.
-		const toContentBlocks = (
-			blocks: Anthropic.Messages.MessageParam[] | string,
-		): Anthropic.Messages.ContentBlockParam[] => {
-			if (typeof blocks === "string") {
-				return [{ type: "text", text: blocks }]
-			}
+	// -------------------------
+	// Track token usage
+	// -------------------------
+	const toContentBlocks = (
+		blocks: Anthropic.Messages.MessageParam[] | string,
+	): Anthropic.Messages.ContentBlockParam[] => {
+		if (typeof blocks === "string") {
+			return [{ type: "text", text: blocks }]
+		}
 
-			const result: Anthropic.Messages.ContentBlockParam[] = []
-			for (const msg of blocks) {
-				if (typeof msg.content === "string") {
-					result.push({ type: "text", text: msg.content })
-				} else if (Array.isArray(msg.content)) {
-					// Filter out text blocks only for counting purposes
-					for (const part of msg.content) {
-						if (part.type === "text") {
-							result.push({ type: "text", text: part.text })
-						}
+		const result: Anthropic.Messages.ContentBlockParam[] = []
+		for (const msg of blocks) {
+			if (typeof msg.content === "string") {
+				result.push({ type: "text", text: msg.content })
+			} else if (Array.isArray(msg.content)) {
+				for (const part of msg.content) {
+					if (part.type === "text") {
+						result.push({ type: "text", text: part.text })
 					}
 				}
 			}
-			return result
+		}
+		return result
+	}
+
+	let inputTokens = 0
+	try {
+		inputTokens = await this.countTokens([
+			{ type: "text", text: systemPrompt },
+			...toContentBlocks(messages),
+		])
+	} catch (err) {
+		console.error("[LmStudio] Failed to count input tokens:", err)
+		inputTokens = 0
+	}
+
+	let assistantText = ""
+
+	try {
+		const params: any = {
+			model: this.getModel().id,
+			messages: openAiMessages,
+			temperature: this.options.modelTemperature ?? LMSTUDIO_DEFAULT_TEMPERATURE,
+			stream: true,
 		}
 
-		// Count prompt/input tokens (system prompt + user/assistant history)
-		let inputTokens = 0
-		try {
-			inputTokens = await this.countTokens([
-				{ type: "text", text: systemPrompt },
-				...toContentBlocks(messages),
-			])
-		} catch (err) {
-			console.error("[LmStudio] Failed to count input tokens:", err)
-			inputTokens = 0
+		if (this.options.lmStudioSpeculativeDecodingEnabled && this.options.lmStudioDraftModelId) {
+			params.draft_model = this.options.lmStudioDraftModelId
 		}
 
-		let assistantText = ""
+		const results = await this.client.chat.completions.create(params)
 
-		try {
-			// Create params object with optional draft model
-			const params: any = {
-				model: this.getModel().id,
-				messages: openAiMessages,
-				temperature: this.options.modelTemperature ?? LMSTUDIO_DEFAULT_TEMPERATURE,
-				stream: true,
-			}
+		const matcher = new XmlMatcher(
+			"think",
+			(chunk) =>
+				({
+					type: chunk.matched ? "reasoning" : "text",
+					text: chunk.data,
+				}) as const,
+		)
 
-			// Add draft model if speculative decoding is enabled and a draft model is specified
-			if (this.options.lmStudioSpeculativeDecodingEnabled && this.options.lmStudioDraftModelId) {
-				params.draft_model = this.options.lmStudioDraftModelId
-			}
+		for await (const chunk of results) {
+			const delta = chunk.choices[0]?.delta
 
-			const results = await this.client.chat.completions.create(params)
-			
-			const matcher = new XmlMatcher(
-				"think",
-				(chunk) =>
-					({
-						type: chunk.matched ? "reasoning" : "text",
-						text: chunk.data,
-					}) as const,
-			)
-			
-			// Stream handling
-			// @ts-ignore
-			for await (const chunk of results) {
-				const delta = chunk.choices[0]?.delta
-
-				if (delta?.content) {
-<<<<<<< HEAD
-					assistantText += delta.content
-					yield {
-						type: "text",
-						text: delta.content,
-					}
+			if (delta?.content) {
+				assistantText += delta.content
+				for (const processedChunk of matcher.update(delta.content)) {
+					yield processedChunk
 				}
 			}
+		}
 
-			// After streaming completes, estimate output tokens and yield usage metrics
-			let outputTokens = 0
-			try {
-				outputTokens = await this.countTokens([{ type: "text", text: assistantText }])
-			} catch (err) {
-				console.error("[LmStudio] Failed to count output tokens:", err)
-				outputTokens = 0
-			}
+		for (const processedChunk of matcher.final()) {
+			yield processedChunk
+		}
 
-			yield {
-				type: "usage",
-				inputTokens,
-				outputTokens,
-			} as const
-=======
-					for (const chunk of matcher.update(delta.content)) {
-						yield chunk
-					}
-				}
-			}
-			for (const chunk of matcher.final()) {
-				yield chunk
-			}
->>>>>>> 25cd57e1
-		} catch (error) {
-			// LM Studio doesn't return an error code/body for now
-			throw new Error(
-				"Please check the LM Studio developer logs to debug what went wrong. You may need to load the model with a larger context length to work with Roo Code's prompts.",
-			)
+		
+		let outputTokens = 0
+		try {
+			outputTokens = await this.countTokens([{ type: "text", text: assistantText }])
+		} catch (err) {
+			console.error("[LmStudio] Failed to count output tokens:", err)
+			outputTokens = 0
 		}
+
+		yield {
+			type: "usage",
+			inputTokens,
+			outputTokens,
+		} as const
+	} catch (error) {
+		throw new Error(
+			"Please check the LM Studio developer logs to debug what went wrong. You may need to load the model with a larger context length to work with Roo Code's prompts.",
+		)
 	}
+}
+
 
 	override getModel(): { id: string; info: ModelInfo } {
 		return {
