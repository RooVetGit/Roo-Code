import { Anthropic } from "@anthropic-ai/sdk"
import { Stream as AnthropicStream } from "@anthropic-ai/sdk/streaming"
import { CacheControlEphemeral } from "@anthropic-ai/sdk/resources"
import { BetaThinkingConfigParam } from "@anthropic-ai/sdk/resources/beta"
import {
	anthropicDefaultModelId,
	AnthropicModelId,
	anthropicModels,
	ApiHandlerOptions,
	ModelInfo,
} from "../../shared/api"
import { ApiHandler, SingleCompletionHandler } from "../index"
import { ApiStream } from "../transform/stream"

const ANTHROPIC_DEFAULT_TEMPERATURE = 0

export class AnthropicHandler implements ApiHandler, SingleCompletionHandler {
	private options: ApiHandlerOptions
	private client: Anthropic

	constructor(options: ApiHandlerOptions) {
		this.options = options

		this.client = new Anthropic({
			apiKey: this.options.apiKey,
			baseURL: this.options.anthropicBaseUrl || undefined,
		})
	}

	async *createMessage(systemPrompt: string, messages: Anthropic.Messages.MessageParam[]): ApiStream {
		let stream: AnthropicStream<Anthropic.Messages.RawMessageStreamEvent>
		const cacheControl: CacheControlEphemeral = { type: "ephemeral" }
<<<<<<< HEAD
		let { id: modelId, info: modelInfo } = this.getModel()
		const maxTokens = this.options.modelMaxTokens || modelInfo.maxTokens || 8192
		let temperature = this.options.modelTemperature ?? ANTHROPIC_DEFAULT_TEMPERATURE
		let thinking: BetaThinkingConfigParam | undefined = undefined

		// Anthropic "Thinking" models require a temperature of 1.0.
		if (modelId === "claude-3-7-sonnet-20250219:thinking") {
			// The `:thinking` variant is a virtual identifier for the
			// `claude-3-7-sonnet-20250219` model with a thinking budget.
			// We can handle this more elegantly in the future.
			modelId = "claude-3-7-sonnet-20250219"

			// Clamp the thinking budget to be at most 80% of max tokens and at
			// least 1024 tokens.
			const maxBudgetTokens = Math.floor(maxTokens * 0.8)
			const budgetTokens = Math.max(
				Math.min(this.options.anthropicThinking ?? maxBudgetTokens, maxBudgetTokens),
				1024,
			)

			thinking = { type: "enabled", budget_tokens: budgetTokens }
			temperature = 1.0
		}
=======
		let { id: modelId, temperature, maxTokens, thinking } = this.getModel()
>>>>>>> 2773208d

		switch (modelId) {
			case "claude-3-7-sonnet-20250219":
			case "claude-3-5-sonnet-20241022":
			case "claude-3-5-haiku-20241022":
			case "claude-3-opus-20240229":
			case "claude-3-haiku-20240307": {
				/**
				 * The latest message will be the new user message, one before will
				 * be the assistant message from a previous request, and the user message before that will be a previously cached user message. So we need to mark the latest user message as ephemeral to cache it for the next request, and mark the second to last user message as ephemeral to let the server know the last message to retrieve from the cache for the current request..
				 */
				const userMsgIndices = messages.reduce(
					(acc, msg, index) => (msg.role === "user" ? [...acc, index] : acc),
					[] as number[],
				)

				const lastUserMsgIndex = userMsgIndices[userMsgIndices.length - 1] ?? -1
				const secondLastMsgUserIndex = userMsgIndices[userMsgIndices.length - 2] ?? -1

				stream = await this.client.messages.create(
					{
						model: modelId,
						max_tokens: maxTokens,
						temperature,
						thinking,
						// Setting cache breakpoint for system prompt so new tasks can reuse it.
						system: [{ text: systemPrompt, type: "text", cache_control: cacheControl }],
						messages: messages.map((message, index) => {
							if (index === lastUserMsgIndex || index === secondLastMsgUserIndex) {
								return {
									...message,
									content:
										typeof message.content === "string"
											? [{ type: "text", text: message.content, cache_control: cacheControl }]
											: message.content.map((content, contentIndex) =>
													contentIndex === message.content.length - 1
														? { ...content, cache_control: cacheControl }
														: content,
												),
								}
							}
							return message
						}),
						// tools, // cache breakpoints go from tools > system > messages, and since tools dont change, we can just set the breakpoint at the end of system (this avoids having to set a breakpoint at the end of tools which by itself does not meet min requirements for haiku caching)
						// tool_choice: { type: "auto" },
						// tools: tools,
						stream: true,
					},
					(() => {
						// prompt caching: https://x.com/alexalbert__/status/1823751995901272068
						// https://github.com/anthropics/anthropic-sdk-typescript?tab=readme-ov-file#default-headers
						// https://github.com/anthropics/anthropic-sdk-typescript/commit/c920b77fc67bd839bfeb6716ceab9d7c9bbe7393
						switch (modelId) {
							case "claude-3-5-sonnet-20241022":
							case "claude-3-5-haiku-20241022":
							case "claude-3-opus-20240229":
							case "claude-3-haiku-20240307":
								return {
									headers: { "anthropic-beta": "prompt-caching-2024-07-31" },
								}
							default:
								return undefined
						}
					})(),
				)
				break
			}
			default: {
				stream = (await this.client.messages.create({
					model: modelId,
					max_tokens: maxTokens,
					temperature,
					system: [{ text: systemPrompt, type: "text" }],
					messages,
					// tools,
					// tool_choice: { type: "auto" },
					stream: true,
				})) as any
				break
			}
		}

		for await (const chunk of stream) {
			switch (chunk.type) {
				case "message_start":
					// Tells us cache reads/writes/input/output.
					const usage = chunk.message.usage

					yield {
						type: "usage",
						inputTokens: usage.input_tokens || 0,
						outputTokens: usage.output_tokens || 0,
						cacheWriteTokens: usage.cache_creation_input_tokens || undefined,
						cacheReadTokens: usage.cache_read_input_tokens || undefined,
					}

					break
				case "message_delta":
					// Tells us stop_reason, stop_sequence, and output tokens
					// along the way and at the end of the message.
					yield {
						type: "usage",
						inputTokens: 0,
						outputTokens: chunk.usage.output_tokens || 0,
					}

					break
				case "message_stop":
					// No usage data, just an indicator that the message is done.
					break
				case "content_block_start":
					switch (chunk.content_block.type) {
						case "thinking":
							// We may receive multiple text blocks, in which
							// case just insert a line break between them.
							if (chunk.index > 0) {
								yield { type: "reasoning", text: "\n" }
							}

							yield { type: "reasoning", text: chunk.content_block.thinking }
							break
						case "text":
							// We may receive multiple text blocks, in which
							// case just insert a line break between them.
							if (chunk.index > 0) {
								yield { type: "text", text: "\n" }
							}

							yield { type: "text", text: chunk.content_block.text }
							break
					}
					break
				case "content_block_delta":
					switch (chunk.delta.type) {
						case "thinking_delta":
							yield { type: "reasoning", text: chunk.delta.thinking }
							break
						case "text_delta":
							yield { type: "text", text: chunk.delta.text }
							break
					}

					break
				case "content_block_stop":
					break
			}
		}
	}

	getModel() {
		const modelId = this.options.apiModelId
<<<<<<< HEAD

		if (modelId && modelId in anthropicModels) {
			const id = modelId as AnthropicModelId
			return { id, info: anthropicModels[id] }
		}

		return { id: anthropicDefaultModelId, info: anthropicModels[anthropicDefaultModelId] }
	}

	async completePrompt(prompt: string): Promise<string> {
		try {
			const response = await this.client.messages.create({
				model: this.getModel().id,
				max_tokens: this.getModel().info.maxTokens || 8192,
				temperature: this.options.modelTemperature ?? ANTHROPIC_DEFAULT_TEMPERATURE,
				messages: [{ role: "user", content: prompt }],
				stream: false,
			})

			const content = response.content[0]

			if (content.type === "text") {
				return content.text
			}

			return ""
		} catch (error) {
			if (error instanceof Error) {
				throw new Error(`Anthropic completion error: ${error.message}`)
			}

			throw error
=======
		let temperature = this.options.modelTemperature ?? ANTHROPIC_DEFAULT_TEMPERATURE
		let thinking: BetaThinkingConfigParam | undefined = undefined

		if (modelId && modelId in anthropicModels) {
			let id = modelId as AnthropicModelId
			const info: ModelInfo = anthropicModels[id]

			// The `:thinking` variant is a virtual identifier for the
			// `claude-3-7-sonnet-20250219` model with a thinking budget.
			// We can handle this more elegantly in the future.
			if (id === "claude-3-7-sonnet-20250219:thinking") {
				id = "claude-3-7-sonnet-20250219"
			}

			const maxTokens = this.options.modelMaxTokens || info.maxTokens || 8192

			if (info.thinking) {
				// Anthropic "Thinking" models require a temperature of 1.0.
				temperature = 1.0

				// Clamp the thinking budget to be at most 80% of max tokens and at
				// least 1024 tokens.
				const maxBudgetTokens = Math.floor(maxTokens * 0.8)
				const budgetTokens = Math.max(
					Math.min(this.options.modelMaxThinkingTokens ?? maxBudgetTokens, maxBudgetTokens),
					1024,
				)

				thinking = { type: "enabled", budget_tokens: budgetTokens }
			}

			return { id, info, temperature, maxTokens, thinking }
>>>>>>> 2773208d
		}

		const id = anthropicDefaultModelId
		const info: ModelInfo = anthropicModels[id]
		const maxTokens = this.options.modelMaxTokens || info.maxTokens || 8192

		return { id, info, temperature, maxTokens, thinking }
	}

	async completePrompt(prompt: string) {
		let { id: modelId, temperature, maxTokens, thinking } = this.getModel()

		const message = await this.client.messages.create({
			model: modelId,
			max_tokens: maxTokens,
			temperature,
			thinking,
			messages: [{ role: "user", content: prompt }],
			stream: false,
		})

		const content = message.content.find(({ type }) => type === "text")
		return content?.type === "text" ? content.text : ""
	}
}<|MERGE_RESOLUTION|>--- conflicted
+++ resolved
@@ -30,33 +30,7 @@
 	async *createMessage(systemPrompt: string, messages: Anthropic.Messages.MessageParam[]): ApiStream {
 		let stream: AnthropicStream<Anthropic.Messages.RawMessageStreamEvent>
 		const cacheControl: CacheControlEphemeral = { type: "ephemeral" }
-<<<<<<< HEAD
-		let { id: modelId, info: modelInfo } = this.getModel()
-		const maxTokens = this.options.modelMaxTokens || modelInfo.maxTokens || 8192
-		let temperature = this.options.modelTemperature ?? ANTHROPIC_DEFAULT_TEMPERATURE
-		let thinking: BetaThinkingConfigParam | undefined = undefined
-
-		// Anthropic "Thinking" models require a temperature of 1.0.
-		if (modelId === "claude-3-7-sonnet-20250219:thinking") {
-			// The `:thinking` variant is a virtual identifier for the
-			// `claude-3-7-sonnet-20250219` model with a thinking budget.
-			// We can handle this more elegantly in the future.
-			modelId = "claude-3-7-sonnet-20250219"
-
-			// Clamp the thinking budget to be at most 80% of max tokens and at
-			// least 1024 tokens.
-			const maxBudgetTokens = Math.floor(maxTokens * 0.8)
-			const budgetTokens = Math.max(
-				Math.min(this.options.anthropicThinking ?? maxBudgetTokens, maxBudgetTokens),
-				1024,
-			)
-
-			thinking = { type: "enabled", budget_tokens: budgetTokens }
-			temperature = 1.0
-		}
-=======
 		let { id: modelId, temperature, maxTokens, thinking } = this.getModel()
->>>>>>> 2773208d
 
 		switch (modelId) {
 			case "claude-3-7-sonnet-20250219":
@@ -208,40 +182,6 @@
 
 	getModel() {
 		const modelId = this.options.apiModelId
-<<<<<<< HEAD
-
-		if (modelId && modelId in anthropicModels) {
-			const id = modelId as AnthropicModelId
-			return { id, info: anthropicModels[id] }
-		}
-
-		return { id: anthropicDefaultModelId, info: anthropicModels[anthropicDefaultModelId] }
-	}
-
-	async completePrompt(prompt: string): Promise<string> {
-		try {
-			const response = await this.client.messages.create({
-				model: this.getModel().id,
-				max_tokens: this.getModel().info.maxTokens || 8192,
-				temperature: this.options.modelTemperature ?? ANTHROPIC_DEFAULT_TEMPERATURE,
-				messages: [{ role: "user", content: prompt }],
-				stream: false,
-			})
-
-			const content = response.content[0]
-
-			if (content.type === "text") {
-				return content.text
-			}
-
-			return ""
-		} catch (error) {
-			if (error instanceof Error) {
-				throw new Error(`Anthropic completion error: ${error.message}`)
-			}
-
-			throw error
-=======
 		let temperature = this.options.modelTemperature ?? ANTHROPIC_DEFAULT_TEMPERATURE
 		let thinking: BetaThinkingConfigParam | undefined = undefined
 
@@ -274,7 +214,6 @@
 			}
 
 			return { id, info, temperature, maxTokens, thinking }
->>>>>>> 2773208d
 		}
 
 		const id = anthropicDefaultModelId
