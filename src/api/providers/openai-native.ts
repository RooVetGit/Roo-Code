import { Anthropic } from "@anthropic-ai/sdk"
import OpenAI from "openai"

import type { ModelInfo } from "@roo-code/types"

import {
	ApiHandlerOptions,
	openAiNativeDefaultModelId,
	OpenAiNativeModelId,
	openAiNativeModels,
} from "../../shared/api"

import { calculateApiCostOpenAI } from "../../shared/cost"

import { convertToOpenAiMessages } from "../transform/openai-format"
import { ApiStream } from "../transform/stream"
import { getModelParams } from "../transform/model-params"

<<<<<<< HEAD
=======
import type { SingleCompletionHandler, ApiHandlerCreateMessageMetadata } from "../index"
>>>>>>> 61a381af
import { BaseProvider } from "./base-provider"
import type { SingleCompletionHandler } from "../index"

const OPENAI_NATIVE_DEFAULT_TEMPERATURE = 0

export type OpenAiNativeModel = ReturnType<OpenAiNativeHandler["getModel"]>

export class OpenAiNativeHandler extends BaseProvider implements SingleCompletionHandler {
	protected options: ApiHandlerOptions
	private client: OpenAI

	constructor(options: ApiHandlerOptions) {
		super()
		this.options = options
		const apiKey = this.options.openAiNativeApiKey ?? "not-provided"
		this.client = new OpenAI({ baseURL: this.options.openAiNativeBaseUrl, apiKey })
	}

	override async *createMessage(
		systemPrompt: string,
		messages: Anthropic.Messages.MessageParam[],
		metadata?: ApiHandlerCreateMessageMetadata,
	): ApiStream {
		const model = this.getModel()
		let id: "o3-mini" | "o3" | "o4-mini" | undefined

		if (model.id.startsWith("o3-mini")) {
			id = "o3-mini"
		} else if (model.id.startsWith("o3")) {
			id = "o3"
		} else if (model.id.startsWith("o4-mini")) {
			id = "o4-mini"
		}

		if (id) {
			yield* this.handleReasonerMessage(model, id, systemPrompt, messages)
		} else if (model.id.startsWith("o1")) {
			yield* this.handleO1FamilyMessage(model, systemPrompt, messages)
		} else {
			yield* this.handleDefaultModelMessage(model, systemPrompt, messages)
		}
	}

	private async *handleO1FamilyMessage(
		model: OpenAiNativeModel,
		systemPrompt: string,
		messages: Anthropic.Messages.MessageParam[],
	): ApiStream {
		// o1 supports developer prompt with formatting
		// o1-preview and o1-mini only support user messages
		const isOriginalO1 = model.id === "o1"
		const response = await this.client.chat.completions.create({
			model: model.id,
			messages: [
				{
					role: isOriginalO1 ? "developer" : "user",
					content: isOriginalO1 ? `Formatting re-enabled\n${systemPrompt}` : systemPrompt,
				},
				...convertToOpenAiMessages(messages),
			],
			stream: true,
			stream_options: { include_usage: true },
		})

		yield* this.handleStreamResponse(response, model)
	}

	private async *handleReasonerMessage(
		model: OpenAiNativeModel,
		family: "o3-mini" | "o3" | "o4-mini",
		systemPrompt: string,
		messages: Anthropic.Messages.MessageParam[],
	): ApiStream {
		const { reasoning } = this.getModel()

		const stream = await this.client.chat.completions.create({
			model: family,
			messages: [
				{
					role: "developer",
					content: `Formatting re-enabled\n${systemPrompt}`,
				},
				...convertToOpenAiMessages(messages),
			],
			stream: true,
			stream_options: { include_usage: true },
			...(reasoning && reasoning),
		})

		yield* this.handleStreamResponse(stream, model)
	}

	private async *handleDefaultModelMessage(
		model: OpenAiNativeModel,
		systemPrompt: string,
		messages: Anthropic.Messages.MessageParam[],
	): ApiStream {
		const stream = await this.client.chat.completions.create({
			model: model.id,
			temperature: this.options.modelTemperature ?? OPENAI_NATIVE_DEFAULT_TEMPERATURE,
			messages: [{ role: "system", content: systemPrompt }, ...convertToOpenAiMessages(messages)],
			stream: true,
			stream_options: { include_usage: true },
		})

		yield* this.handleStreamResponse(stream, model)
	}

	private async *handleStreamResponse(
		stream: AsyncIterable<OpenAI.Chat.Completions.ChatCompletionChunk>,
		model: OpenAiNativeModel,
	): ApiStream {
		for await (const chunk of stream) {
			const delta = chunk.choices[0]?.delta

			if (delta?.content) {
				yield {
					type: "text",
					text: delta.content,
				}
			}

			if (chunk.usage) {
				yield* this.yieldUsage(model.info, chunk.usage)
			}
		}
	}

	private async *yieldUsage(info: ModelInfo, usage: OpenAI.Completions.CompletionUsage | undefined): ApiStream {
		const inputTokens = usage?.prompt_tokens || 0 // sum of cache hits and misses
		const outputTokens = usage?.completion_tokens || 0
		const cacheReadTokens = usage?.prompt_tokens_details?.cached_tokens || 0
		const cacheWriteTokens = 0
		const totalCost = calculateApiCostOpenAI(info, inputTokens, outputTokens, cacheWriteTokens, cacheReadTokens)
		const nonCachedInputTokens = Math.max(0, inputTokens - cacheReadTokens - cacheWriteTokens)

		yield {
			type: "usage",
			inputTokens: nonCachedInputTokens,
			outputTokens: outputTokens,
			cacheWriteTokens: cacheWriteTokens,
			cacheReadTokens: cacheReadTokens,
			totalCost: totalCost,
		}
	}

	override getModel() {
		const modelId = this.options.apiModelId

		let id =
			modelId && modelId in openAiNativeModels ? (modelId as OpenAiNativeModelId) : openAiNativeDefaultModelId

		const info: ModelInfo = openAiNativeModels[id]

		const params = getModelParams({
			format: "openai",
			modelId: id,
			model: info,
			settings: this.options,
			defaultTemperature: OPENAI_NATIVE_DEFAULT_TEMPERATURE,
		})

		// The o3 models are named like "o3-mini-[reasoning-effort]", which are
		// not valid model ids, so we need to strip the suffix.
		return { id: id.startsWith("o3-mini") ? "o3-mini" : id, info, ...params }
	}

	async completePrompt(prompt: string): Promise<string> {
		try {
			const { id, temperature, reasoning } = this.getModel()

			const params: OpenAI.Chat.Completions.ChatCompletionCreateParamsNonStreaming = {
				model: id,
				messages: [{ role: "user", content: prompt }],
				temperature,
				...(reasoning && reasoning),
			}

			const response = await this.client.chat.completions.create(params)
			return response.choices[0]?.message.content || ""
		} catch (error) {
			if (error instanceof Error) {
				throw new Error(`OpenAI Native completion error: ${error.message}`)
			}
			throw error
		}
	}
}<|MERGE_RESOLUTION|>--- conflicted
+++ resolved
@@ -16,12 +16,8 @@
 import { ApiStream } from "../transform/stream"
 import { getModelParams } from "../transform/model-params"
 
-<<<<<<< HEAD
-=======
+import { BaseProvider } from "./base-provider"
 import type { SingleCompletionHandler, ApiHandlerCreateMessageMetadata } from "../index"
->>>>>>> 61a381af
-import { BaseProvider } from "./base-provider"
-import type { SingleCompletionHandler } from "../index"
 
 const OPENAI_NATIVE_DEFAULT_TEMPERATURE = 0
 
