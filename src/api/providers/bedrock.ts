import {
	BedrockRuntimeClient,
	ConverseStreamCommand,
	ConverseCommand,
	BedrockRuntimeClientConfig,
	ContentBlock,
	Message,
	SystemContentBlock,
} from "@aws-sdk/client-bedrock-runtime"
import { fromIni } from "@aws-sdk/credential-providers"
import { Anthropic } from "@anthropic-ai/sdk"

import {
	type ModelInfo,
	type ProviderSettings,
	type BedrockModelId,
	bedrockDefaultModelId,
	bedrockModels,
	bedrockDefaultPromptRouterModelId,
	BEDROCK_DEFAULT_TEMPERATURE,
	BEDROCK_MAX_TOKENS,
	BEDROCK_REGION_INFO,
} from "@roo-code/types"

import { ApiStream } from "../transform/stream"
import { BaseProvider } from "./base-provider"
import { logger } from "../../utils/logging"
import { MultiPointStrategy } from "../transform/cache-strategy/multi-point-strategy"
import { ModelInfo as CacheModelInfo } from "../transform/cache-strategy/types"
import { convertToBedrockConverseMessages as sharedConverter } from "../transform/bedrock-converse-format"
import type { SingleCompletionHandler, ApiHandlerCreateMessageMetadata } from "../index"

<<<<<<< HEAD
const BEDROCK_DEFAULT_TEMPERATURE = 0.3
const BEDROCK_MAX_TOKENS = 4096
const BEDROCK_DEFAULT_CONTEXT = 128_000 // PATCH: used for unknown custom ARNs

=======
>>>>>>> 98711d45
/************************************************************************************
 *
 *     TYPES
 *
 *************************************************************************************/

// Define interface for Bedrock inference config
interface BedrockInferenceConfig {
	maxTokens: number
	temperature: number
	topP: number
}

// Define types for stream events based on AWS SDK
export interface StreamEvent {
	messageStart?: {
		role?: string
	}
	messageStop?: {
		stopReason?: "end_turn" | "tool_use" | "max_tokens" | "stop_sequence"
		additionalModelResponseFields?: Record<string, unknown>
	}
	contentBlockStart?: {
		start?: {
			text?: string
		}
		contentBlockIndex?: number
	}
	contentBlockDelta?: {
		delta?: {
			text?: string
		}
		contentBlockIndex?: number
	}
	metadata?: {
		usage?: {
			inputTokens: number
			outputTokens: number
			totalTokens?: number // Made optional since we don't use it
			// New cache-related fields
			cacheReadInputTokens?: number
			cacheWriteInputTokens?: number
			cacheReadInputTokenCount?: number
			cacheWriteInputTokenCount?: number
		}
		metrics?: {
			latencyMs: number
		}
	}
	// New trace field for prompt router
	trace?: {
		promptRouter?: {
			invokedModelId?: string
			usage?: {
				inputTokens: number
				outputTokens: number
				totalTokens?: number // Made optional since we don't use it
				// New cache-related fields
				cacheReadTokens?: number
				cacheWriteTokens?: number
				cacheReadInputTokenCount?: number
				cacheWriteInputTokenCount?: number
			}
		}
	}
}

// Type for usage information in stream events
export type UsageType = {
	inputTokens?: number
	outputTokens?: number
	cacheReadInputTokens?: number
	cacheWriteInputTokens?: number
	cacheReadInputTokenCount?: number
	cacheWriteInputTokenCount?: number
}

/************************************************************************************
 *
 *     PROVIDER
 *
 *************************************************************************************/

export class AwsBedrockHandler extends BaseProvider implements SingleCompletionHandler {
	protected options: ProviderSettings
	private client: BedrockRuntimeClient
	private arnInfo: any

	constructor(options: ProviderSettings) {
		super()
		this.options = options
		let region = this.options.awsRegion

		// process the various user input options, be opinionated about the intent of the options
		// and determine the model to use during inference and for cost calculations
		// There are variations on ARN strings that can be entered making the conditional logic
		// more involved than the non-ARN branch of logic
		if (this.options.awsCustomArn) {
			this.arnInfo = this.parseArn(this.options.awsCustomArn, region)

			if (!this.arnInfo.isValid) {
				logger.error("Invalid ARN format", {
					ctx: "bedrock",
					errorMessage: this.arnInfo.errorMessage,
				})

				// Throw a consistent error with a prefix that can be detected by callers
				const errorMessage =
					this.arnInfo.errorMessage ||
					"Invalid ARN format. ARN should follow the pattern: arn:aws:bedrock:region:account-id:resource-type/resource-name"
				throw new Error("INVALID_ARN_FORMAT:" + errorMessage)
			}

			if (this.arnInfo.region && this.arnInfo.region !== this.options.awsRegion) {
				// Log  if there's a region mismatch between the ARN and the region selected by the user
				// We will use the ARNs region, so execution can continue, but log an info statement.
				// Log a warning if there's a region mismatch between the ARN and the region selected by the user
				// We will use the ARNs region, so execution can continue, but log an info statement.
				logger.info(this.arnInfo.errorMessage, {
					ctx: "bedrock",
					selectedRegion: this.options.awsRegion,
					arnRegion: this.arnInfo.region,
				})

				this.options.awsRegion = this.arnInfo.region
			}

			this.options.apiModelId = this.arnInfo.modelId
			if (this.arnInfo.awsUseCrossRegionInference) this.options.awsUseCrossRegionInference = true
		}

		if (!this.options.modelTemperature) {
			this.options.modelTemperature = BEDROCK_DEFAULT_TEMPERATURE
		}

		this.costModelConfig = this.getModel()

		const clientConfig: BedrockRuntimeClientConfig = {
			region: this.options.awsRegion,
			// Add the endpoint configuration when specified and enabled
			...(this.options.awsBedrockEndpoint &&
				this.options.awsBedrockEndpointEnabled && { endpoint: this.options.awsBedrockEndpoint }),
		}

		if (this.options.awsUseProfile && this.options.awsProfile) {
			// Use profile-based credentials if enabled and profile is set
			clientConfig.credentials = fromIni({
				profile: this.options.awsProfile,
				ignoreCache: true,
			})
		} else if (this.options.awsAccessKey && this.options.awsSecretKey) {
			// Use direct credentials if provided
			clientConfig.credentials = {
				accessKeyId: this.options.awsAccessKey,
				secretAccessKey: this.options.awsSecretKey,
				...(this.options.awsSessionToken ? { sessionToken: this.options.awsSessionToken } : {}),
			}
		}

		this.client = new BedrockRuntimeClient(clientConfig)
	}

	// PATCH: Helper to guess model info from custom modelId string if not in bedrockModels
	private guessModelInfoFromId(modelId: string): Partial<ModelInfo> {
		// Define a mapping for model ID patterns and their configurations
		const modelConfigMap: Record<string, Partial<ModelInfo>> = {
			"claude-4": {
				maxTokens: 8192,
				contextWindow: 200_000,
				supportsImages: true,
				supportsPromptCache: true,
			},
			"claude-3-7": {
				maxTokens: 8192,
				contextWindow: 200_000,
				supportsImages: true,
				supportsPromptCache: true,
			},
			"claude-3-5": {
				maxTokens: 8192,
				contextWindow: 200_000,
				supportsImages: true,
				supportsPromptCache: true,
			},
			"claude-4-opus": {
				maxTokens: 4096,
				contextWindow: 200_000,
				supportsImages: true,
				supportsPromptCache: true,
			},
			"claude-3-opus": {
				maxTokens: 4096,
				contextWindow: 200_000,
				supportsImages: true,
				supportsPromptCache: true,
			},
			"claude-3-haiku": {
				maxTokens: 4096,
				contextWindow: 200_000,
				supportsImages: true,
				supportsPromptCache: true,
			},
		}

		// Match the model ID to a configuration
		const id = modelId.toLowerCase()
		for (const [pattern, config] of Object.entries(modelConfigMap)) {
			if (id.includes(pattern)) {
				return config
			}
		}
		// PATCH: Add more heuristics as needed here

		// Default fallback
		return {
			maxTokens: BEDROCK_MAX_TOKENS,
			contextWindow: BEDROCK_DEFAULT_CONTEXT,
			supportsImages: false,
			supportsPromptCache: false,
		}
	}

	override async *createMessage(
		systemPrompt: string,
		messages: Anthropic.Messages.MessageParam[],
		metadata?: ApiHandlerCreateMessageMetadata,
	): ApiStream {
		let modelConfig = this.getModel()
		// Handle cross-region inference
		const usePromptCache = Boolean(this.options.awsUsePromptCache && this.supportsAwsPromptCache(modelConfig))

		// Generate a conversation ID based on the first few messages to maintain cache consistency
		const conversationId =
			messages.length > 0
				? `conv_${messages[0].role}_${
						typeof messages[0].content === "string"
							? messages[0].content.substring(0, 20)
							: "complex_content"
					}`
				: "default_conversation"

		// Convert messages to Bedrock format, passing the model info and conversation ID
		const formatted = this.convertToBedrockConverseMessages(
			messages,
			systemPrompt,
			usePromptCache,
			modelConfig.info,
			conversationId,
		)

		// Construct the payload
		const inferenceConfig: BedrockInferenceConfig = {
			maxTokens: modelConfig.info.maxTokens as number,
			temperature: this.options.modelTemperature as number,
			topP: 0.1,
		}

		const payload = {
			modelId: modelConfig.id,
			messages: formatted.messages,
			system: formatted.system,
			inferenceConfig,
		}

		// Create AbortController with 10 minute timeout
		const controller = new AbortController()
		let timeoutId: NodeJS.Timeout | undefined

		try {
			timeoutId = setTimeout(
				() => {
					controller.abort()
				},
				10 * 60 * 1000,
			)

			const command = new ConverseStreamCommand(payload)
			const response = await this.client.send(command, {
				abortSignal: controller.signal,
			})

			if (!response.stream) {
				clearTimeout(timeoutId)
				throw new Error("No stream available in the response")
			}

			for await (const chunk of response.stream) {
				// Parse the chunk as JSON if it's a string (for tests)
				let streamEvent: StreamEvent
				try {
					streamEvent = typeof chunk === "string" ? JSON.parse(chunk) : (chunk as unknown as StreamEvent)
				} catch (e) {
					logger.error("Failed to parse stream event", {
						ctx: "bedrock",
						error: e instanceof Error ? e : String(e),
						chunk: typeof chunk === "string" ? chunk : "binary data",
					})
					continue
				}

				// Handle metadata events first
				if (streamEvent.metadata?.usage) {
					const usage = (streamEvent.metadata?.usage || {}) as UsageType

					// Check both field naming conventions for cache tokens
					const cacheReadTokens = usage.cacheReadInputTokens || usage.cacheReadInputTokenCount || 0
					const cacheWriteTokens = usage.cacheWriteInputTokens || usage.cacheWriteInputTokenCount || 0

					// Always include all available token information
					yield {
						type: "usage",
						inputTokens: usage.inputTokens || 0,
						outputTokens: usage.outputTokens || 0,
						cacheReadTokens: cacheReadTokens,
						cacheWriteTokens: cacheWriteTokens,
					}
					continue
				}

				if (streamEvent?.trace?.promptRouter?.invokedModelId) {
					try {
						//update the in-use model info to be based on the invoked Model Id for the router
						//so that pricing, context window, caching etc have values that can be used
						//However, we want to keep the id of the model to be the ID for the router for
						//subsequent requests so they are sent back through the router
						let invokedArnInfo = this.parseArn(streamEvent.trace.promptRouter.invokedModelId)
						let invokedModel = this.getModelById(invokedArnInfo.modelId as string, invokedArnInfo.modelType)
						if (invokedModel) {
							invokedModel.id = modelConfig.id
							this.costModelConfig = invokedModel
						}

						// Handle metadata events for the promptRouter.
						if (streamEvent?.trace?.promptRouter?.usage) {
							const routerUsage = streamEvent.trace.promptRouter.usage

							// Check both field naming conventions for cache tokens
							const cacheReadTokens =
								routerUsage.cacheReadTokens || routerUsage.cacheReadInputTokenCount || 0
							const cacheWriteTokens =
								routerUsage.cacheWriteTokens || routerUsage.cacheWriteInputTokenCount || 0

							yield {
								type: "usage",
								inputTokens: routerUsage.inputTokens || 0,
								outputTokens: routerUsage.outputTokens || 0,
								cacheReadTokens: cacheReadTokens,
								cacheWriteTokens: cacheWriteTokens,
							}
						}
					} catch (error) {
						logger.error("Error handling Bedrock invokedModelId", {
							ctx: "bedrock",
							error: error instanceof Error ? error : String(error),
						})
					} finally {
						// eslint-disable-next-line no-unsafe-finally
						continue
					}
				}

				// Handle message start
				if (streamEvent.messageStart) {
					continue
				}

				// Handle content blocks
				if (streamEvent.contentBlockStart?.start?.text) {
					yield {
						type: "text",
						text: streamEvent.contentBlockStart.start.text,
					}
					continue
				}

				// Handle content deltas
				if (streamEvent.contentBlockDelta?.delta?.text) {
					yield {
						type: "text",
						text: streamEvent.contentBlockDelta.delta.text,
					}
					continue
				}
				// Handle message stop
				if (streamEvent.messageStop) {
					continue
				}
			}
			// Clear timeout after stream completes
			clearTimeout(timeoutId)
		} catch (error: unknown) {
			// Clear timeout on error
			clearTimeout(timeoutId)

			// Use the extracted error handling method for all errors
			const errorChunks = this.handleBedrockError(error, true) // true for streaming context
			// Yield each chunk individually to ensure type compatibility
			for (const chunk of errorChunks) {
				yield chunk as any // Cast to any to bypass type checking since we know the structure is correct
			}

			// Re-throw the error
			if (error instanceof Error) {
				throw error
			} else {
				throw new Error("An unknown error occurred")
			}
		}
	}

	async completePrompt(prompt: string): Promise<string> {
		try {
			const modelConfig = this.getModel()

			const inferenceConfig: BedrockInferenceConfig = {
				maxTokens: modelConfig.info.maxTokens as number,
				temperature: this.options.modelTemperature as number,
				topP: 0.1,
			}

			// For completePrompt, use a unique conversation ID based on the prompt
			const conversationId = `prompt_${prompt.substring(0, 20)}`

			const payload = {
				modelId: modelConfig.id,
				messages: this.convertToBedrockConverseMessages(
					[
						{
							role: "user",
							content: prompt,
						},
					],
					undefined,
					false,
					modelConfig.info,
					conversationId,
				).messages,
				inferenceConfig,
			}

			const command = new ConverseCommand(payload)
			const response = await this.client.send(command)

			if (
				response?.output?.message?.content &&
				response.output.message.content.length > 0 &&
				response.output.message.content[0].text &&
				response.output.message.content[0].text.trim().length > 0
			) {
				try {
					return response.output.message.content[0].text
				} catch (parseError) {
					logger.error("Failed to parse Bedrock response", {
						ctx: "bedrock",
						error: parseError instanceof Error ? parseError : String(parseError),
					})
				}
			}
			return ""
		} catch (error) {
			// Use the extracted error handling method for all errors
			const errorResult = this.handleBedrockError(error, false) // false for non-streaming context
			// Since we're in a non-streaming context, we know the result is a string
			const errorMessage = errorResult as string
			throw new Error(errorMessage)
		}
	}

	/**
	 * Convert Anthropic messages to Bedrock Converse format
	 */
	private convertToBedrockConverseMessages(
		anthropicMessages: Anthropic.Messages.MessageParam[] | { role: string; content: string }[],
		systemMessage?: string,
		usePromptCache: boolean = false,
		modelInfo?: any,
		conversationId?: string, // Optional conversation ID to track cache points across messages
	): { system: SystemContentBlock[]; messages: Message[] } {
		// First convert messages using shared converter for proper image handling
		const convertedMessages = sharedConverter(anthropicMessages as Anthropic.Messages.MessageParam[])

		// If prompt caching is disabled, return the converted messages directly
		if (!usePromptCache) {
			return {
				system: systemMessage ? [{ text: systemMessage } as SystemContentBlock] : [],
				messages: convertedMessages,
			}
		}

		// Convert model info to expected format for cache strategy
		const cacheModelInfo: CacheModelInfo = {
			maxTokens: modelInfo?.maxTokens || 8192,
			contextWindow: modelInfo?.contextWindow || 200_000,
			supportsPromptCache: modelInfo?.supportsPromptCache || false,
			maxCachePoints: modelInfo?.maxCachePoints || 0,
			minTokensPerCachePoint: modelInfo?.minTokensPerCachePoint || 50,
			cachableFields: modelInfo?.cachableFields || [],
		}

		// Get previous cache point placements for this conversation if available
		const previousPlacements =
			conversationId && this.previousCachePointPlacements[conversationId]
				? this.previousCachePointPlacements[conversationId]
				: undefined

		// Create config for cache strategy
		const config = {
			modelInfo: cacheModelInfo,
			systemPrompt: systemMessage,
			messages: anthropicMessages as Anthropic.Messages.MessageParam[],
			usePromptCache,
			previousCachePointPlacements: previousPlacements,
		}

		// Get cache point placements
		let strategy = new MultiPointStrategy(config)
		const cacheResult = strategy.determineOptimalCachePoints()

		// Store cache point placements for future use if conversation ID is provided
		if (conversationId && cacheResult.messageCachePointPlacements) {
			this.previousCachePointPlacements[conversationId] = cacheResult.messageCachePointPlacements
		}

		// Apply cache points to the properly converted messages
		const messagesWithCache = convertedMessages.map((msg, index) => {
			const placement = cacheResult.messageCachePointPlacements?.find((p) => p.index === index)
			if (placement) {
				return {
					...msg,
					content: [...(msg.content || []), { cachePoint: { type: "default" } } as ContentBlock],
				}
			}
			return msg
		})

		return {
			system: cacheResult.system,
			messages: messagesWithCache,
		}
	}

	/************************************************************************************
	 *
	 *     MODEL IDENTIFICATION
	 *
	 *************************************************************************************/

	private costModelConfig: { id: BedrockModelId | string; info: ModelInfo } = {
		id: "",
		info: { maxTokens: 0, contextWindow: 0, supportsPromptCache: false, supportsImages: false },
	}

	private parseArn(arn: string, region?: string) {
		/*
		 * VIA Roo analysis: platform-independent Regex. It's designed to parse Amazon Bedrock ARNs and doesn't rely on any platform-specific features
		 * like file path separators, line endings, or case sensitivity behaviors. The forward slashes in the regex are properly escaped and
		 * represent literal characters in the AWS ARN format, not filesystem paths. This regex will function consistently across Windows,
		 * macOS, Linux, and any other operating system where JavaScript runs.
		 *
		 *  This matches ARNs like:
		 *  - Foundation Model: arn:aws:bedrock:us-west-2::foundation-model/anthropic.claude-v2
		 *  - Prompt Router: arn:aws:bedrock:us-west-2:123456789012:prompt-router/anthropic-claude
		 *  - Inference Profile: arn:aws:bedrock:us-west-2:123456789012:inference-profile/anthropic.claude-v2
		 *  - Cross Region Inference Profile: arn:aws:bedrock:us-west-2:123456789012:inference-profile/us.anthropic.claude-3-5-sonnet-20241022-v2:0
		 *  - Custom Model (Provisioned Throughput): arn:aws:bedrock:us-west-2:123456789012:provisioned-model/my-custom-model
		 *  - Imported Model: arn:aws:bedrock:us-west-2:123456789012:imported-model/my-imported-model
		 *
		 * match[0] - The entire matched string
		 * match[1] - The region (e.g., "us-east-1")
		 * match[2] - The account ID (can be empty string for AWS-managed resources)
		 * match[3] - The resource type (e.g., "foundation-model")
		 * match[4] - The resource ID (e.g., "anthropic.claude-3-sonnet-20240229-v1:0")
		 */

		const arnRegex = /^arn:aws:(?:bedrock|sagemaker):([^:]+):([^:]*):(?:([^\/]+)\/([\w\.\-:]+)|([^\/]+))$/
		let match = arn.match(arnRegex)

		if (match && match[1] && match[3] && match[4]) {
			// Create the result object
			const result: {
				isValid: boolean
				region?: string
				modelType?: string
				modelId?: string
				errorMessage?: string
				crossRegionInference: boolean
			} = {
				isValid: true,
				crossRegionInference: false, // Default to false
			}

			result.modelType = match[3]
			const originalModelId = match[4]
			result.modelId = this.parseBaseModelId(originalModelId)

			// Extract the region from the first capture group
			const arnRegion = match[1]
			result.region = arnRegion

			// Check if the original model ID had a region prefix
			if (originalModelId && result.modelId !== originalModelId) {
				// If the model ID changed after parsing, it had a region prefix
				let prefix = originalModelId.replace(result.modelId, "")
				result.crossRegionInference = AwsBedrockHandler.prefixIsMultiRegion(prefix)
			}

			// Check if region in ARN matches provided region (if specified)
			if (region && arnRegion !== region) {
				result.errorMessage = `Region mismatch: The region in your ARN (${arnRegion}) does not match your selected region (${region}). This may cause access issues. The provider will use the region from the ARN.`
				result.region = arnRegion
			}

			return result
		}

		// If we get here, the regex didn't match
		return {
			isValid: false,
			region: undefined,
			modelType: undefined,
			modelId: undefined,
			errorMessage: "Invalid ARN format. ARN should follow the Amazon Bedrock ARN pattern.",
			crossRegionInference: false,
		}
	}

	//This strips any region prefix that used on cross-region model inference ARNs
	private parseBaseModelId(modelId: string) {
		if (!modelId) {
			return modelId
		}

		const knownRegionPrefixes = AwsBedrockHandler.getPrefixList()

		// Find if the model ID starts with any known region prefix
		const matchedPrefix = knownRegionPrefixes.find((prefix) => modelId.startsWith(prefix))

		if (matchedPrefix) {
			// Remove the region prefix from the model ID
			return modelId.substring(matchedPrefix.length)
		} else {
			// If no known prefix was found, check for a generic pattern
			// Look for a pattern where the first segment before a dot doesn't contain dots or colons
			// and the remaining parts still contain at least one dot
			const genericPrefixMatch = modelId.match(/^([^.:]+)\.(.+\..+)$/)

			if (genericPrefixMatch) {
				return genericPrefixMatch[2]
			}
		}
		return modelId
	}

	//Prompt Router responses come back in a different sequence and the model used is in the response and must be fetched by name
	getModelById(modelId: string, modelType?: string): { id: BedrockModelId | string; info: ModelInfo } {
		// Try to find the model in bedrockModels
		const baseModelId = this.parseBaseModelId(modelId) as BedrockModelId

		let model
		if (baseModelId in bedrockModels) {
			//Do a deep copy of the model info so that later in the code the model id and maxTokens can be set.
			// The bedrockModels array is a constant and updating the model ID from the returned invokedModelID value
			// in a prompt router response isn't possible on the constant.
			model = { id: baseModelId, info: JSON.parse(JSON.stringify(bedrockModels[baseModelId])) }
		} else if (modelType && modelType.includes("router")) {
			model = {
				id: bedrockDefaultPromptRouterModelId,
				info: JSON.parse(JSON.stringify(bedrockModels[bedrockDefaultPromptRouterModelId])),
			}
		} else {
			// PATCH: Use heuristics for model info, then allow overrides from ProviderSettings
			const guessed = this.guessModelInfoFromId(modelId)
			model = {
				id: bedrockDefaultModelId,
				info: {
					...JSON.parse(JSON.stringify(bedrockModels[bedrockDefaultModelId])),
					...guessed,
				},
			}
		}

		// PATCH: Always allow user to override detected/guessed maxTokens and contextWindow
		if (this.options.modelMaxTokens && this.options.modelMaxTokens > 0) {
			model.info.maxTokens = this.options.modelMaxTokens
		}
		if (this.options.awsModelContextWindow && this.options.awsModelContextWindow > 0) {
			model.info.contextWindow = this.options.awsModelContextWindow
		}

		return model
	}

	override getModel(): { id: BedrockModelId | string; info: ModelInfo } {
		if (this.costModelConfig?.id?.trim().length > 0) {
			return this.costModelConfig
		}

		let modelConfig = undefined

		// If custom ARN is provided, use it
		if (this.options.awsCustomArn) {
			modelConfig = this.getModelById(this.arnInfo.modelId, this.arnInfo.modelType)

			//If the user entered an ARN for a foundation-model they've done the same thing as picking from our list of options.
			//We leave the model data matching the same as if a drop-down input method was used by not overwriting the model ID with the user input ARN
			//Otherwise the ARN is not a foundation-model resource type that ARN should be used as the identifier in Bedrock interactions
			if (this.arnInfo.modelType !== "foundation-model") modelConfig.id = this.options.awsCustomArn
		} else {
			//a model was selected from the drop down
			modelConfig = this.getModelById(this.options.apiModelId as string)

			if (this.options.awsUseCrossRegionInference) {
				// Get the current region
				const region = this.options.awsRegion || ""
				// Use the helper method to get the appropriate prefix for this region
				const prefix = AwsBedrockHandler.getPrefixForRegion(region)

				// Apply the prefix if one was found, otherwise use the model ID as is
				modelConfig.id = prefix ? `${prefix}${modelConfig.id}` : modelConfig.id
			}
		}

		// PATCH: Don't override maxTokens/contextWindow here; handled in getModelById (and includes user overrides)
		return modelConfig as { id: BedrockModelId | string; info: ModelInfo }
	}

	/************************************************************************************
	 *
	 *     CACHE
	 *
	 *************************************************************************************/

	// Store previous cache point placements for maintaining consistency across consecutive messages
	private previousCachePointPlacements: { [conversationId: string]: any[] } = {}

	private supportsAwsPromptCache(modelConfig: { id: BedrockModelId | string; info: ModelInfo }): boolean | undefined {
		// Check if the model supports prompt cache
		// The cachableFields property is not part of the ModelInfo type in schemas
		// but it's used in the bedrockModels object in shared/api.ts
		return (
			modelConfig?.info?.supportsPromptCache &&
			// Use optional chaining and type assertion to access cachableFields
			(modelConfig?.info as any)?.cachableFields &&
			(modelConfig?.info as any)?.cachableFields?.length > 0
		)
	}

	/**
	 * Removes any existing cachePoint nodes from content blocks
	 */
	private removeCachePoints(content: any): any {
		if (Array.isArray(content)) {
			return content.map((block) => {
				// Use destructuring to remove cachePoint property
				const { cachePoint: _, ...rest } = block
				return rest
			})
		}

		return content
	}

	/************************************************************************************
	 *
	 *     AMAZON REGIONS
	 *
	 *************************************************************************************/

	private static getPrefixList(): string[] {
		return Object.keys(BEDROCK_REGION_INFO)
	}

	private static getPrefixForRegion(region: string): string | undefined {
		for (const [prefix, info] of Object.entries(BEDROCK_REGION_INFO)) {
			if (info.pattern && region.startsWith(info.pattern)) {
				return prefix
			}
		}
		return undefined
	}

	private static prefixIsMultiRegion(arnPrefix: string): boolean {
		for (const [prefix, info] of Object.entries(BEDROCK_REGION_INFO)) {
			if (arnPrefix === prefix) {
				if (info?.multiRegion) return info.multiRegion
				else return false
			}
		}
		return false
	}

	/************************************************************************************
	 *
	 *     ERROR HANDLING
	 *
	 *************************************************************************************/

	/**
	 * Error type definitions for Bedrock API errors
	 */
	private static readonly ERROR_TYPES: Record<
		string,
		{
			patterns: string[] // Strings to match in lowercase error message or name
			messageTemplate: string // Template with placeholders like {region}, {modelId}, etc.
			logLevel: "error" | "warn" | "info" // Log level for this error type
		}
	> = {
		ACCESS_DENIED: {
			patterns: ["access", "denied", "permission"],
			messageTemplate: `You don't have access to the model specified.

Please verify:
1. Try cross-region inference if you're using a foundation model
2. If using an ARN, verify the ARN is correct and points to a valid model
3. Your AWS credentials have permission to access this model (check IAM policies)
4. The region in the ARN matches the region where the model is deployed
5. If using a provisioned model, ensure it's active and not in a failed state`,
			logLevel: "error",
		},
		NOT_FOUND: {
			patterns: ["not found", "does not exist"],
			messageTemplate: `The specified ARN does not exist or is invalid. Please check:

1. The ARN format is correct (arn:aws:bedrock:region:account-id:resource-type/resource-name)
2. The model exists in the specified region
3. The account ID in the ARN is correct`,
			logLevel: "error",
		},
		THROTTLING: {
			patterns: ["throttl", "rate", "limit"],
			messageTemplate: `Request was throttled or rate limited. Please try:
1. Reducing the frequency of requests
2. If using a provisioned model, check its throughput settings
3. Contact AWS support to request a quota increase if needed

{formattedErrorDetails}

`,
			logLevel: "error",
		},
		TOO_MANY_TOKENS: {
			patterns: ["too many tokens"],
			messageTemplate: `"Too many tokens" error detected.
Possible Causes:
1. Input exceeds model's context window limit
2. Rate limiting (too many tokens per minute)
3. Quota exceeded for token usage
4. Other token-related service limitations

Suggestions:
1. Reduce the size of your input
2. Split your request into smaller chunks
3. Use a model with a larger context window
4. If rate limited, reduce request frequency
5. Check your Amazon Bedrock quotas and limits`,
			logLevel: "error",
		},
		ON_DEMAND_NOT_SUPPORTED: {
			patterns: ["with on-demand throughput isn’t supported."],
			messageTemplate: `
1. Try enabling cross-region inference in settings.
2. Or, create an inference profile and then leverage the "Use custom ARN..." option of the model selector in settings.`,
			logLevel: "error",
		},
		ABORT: {
			patterns: ["aborterror"], // This will match error.name.toLowerCase() for AbortError
			messageTemplate: `Request was aborted: The operation timed out or was manually cancelled. Please try again or check your network connection.`,
			logLevel: "info",
		},
		INVALID_ARN_FORMAT: {
			patterns: ["invalid_arn_format:", "invalid arn format"],
			messageTemplate: `Invalid ARN format. ARN should follow the pattern: arn:aws:bedrock:region:account-id:resource-type/resource-name`,
			logLevel: "error",
		},
		// Default/generic error
		GENERIC: {
			patterns: [], // Empty patterns array means this is the default
			messageTemplate: `Unknown Error`,
			logLevel: "error",
		},
	}

	/**
	 * Determines the error type based on the error message or name
	 */
	private getErrorType(error: unknown): string {
		if (!(error instanceof Error)) {
			return "GENERIC"
		}

		const errorMessage = error.message.toLowerCase()
		const errorName = error.name.toLowerCase()

		// Check each error type's patterns
		for (const [errorType, definition] of Object.entries(AwsBedrockHandler.ERROR_TYPES)) {
			if (errorType === "GENERIC") continue // Skip the generic type

			// If any pattern matches in either message or name, return this error type
			if (definition.patterns.some((pattern) => errorMessage.includes(pattern) || errorName.includes(pattern))) {
				return errorType
			}
		}

		// Default to generic error
		return "GENERIC"
	}

	/**
	 * Formats an error message based on the error type and context
	 */
	private formatErrorMessage(error: unknown, errorType: string, _isStreamContext: boolean): string {
		const definition = AwsBedrockHandler.ERROR_TYPES[errorType] || AwsBedrockHandler.ERROR_TYPES.GENERIC
		let template = definition.messageTemplate

		// Prepare template variables
		const templateVars: Record<string, string> = {}

		if (error instanceof Error) {
			templateVars.errorMessage = error.message
			templateVars.errorName = error.name

			const modelConfig = this.getModel()
			templateVars.modelId = modelConfig.id
			templateVars.contextWindow = String(modelConfig.info.contextWindow || "unknown")

			// Format error details
			const errorDetails: Record<string, any> = {}
			Object.getOwnPropertyNames(error).forEach((prop) => {
				if (prop !== "stack") {
					errorDetails[prop] = (error as any)[prop]
				}
			})

			// Safely stringify error details to avoid circular references
			templateVars.formattedErrorDetails = Object.entries(errorDetails)
				.map(([key, value]) => {
					let valueStr
					if (typeof value === "object" && value !== null) {
						try {
							// Use a replacer function to handle circular references
							valueStr = JSON.stringify(value, (k, v) => {
								if (k && typeof v === "object" && v !== null) {
									return "[Object]"
								}
								return v
							})
						} catch (e) {
							valueStr = "[Complex Object]"
						}
					} else {
						valueStr = String(value)
					}
					return `- ${key}: ${valueStr}`
				})
				.join("\n")
		}

		// Add context-specific template variables
		const region =
			typeof this?.client?.config?.region === "function"
				? this?.client?.config?.region()
				: this?.client?.config?.region
		templateVars.regionInfo = `(${region})`

		// Replace template variables
		for (const [key, value] of Object.entries(templateVars)) {
			template = template.replace(new RegExp(`{${key}}`, "g"), value || "")
		}

		return template
	}

	/**
	 * Handles Bedrock API errors and generates appropriate error messages
	 * @param error The error that occurred
	 * @param isStreamContext Whether the error occurred in a streaming context (true) or not (false)
	 * @returns Error message string for non-streaming context or array of stream chunks for streaming context
	 */
	private handleBedrockError(
		error: unknown,
		isStreamContext: boolean,
	): string | Array<{ type: string; text?: string; inputTokens?: number; outputTokens?: number }> {
		// Determine error type
		const errorType = this.getErrorType(error)

		// Format error message
		const errorMessage = this.formatErrorMessage(error, errorType, isStreamContext)

		// Log the error
		const definition = AwsBedrockHandler.ERROR_TYPES[errorType]
		const logMethod = definition.logLevel
		const contextName = isStreamContext ? "createMessage" : "completePrompt"
		logger[logMethod](`${errorType} error in ${contextName}`, {
			ctx: "bedrock",
			customArn: this.options.awsCustomArn,
			errorType,
			errorMessage: error instanceof Error ? error.message : String(error),
			...(error instanceof Error && error.stack ? { errorStack: error.stack } : {}),
			...(this.client?.config?.region ? { clientRegion: this.client.config.region } : {}),
		})

		// Return appropriate response based on isStreamContext
		if (isStreamContext) {
			return [
				{ type: "text", text: `Error: ${errorMessage}` },
				{ type: "usage", inputTokens: 0, outputTokens: 0 },
			]
		} else {
			// For non-streaming context, add the expected prefix
			return `Bedrock completion error: ${errorMessage}`
		}
	}
}<|MERGE_RESOLUTION|>--- conflicted
+++ resolved
@@ -30,13 +30,10 @@
 import { convertToBedrockConverseMessages as sharedConverter } from "../transform/bedrock-converse-format"
 import type { SingleCompletionHandler, ApiHandlerCreateMessageMetadata } from "../index"
 
-<<<<<<< HEAD
 const BEDROCK_DEFAULT_TEMPERATURE = 0.3
 const BEDROCK_MAX_TOKENS = 4096
 const BEDROCK_DEFAULT_CONTEXT = 128_000 // PATCH: used for unknown custom ARNs
 
-=======
->>>>>>> 98711d45
 /************************************************************************************
  *
  *     TYPES
