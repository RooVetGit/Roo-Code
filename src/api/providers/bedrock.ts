--- conflicted
+++ resolved
@@ -190,7 +190,6 @@
 		this.client = new BedrockRuntimeClient(clientConfig)
 	}
 
-<<<<<<< HEAD
 	// PATCH: Helper to guess model info from custom modelId string if not in bedrockModels
 	private guessModelInfoFromId(modelId: string): Partial<SharedModelInfo> {
 		// Define a mapping for model ID patterns and their configurations
@@ -251,14 +250,11 @@
 		}
 	}
 
-	override async *createMessage(systemPrompt: string, messages: Anthropic.Messages.MessageParam[]): ApiStream {
-=======
 	override async *createMessage(
 		systemPrompt: string,
 		messages: Anthropic.Messages.MessageParam[],
 		metadata?: ApiHandlerCreateMessageMetadata,
 	): ApiStream {
->>>>>>> 6762b579
 		let modelConfig = this.getModel()
 		// Handle cross-region inference
 		const usePromptCache = Boolean(this.options.awsUsePromptCache && this.supportsAwsPromptCache(modelConfig))
@@ -754,14 +750,8 @@
 			}
 		}
 
-<<<<<<< HEAD
 		// PATCH: Don't override maxTokens/contextWindow here; handled in getModelById (and includes user overrides)
 		return modelConfig as { id: BedrockModelId | string; info: SharedModelInfo }
-=======
-		modelConfig.info.maxTokens = modelConfig.info.maxTokens || BEDROCK_MAX_TOKENS
-
-		return modelConfig as { id: BedrockModelId | string; info: ModelInfo }
->>>>>>> 6762b579
 	}
 
 	/************************************************************************************
