--- conflicted
+++ resolved
@@ -8,16 +8,11 @@
 
 import { convertToOpenAiMessages } from "../transform/openai-format"
 import { ApiStream, ApiStreamUsageChunk } from "../transform/stream"
-<<<<<<< HEAD
 
-=======
-import type { SingleCompletionHandler, ApiHandlerCreateMessageMetadata } from "../"
-import { BaseProvider } from "./base-provider"
->>>>>>> 61a381af
 import { DEFAULT_HEADERS } from "./constants"
 import { getModels } from "./fetchers/modelCache"
 import { BaseProvider } from "./base-provider"
-import { SingleCompletionHandler } from "../index"
+import type { SingleCompletionHandler, ApiHandlerCreateMessageMetadata } from "../"
 
 // Requesty usage includes an extra field for Anthropic use cases.
 // Safely cast the prompt token details section to the appropriate structure.
