--- conflicted
+++ resolved
@@ -63,13 +63,14 @@
 	}
 
 	override async *createMessage(systemPrompt: string, messages: Anthropic.Messages.MessageParam[]): ApiStream {
-<<<<<<< HEAD
 		try {
 			const modelInfo = this.getModel().info
 			const modelUrl = this.options.openAiBaseUrl ?? ""
 			const modelId = this.options.openAiModelId ?? ""
 			const enabledR1Format = this.options.openAiR1FormatEnabled ?? false
-			const deepseekReasoner = /^deepseek-reasoner/.test(modelId) || enabledR1Format
+			const isAzureAiInference = this._isAzureAiInference(modelUrl)
+		const urlHost = this._getUrlHost(modelUrl)
+		const deepseekReasoner = /^deepseek-reasoner/.test(modelId) || enabledR1Format
 			const ark = (() => {
 				try {
 					const url = new URL(modelUrl)
@@ -81,25 +82,6 @@
 			if (modelId.startsWith("o3-mini")) {
 				yield* this.handleO3FamilyMessage(modelId, systemPrompt, messages)
 				return
-=======
-		const modelInfo = this.getModel().info
-		const modelUrl = this.options.openAiBaseUrl ?? ""
-		const modelId = this.options.openAiModelId ?? ""
-		const enabledR1Format = this.options.openAiR1FormatEnabled ?? false
-		const isAzureAiInference = this._isAzureAiInference(modelUrl)
-		const urlHost = this._getUrlHost(modelUrl)
-		const deepseekReasoner = modelId.includes("deepseek-reasoner") || enabledR1Format
-		const ark = modelUrl.includes(".volces.com")
-		if (modelId.startsWith("o3-mini")) {
-			yield* this.handleO3FamilyMessage(modelId, systemPrompt, messages)
-			return
-		}
-
-		if (this.options.openAiStreamingEnabled ?? true) {
-			let systemMessage: OpenAI.Chat.ChatCompletionSystemMessageParam = {
-				role: "system",
-				content: systemPrompt,
->>>>>>> a3e6c912
 			}
 
 			if (this.options.openAiStreamingEnabled ?? true) {
@@ -164,9 +146,11 @@
 					requestOptions.max_tokens = modelInfo.maxTokens
 				}
 
-				const stream = await this.client.chat.completions.create(requestOptions)
-
-<<<<<<< HEAD
+				const stream = await this.client.chat.completions.create(
+				requestOptions,
+				isAzureAiInference ? { path: AZURE_AI_INFERENCE_PATH } : {},
+			)
+
 				const matcher = new XmlMatcher(
 					"think",
 					(chunk) =>
@@ -175,12 +159,6 @@
 							text: chunk.data,
 						}) as const,
 				)
-=======
-			const stream = await this.client.chat.completions.create(
-				requestOptions,
-				isAzureAiInference ? { path: AZURE_AI_INFERENCE_PATH } : {},
-			)
->>>>>>> a3e6c912
 
 				let lastUsage
 
@@ -224,7 +202,10 @@
 						: [systemMessage, ...convertToOpenAiMessages(messages)],
 				}
 
-				const response = await this.client.chat.completions.create(requestOptions)
+				const response = await this.client.chat.completions.create(
+				requestOptions,
+				this._isAzureAiInference(modelUrl) ? { path: AZURE_AI_INFERENCE_PATH } : {},
+			)
 
 				yield {
 					type: "text",
@@ -277,7 +258,6 @@
 				)
 			}
 
-<<<<<<< HEAD
 			// Handle bad request errors
 			if (errorObj.status === 400 || (errorObj.error && errorObj.error.type === "invalid_request_error")) {
 				throw new Error(
@@ -293,12 +273,6 @@
 					}),
 				)
 			}
-=======
-			const response = await this.client.chat.completions.create(
-				requestOptions,
-				this._isAzureAiInference(modelUrl) ? { path: AZURE_AI_INFERENCE_PATH } : {},
-			)
->>>>>>> a3e6c912
 
 			// Handle other errors
 			if (error instanceof Error) {
