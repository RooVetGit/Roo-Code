import { Anthropic } from "@anthropic-ai/sdk"
import OpenAI, { AzureOpenAI } from "openai"
import axios from "axios"

import type { ModelInfo } from "@roo-code/types"

import { ApiHandlerOptions, azureOpenAiDefaultApiVersion, openAiModelInfoSaneDefaults } from "../../shared/api"

import { XmlMatcher } from "../../utils/xml-matcher"

import { convertToOpenAiMessages } from "../transform/openai-format"
import { convertToR1Format } from "../transform/r1-format"
import { convertToSimpleMessages } from "../transform/simple-format"
import { ApiStream, ApiStreamUsageChunk } from "../transform/stream"
import { getModelParams } from "../transform/model-params"

import { DEFAULT_HEADERS, DEEP_SEEK_DEFAULT_TEMPERATURE } from "./constants"
<<<<<<< HEAD
=======
import type { SingleCompletionHandler, ApiHandlerCreateMessageMetadata } from "../index"
>>>>>>> 61a381af
import { BaseProvider } from "./base-provider"
import type { SingleCompletionHandler } from "../index"

export const AZURE_AI_INFERENCE_PATH = "/models/chat/completions"

// TODO: Rename this to OpenAICompatibleHandler. Also, I think the
// `OpenAINativeHandler` can subclass from this, since it's obviously
// compatible with the OpenAI API. We can also rename it to `OpenAIHandler`.
export class OpenAiHandler extends BaseProvider implements SingleCompletionHandler {
	protected options: ApiHandlerOptions
	private client: OpenAI

	constructor(options: ApiHandlerOptions) {
		super()
		this.options = options

		const baseURL = this.options.openAiBaseUrl ?? "https://api.openai.com/v1"
		const apiKey = this.options.openAiApiKey ?? "not-provided"
		const isAzureAiInference = this._isAzureAiInference(this.options.openAiBaseUrl)
		const urlHost = this._getUrlHost(this.options.openAiBaseUrl)
		const isAzureOpenAi = urlHost === "azure.com" || urlHost.endsWith(".azure.com") || options.openAiUseAzure

		const headers = {
			...DEFAULT_HEADERS,
			...(this.options.openAiHeaders || {}),
		}

		if (isAzureAiInference) {
			// Azure AI Inference Service (e.g., for DeepSeek) uses a different path structure
			this.client = new OpenAI({
				baseURL,
				apiKey,
				defaultHeaders: headers,
				defaultQuery: { "api-version": this.options.azureApiVersion || "2024-05-01-preview" },
			})
		} else if (isAzureOpenAi) {
			// Azure API shape slightly differs from the core API shape:
			// https://github.com/openai/openai-node?tab=readme-ov-file#microsoft-azure-openai
			this.client = new AzureOpenAI({
				baseURL,
				apiKey,
				apiVersion: this.options.azureApiVersion || azureOpenAiDefaultApiVersion,
				defaultHeaders: headers,
			})
		} else {
			this.client = new OpenAI({
				baseURL,
				apiKey,
				defaultHeaders: headers,
			})
		}
	}

	override async *createMessage(
		systemPrompt: string,
		messages: Anthropic.Messages.MessageParam[],
		metadata?: ApiHandlerCreateMessageMetadata,
	): ApiStream {
		const { info: modelInfo, reasoning } = this.getModel()
		const modelUrl = this.options.openAiBaseUrl ?? ""
		const modelId = this.options.openAiModelId ?? ""
		const enabledR1Format = this.options.openAiR1FormatEnabled ?? false
		const enabledLegacyFormat = this.options.openAiLegacyFormat ?? false
		const isAzureAiInference = this._isAzureAiInference(modelUrl)
		const deepseekReasoner = modelId.includes("deepseek-reasoner") || enabledR1Format
		const ark = modelUrl.includes(".volces.com")

		if (modelId.startsWith("o3-mini")) {
			yield* this.handleO3FamilyMessage(modelId, systemPrompt, messages)
			return
		}

		if (this.options.openAiStreamingEnabled ?? true) {
			let systemMessage: OpenAI.Chat.ChatCompletionSystemMessageParam = {
				role: "system",
				content: systemPrompt,
			}

			let convertedMessages

			if (deepseekReasoner) {
				convertedMessages = convertToR1Format([{ role: "user", content: systemPrompt }, ...messages])
			} else if (ark || enabledLegacyFormat) {
				convertedMessages = [systemMessage, ...convertToSimpleMessages(messages)]
			} else {
				if (modelInfo.supportsPromptCache) {
					systemMessage = {
						role: "system",
						content: [
							{
								type: "text",
								text: systemPrompt,
								// @ts-ignore-next-line
								cache_control: { type: "ephemeral" },
							},
						],
					}
				}

				convertedMessages = [systemMessage, ...convertToOpenAiMessages(messages)]

				if (modelInfo.supportsPromptCache) {
					// Note: the following logic is copied from openrouter:
					// Add cache_control to the last two user messages
					// (note: this works because we only ever add one user message at a time, but if we added multiple we'd need to mark the user message before the last assistant message)
					const lastTwoUserMessages = convertedMessages.filter((msg) => msg.role === "user").slice(-2)

					lastTwoUserMessages.forEach((msg) => {
						if (typeof msg.content === "string") {
							msg.content = [{ type: "text", text: msg.content }]
						}

						if (Array.isArray(msg.content)) {
							// NOTE: this is fine since env details will always be added at the end. but if it weren't there, and the user added a image_url type message, it would pop a text part before it and then move it after to the end.
							let lastTextPart = msg.content.filter((part) => part.type === "text").pop()

							if (!lastTextPart) {
								lastTextPart = { type: "text", text: "..." }
								msg.content.push(lastTextPart)
							}

							// @ts-ignore-next-line
							lastTextPart["cache_control"] = { type: "ephemeral" }
						}
					})
				}
			}

			const isGrokXAI = this._isGrokXAI(this.options.openAiBaseUrl)

			const requestOptions: OpenAI.Chat.Completions.ChatCompletionCreateParamsStreaming = {
				model: modelId,
				temperature: this.options.modelTemperature ?? (deepseekReasoner ? DEEP_SEEK_DEFAULT_TEMPERATURE : 0),
				messages: convertedMessages,
				stream: true as const,
				...(isGrokXAI ? {} : { stream_options: { include_usage: true } }),
				...(reasoning && reasoning),
			}

			if (this.options.includeMaxTokens) {
				requestOptions.max_tokens = modelInfo.maxTokens
			}

			const stream = await this.client.chat.completions.create(
				requestOptions,
				isAzureAiInference ? { path: AZURE_AI_INFERENCE_PATH } : {},
			)

			const matcher = new XmlMatcher(
				"think",
				(chunk) =>
					({
						type: chunk.matched ? "reasoning" : "text",
						text: chunk.data,
					}) as const,
			)

			let lastUsage

			for await (const chunk of stream) {
				const delta = chunk.choices[0]?.delta ?? {}

				if (delta.content) {
					for (const chunk of matcher.update(delta.content)) {
						yield chunk
					}
				}

				if ("reasoning_content" in delta && delta.reasoning_content) {
					yield {
						type: "reasoning",
						text: (delta.reasoning_content as string | undefined) || "",
					}
				}
				if (chunk.usage) {
					lastUsage = chunk.usage
				}
			}

			for (const chunk of matcher.final()) {
				yield chunk
			}

			if (lastUsage) {
				yield this.processUsageMetrics(lastUsage, modelInfo)
			}
		} else {
			// o1 for instance doesnt support streaming, non-1 temp, or system prompt
			const systemMessage: OpenAI.Chat.ChatCompletionUserMessageParam = {
				role: "user",
				content: systemPrompt,
			}

			const requestOptions: OpenAI.Chat.Completions.ChatCompletionCreateParamsNonStreaming = {
				model: modelId,
				messages: deepseekReasoner
					? convertToR1Format([{ role: "user", content: systemPrompt }, ...messages])
					: enabledLegacyFormat
						? [systemMessage, ...convertToSimpleMessages(messages)]
						: [systemMessage, ...convertToOpenAiMessages(messages)],
			}

			const response = await this.client.chat.completions.create(
				requestOptions,
				this._isAzureAiInference(modelUrl) ? { path: AZURE_AI_INFERENCE_PATH } : {},
			)

			yield {
				type: "text",
				text: response.choices[0]?.message.content || "",
			}

			yield this.processUsageMetrics(response.usage, modelInfo)
		}
	}

	protected processUsageMetrics(usage: any, _modelInfo?: ModelInfo): ApiStreamUsageChunk {
		return {
			type: "usage",
			inputTokens: usage?.prompt_tokens || 0,
			outputTokens: usage?.completion_tokens || 0,
			cacheWriteTokens: usage?.cache_creation_input_tokens || undefined,
			cacheReadTokens: usage?.cache_read_input_tokens || undefined,
		}
	}

	override getModel() {
		const id = this.options.openAiModelId ?? ""
		const info = this.options.openAiCustomModelInfo ?? openAiModelInfoSaneDefaults
		const params = getModelParams({ format: "openai", modelId: id, model: info, settings: this.options })
		return { id, info, ...params }
	}

	async completePrompt(prompt: string): Promise<string> {
		try {
			const isAzureAiInference = this._isAzureAiInference(this.options.openAiBaseUrl)

			const requestOptions: OpenAI.Chat.Completions.ChatCompletionCreateParamsNonStreaming = {
				model: this.getModel().id,
				messages: [{ role: "user", content: prompt }],
			}

			const response = await this.client.chat.completions.create(
				requestOptions,
				isAzureAiInference ? { path: AZURE_AI_INFERENCE_PATH } : {},
			)

			return response.choices[0]?.message.content || ""
		} catch (error) {
			if (error instanceof Error) {
				throw new Error(`OpenAI completion error: ${error.message}`)
			}

			throw error
		}
	}

	private async *handleO3FamilyMessage(
		modelId: string,
		systemPrompt: string,
		messages: Anthropic.Messages.MessageParam[],
	): ApiStream {
		if (this.options.openAiStreamingEnabled ?? true) {
			const methodIsAzureAiInference = this._isAzureAiInference(this.options.openAiBaseUrl)

			const isGrokXAI = this._isGrokXAI(this.options.openAiBaseUrl)

			const stream = await this.client.chat.completions.create(
				{
					model: modelId,
					messages: [
						{
							role: "developer",
							content: `Formatting re-enabled\n${systemPrompt}`,
						},
						...convertToOpenAiMessages(messages),
					],
					stream: true,
					...(isGrokXAI ? {} : { stream_options: { include_usage: true } }),
					reasoning_effort: this.getModel().info.reasoningEffort,
				},
				methodIsAzureAiInference ? { path: AZURE_AI_INFERENCE_PATH } : {},
			)

			yield* this.handleStreamResponse(stream)
		} else {
			const requestOptions: OpenAI.Chat.Completions.ChatCompletionCreateParamsNonStreaming = {
				model: modelId,
				messages: [
					{
						role: "developer",
						content: `Formatting re-enabled\n${systemPrompt}`,
					},
					...convertToOpenAiMessages(messages),
				],
			}

			const methodIsAzureAiInference = this._isAzureAiInference(this.options.openAiBaseUrl)

			const response = await this.client.chat.completions.create(
				requestOptions,
				methodIsAzureAiInference ? { path: AZURE_AI_INFERENCE_PATH } : {},
			)

			yield {
				type: "text",
				text: response.choices[0]?.message.content || "",
			}
			yield this.processUsageMetrics(response.usage)
		}
	}

	private async *handleStreamResponse(stream: AsyncIterable<OpenAI.Chat.Completions.ChatCompletionChunk>): ApiStream {
		for await (const chunk of stream) {
			const delta = chunk.choices[0]?.delta
			if (delta?.content) {
				yield {
					type: "text",
					text: delta.content,
				}
			}

			if (chunk.usage) {
				yield {
					type: "usage",
					inputTokens: chunk.usage.prompt_tokens || 0,
					outputTokens: chunk.usage.completion_tokens || 0,
				}
			}
		}
	}

	private _getUrlHost(baseUrl?: string): string {
		try {
			return new URL(baseUrl ?? "").host
		} catch (error) {
			return ""
		}
	}

	private _isGrokXAI(baseUrl?: string): boolean {
		const urlHost = this._getUrlHost(baseUrl)
		return urlHost.includes("x.ai")
	}

	private _isAzureAiInference(baseUrl?: string): boolean {
		const urlHost = this._getUrlHost(baseUrl)
		return urlHost.endsWith(".services.ai.azure.com")
	}
}

export async function getOpenAiModels(baseUrl?: string, apiKey?: string, openAiHeaders?: Record<string, string>) {
	try {
		if (!baseUrl) {
			return []
		}

		if (!URL.canParse(baseUrl)) {
			return []
		}

		const config: Record<string, any> = {}
		const headers: Record<string, string> = {
			...DEFAULT_HEADERS,
			...(openAiHeaders || {}),
		}

		if (apiKey) {
			headers["Authorization"] = `Bearer ${apiKey}`
		}

		if (Object.keys(headers).length > 0) {
			config["headers"] = headers
		}

		const response = await axios.get(`${baseUrl}/models`, config)
		const modelsArray = response.data?.data?.map((model: any) => model.id) || []
		return [...new Set<string>(modelsArray)]
	} catch (error) {
		return []
	}
}<|MERGE_RESOLUTION|>--- conflicted
+++ resolved
@@ -15,12 +15,8 @@
 import { getModelParams } from "../transform/model-params"
 
 import { DEFAULT_HEADERS, DEEP_SEEK_DEFAULT_TEMPERATURE } from "./constants"
-<<<<<<< HEAD
-=======
+import { BaseProvider } from "./base-provider"
 import type { SingleCompletionHandler, ApiHandlerCreateMessageMetadata } from "../index"
->>>>>>> 61a381af
-import { BaseProvider } from "./base-provider"
-import type { SingleCompletionHandler } from "../index"
 
 export const AZURE_AI_INFERENCE_PATH = "/models/chat/completions"
 
