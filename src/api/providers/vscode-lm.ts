--- conflicted
+++ resolved
@@ -1,23 +1,16 @@
 import { Anthropic } from "@anthropic-ai/sdk"
 import * as vscode from "vscode"
 
-<<<<<<< HEAD
 import type { ModelInfo } from "@roo-code/types"
 
 import { SELECTOR_SEPARATOR, stringifyVsCodeLmModelSelector } from "../../shared/vsCodeSelectorUtils"
 import { ApiHandlerOptions, openAiModelInfoSaneDefaults } from "../../shared/api"
 
-=======
->>>>>>> 61a381af
 import { ApiStream } from "../transform/stream"
 import { convertToVsCodeLmMessages } from "../transform/vscode-lm-format"
 
 import { BaseProvider } from "./base-provider"
-<<<<<<< HEAD
-import { SingleCompletionHandler } from "../index"
-=======
-import type { SingleCompletionHandler, ApiHandler, ApiHandlerCreateMessageMetadata } from "../index"
->>>>>>> 61a381af
+import type { SingleCompletionHandler, ApiHandlerCreateMessageMetadata } from "../index"
 
 /**
  * Handles interaction with VS Code's Language Model API for chat-based operations.
