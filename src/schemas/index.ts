--- conflicted
+++ resolved
@@ -13,11 +13,7 @@
 import { publisher, name, version } from "../package.json"
 
 // These ENV variables can be defined by ESBuild when building the extension
-<<<<<<< HEAD
-// in order to override the values in package.json. This allows us built
-=======
 // in order to override the values in package.json. This allows us to build
->>>>>>> 0d888098
 // different extension variants with the same package.json file.
 // The build process still needs to emit a modified package.json for consumption
 // by VSCode, but that build artifact is not used during the transpile step of
