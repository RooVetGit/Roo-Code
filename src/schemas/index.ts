--- conflicted
+++ resolved
@@ -29,12 +29,9 @@
 	"human-relay",
 	"fake-ai",
 	"xai",
-<<<<<<< HEAD
-	"shengsuanyun",
-=======
 	"groq",
 	"chutes",
->>>>>>> ce8fbbda
+	"shengsuanyun",
 ] as const
 
 export const providerNamesSchema = z.enum(providerNames)
@@ -541,15 +538,13 @@
 	fakeAi: undefined,
 	// X.AI (Grok)
 	xaiApiKey: undefined,
-<<<<<<< HEAD
+	// ShengSuanYun
 	shengsuanyunApiKey: undefined,
 	ssyModelId: undefined,
-=======
 	// Groq
 	groqApiKey: undefined,
 	// Chutes AI
 	chutesApiKey: undefined,
->>>>>>> ce8fbbda
 }
 
 export const PROVIDER_SETTINGS_KEYS = Object.keys(providerSettingsRecord) as Keys<ProviderSettings>[]
@@ -742,12 +737,9 @@
 	| "unboundApiKey"
 	| "requestyApiKey"
 	| "xaiApiKey"
-<<<<<<< HEAD
 	| "shengsuanyunApiKey"
-=======
 	| "groqApiKey"
 	| "chutesApiKey"
->>>>>>> ce8fbbda
 >
 
 type SecretStateRecord = Record<Keys<SecretState>, undefined>
@@ -767,12 +759,9 @@
 	unboundApiKey: undefined,
 	requestyApiKey: undefined,
 	xaiApiKey: undefined,
-<<<<<<< HEAD
 	shengsuanyunApiKey: undefined,
-=======
 	groqApiKey: undefined,
 	chutesApiKey: undefined,
->>>>>>> ce8fbbda
 }
 
 export const SECRET_STATE_KEYS = Object.keys(secretStateRecord) as Keys<SecretState>[]
