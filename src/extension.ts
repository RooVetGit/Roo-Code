--- conflicted
+++ resolved
@@ -108,12 +108,8 @@
 		)
 	}
 
-<<<<<<< HEAD
 	console.log("Roo Code: Instantiating ClineProvider.")
-	const provider = new ClineProvider(context, outputChannel, "sidebar", contextProxy, codeIndexManager)
-=======
 	const provider = new ClineProvider(context, outputChannel, "sidebar", contextProxy, codeIndexManager, mdmService)
->>>>>>> fa693e1f
 	TelemetryService.instance.setProvider(provider)
 
 	if (codeIndexManager) {
