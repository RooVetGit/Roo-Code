--- conflicted
+++ resolved
@@ -105,12 +105,9 @@
 		| "shareTaskSuccess"
 		| "codeIndexSettingsSaved"
 		| "codeIndexSecretStatus"
-<<<<<<< HEAD
 		| "editorContext"
-=======
 		| "showDeleteMessageDialog"
 		| "showEditMessageDialog"
->>>>>>> 38d8edf0
 	text?: string
 	payload?: any // Add a generic payload for now, can refine later
 	editorContext?: {
