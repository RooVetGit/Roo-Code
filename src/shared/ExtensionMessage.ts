--- conflicted
+++ resolved
@@ -98,14 +98,11 @@
 	values?: Record<string, any>
 	requestId?: string
 	promptText?: string
-<<<<<<< HEAD
-=======
 	results?: Array<{
 		path: string
 		type: "file" | "folder"
 		label?: string
 	}>
->>>>>>> 78bc0c12
 	error?: string
 }
 
