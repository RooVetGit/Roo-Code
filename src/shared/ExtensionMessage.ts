// type that represents json data that is sent from extension to webview, called ExtensionMessage and has 'type' enum which can be 'plusButtonClicked' or 'settingsButtonClicked' or 'hello'

import { ApiConfiguration, ApiProvider, ModelInfo } from "./api"
import { HistoryItem } from "./HistoryItem"
import { McpServer } from "./mcp"
import { GitCommit } from "../utils/git"
import { Mode, CustomModePrompts, ModeConfig } from "./modes"
import { CustomSupportPrompts } from "./support-prompt"
import { ExperimentId } from "./experiments"

export interface LanguageModelChatSelector {
	vendor?: string
	family?: string
	version?: string
	id?: string
}

// webview will hold state
export interface ExtensionMessage {
	type:
		| "action"
		| "state"
		| "selectedImages"
		| "ollamaModels"
		| "lmStudioModels"
		| "theme"
		| "workspaceUpdated"
		| "invoke"
		| "partialMessage"
		| "glamaModels"
		| "openRouterModels"
		| "openAiModels"
		| "requestyModels"
		| "mcpServers"
		| "enhancedPrompt"
		| "commitSearchResults"
		| "listApiConfig"
		| "vsCodeLmModels"
		| "vsCodeLmApiAvailable"
		| "requestVsCodeLmModels"
		| "updatePrompt"
		| "systemPrompt"
		| "autoApprovalEnabled"
		| "updateCustomMode"
		| "deleteCustomMode"
		| "unboundModels"
		| "refreshUnboundModels"
		| "currentCheckpointUpdated"
		| "keepBrowserOpen"
	text?: string
	action?:
		| "chatButtonClicked"
		| "mcpButtonClicked"
		| "settingsButtonClicked"
		| "historyButtonClicked"
		| "promptsButtonClicked"
		| "didBecomeVisible"
	invoke?: "sendMessage" | "primaryButtonClick" | "secondaryButtonClick" | "setChatBoxMessage"
	state?: ExtensionState
	images?: string[]
	ollamaModels?: string[]
	lmStudioModels?: string[]
	vsCodeLmModels?: { vendor?: string; family?: string; version?: string; id?: string }[]
	filePaths?: string[]
	openedTabs?: Array<{
		label: string
		isActive: boolean
		path?: string
	}>
	partialMessage?: ClineMessage
	glamaModels?: Record<string, ModelInfo>
	requestyModels?: Record<string, ModelInfo>
	openRouterModels?: Record<string, ModelInfo>
	openAiModels?: string[]
	unboundModels?: Record<string, ModelInfo>
	mcpServers?: McpServer[]
	commits?: GitCommit[]
	listApiConfig?: ApiConfigMeta[]
	mode?: Mode
	customMode?: ModeConfig
	slug?: string
}

export interface ApiConfigMeta {
	id: string
	name: string
	apiProvider?: ApiProvider
}

export interface ExtensionState {
	version: string
	clineMessages: ClineMessage[]
	taskHistory: HistoryItem[]
	shouldShowAnnouncement: boolean
	apiConfiguration?: ApiConfiguration
	currentApiConfigName?: string
	listApiConfigMeta?: ApiConfigMeta[]
	customInstructions?: string
	customModePrompts?: CustomModePrompts
	customSupportPrompts?: CustomSupportPrompts
	alwaysAllowReadOnly?: boolean
	alwaysAllowWrite?: boolean
	alwaysAllowExecute?: boolean
	alwaysAllowBrowser?: boolean
	alwaysAllowMcp?: boolean
	alwaysApproveResubmit?: boolean
	alwaysAllowModeSwitch?: boolean
	requestDelaySeconds: number
	rateLimitSeconds: number // Minimum time between successive requests (0 = disabled)
	uriScheme?: string
	currentTaskItem?: HistoryItem
	allowedCommands?: string[]
	soundEnabled?: boolean
	soundVolume?: number
	diffEnabled?: boolean
	checkpointsEnabled: boolean
	browserViewportSize?: string
	screenshotQuality?: number
	fuzzyMatchThreshold?: number
	preferredLanguage: string
	writeDelayMs: number
	terminalOutputLineLimit?: number
	mcpEnabled: boolean
	enableMcpServerCreation: boolean
	mode: Mode
	modeApiConfigs?: Record<Mode, string>
	enhancementApiConfigId?: string
	experiments: Record<ExperimentId, boolean> // Map of experiment IDs to their enabled state
	autoApprovalEnabled?: boolean
	customModes: ModeConfig[]
	toolRequirements?: Record<string, boolean> // Map of tool names to their requirements (e.g. {"apply_diff": true} if diffEnabled)
<<<<<<< HEAD
	keepBrowserOpen: boolean // Controls whether browser sessions persist between actions
=======
	maxOpenTabsContext: number // Maximum number of VSCode open tabs to include in context (0-500)
>>>>>>> 7eada8bb
}

export interface ClineMessage {
	ts: number
	type: "ask" | "say"
	ask?: ClineAsk
	say?: ClineSay
	text?: string
	images?: string[]
	partial?: boolean
	reasoning?: string
	conversationHistoryIndex?: number
	checkpoint?: Record<string, unknown>
}

export type ClineAsk =
	| "followup"
	| "command"
	| "command_output"
	| "completion_result"
	| "tool"
	| "api_req_failed"
	| "resume_task"
	| "resume_completed_task"
	| "mistake_limit_reached"
	| "browser_action_launch"
	| "use_mcp_server"

export type ClineSay =
	| "task"
	| "error"
	| "api_req_started"
	| "api_req_finished"
	| "api_req_retried"
	| "api_req_retry_delayed"
	| "api_req_deleted"
	| "text"
	| "reasoning"
	| "completion_result"
	| "user_feedback"
	| "user_feedback_diff"
	| "command_output"
	| "tool"
	| "shell_integration_warning"
	| "browser_action"
	| "browser_action_result"
	| "command"
	| "mcp_server_request_started"
	| "mcp_server_response"
	| "new_task_started"
	| "new_task"
	| "checkpoint_saved"

export interface ClineSayTool {
	tool:
		| "editedExistingFile"
		| "appliedDiff"
		| "newFileCreated"
		| "readFile"
		| "listFilesTopLevel"
		| "listFilesRecursive"
		| "listCodeDefinitionNames"
		| "searchFiles"
		| "switchMode"
		| "newTask"
	path?: string
	diff?: string
	content?: string
	regex?: string
	filePattern?: string
	mode?: string
	reason?: string
}

// must keep in sync with system prompt
export const browserActions = ["launch", "click", "type", "scroll_down", "scroll_up", "close", "set_viewport"] as const
export type BrowserAction = (typeof browserActions)[number]

export interface ClineSayBrowserAction {
	action: BrowserAction
	coordinate?: string
	text?: string
	viewport?: string // Format: "widthxheight" e.g. "375x667"
}

export type BrowserActionResult = {
	screenshot?: string
	logs?: string
	currentUrl?: string
	currentMousePosition?: string
}

export interface ClineAskUseMcpServer {
	serverName: string
	type: "use_mcp_tool" | "access_mcp_resource"
	toolName?: string
	arguments?: string
	uri?: string
}

export interface ClineApiReqInfo {
	request?: string
	tokensIn?: number
	tokensOut?: number
	cacheWrites?: number
	cacheReads?: number
	cost?: number
	cancelReason?: ClineApiReqCancelReason
	streamingFailedMessage?: string
}

export type ClineApiReqCancelReason = "streaming_failed" | "user_cancelled"<|MERGE_RESOLUTION|>--- conflicted
+++ resolved
@@ -129,11 +129,8 @@
 	autoApprovalEnabled?: boolean
 	customModes: ModeConfig[]
 	toolRequirements?: Record<string, boolean> // Map of tool names to their requirements (e.g. {"apply_diff": true} if diffEnabled)
-<<<<<<< HEAD
+	maxOpenTabsContext: number // Maximum number of VSCode open tabs to include in context (0-500)
 	keepBrowserOpen: boolean // Controls whether browser sessions persist between actions
-=======
-	maxOpenTabsContext: number // Maximum number of VSCode open tabs to include in context (0-500)
->>>>>>> 7eada8bb
 }
 
 export interface ClineMessage {
