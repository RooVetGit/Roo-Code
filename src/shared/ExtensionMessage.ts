--- conflicted
+++ resolved
@@ -216,13 +216,10 @@
 	renderContext: "sidebar" | "editor"
 	settingsImportedAt?: number
 	historyPreviewCollapsed?: boolean
-<<<<<<< HEAD
 
 	organizationAllowList: OrganizationAllowList
 
-=======
 	autoCondenseContext: boolean
->>>>>>> 4cf240f3
 	autoCondenseContextPercent: number
 }
 
