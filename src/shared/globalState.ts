<<<<<<< HEAD
export type SecretKey =
	| "apiKey"
	| "glamaApiKey"
	| "openRouterApiKey"
	| "awsAccessKey"
	| "awsSecretKey"
	| "awsSessionToken"
	| "openAiApiKey"
	| "geminiApiKey"
	| "openAiNativeApiKey"
	| "deepSeekApiKey"
	| "mistralApiKey"
	| "unboundApiKey"
	| "requestyApiKey"
	| "pearai-token"
	| "pearai-refresh" // Array of custom modes

export type GlobalStateKey =
	| "apiProvider"
	| "apiModelId"
	| "glamaModelId"
	| "glamaModelInfo"
	| "awsRegion"
	| "awsUseCrossRegionInference"
	| "awsProfile"
	| "awsUseProfile"
	| "vertexProjectId"
	| "vertexRegion"
	| "lastShownAnnouncementId"
	| "customInstructions"
	| "alwaysAllowReadOnly"
	| "alwaysAllowWrite"
	| "alwaysAllowExecute"
	| "alwaysAllowBrowser"
	| "alwaysAllowMcp"
	| "alwaysAllowModeSwitch"
	| "taskHistory"
	| "openAiBaseUrl"
	| "openAiModelId"
	| "openAiCustomModelInfo"
	| "openAiUseAzure"
	| "ollamaModelId"
	| "ollamaBaseUrl"
	| "lmStudioModelId"
	| "lmStudioBaseUrl"
	| "anthropicBaseUrl"
	| "anthropicThinking"
	| "azureApiVersion"
	| "openAiStreamingEnabled"
	| "openRouterModelId"
	| "openRouterModelInfo"
	| "openRouterBaseUrl"
	| "openRouterUseMiddleOutTransform"
	| "allowedCommands"
	| "soundEnabled"
	| "soundVolume"
	| "diffEnabled"
	| "checkpointsEnabled"
	| "browserViewportSize"
	| "screenshotQuality"
	| "fuzzyMatchThreshold"
	| "preferredLanguage" // Language setting for Cline's communication
	| "writeDelayMs"
	| "terminalOutputLineLimit"
	| "mcpEnabled"
	| "enableMcpServerCreation"
	| "alwaysApproveResubmit"
	| "requestDelaySeconds"
	| "rateLimitSeconds"
	| "currentApiConfigName"
	| "listApiConfigMeta"
	| "vsCodeLmModelSelector"
	| "mode"
	| "modeApiConfigs"
	| "customModePrompts"
	| "customSupportPrompts"
	| "enhancementApiConfigId"
	| "experiments" // Map of experiment IDs to their enabled state
	| "autoApprovalEnabled"
	| "customModes" // Array of custom modes
	| "unboundModelId"
	| "requestyModelId"
	| "requestyModelInfo"
	| "unboundModelInfo"
	| "modelTemperature"
	| "modelMaxTokens"
	| "mistralCodestralUrl"
	| "maxOpenTabsContext"
	| "pearaiModelId"
	| "pearaiModelInfo"
	| "pearaiBaseUrl"
	| "pearaiApiKey"
=======
import type { SecretKey, GlobalStateKey, ConfigurationKey, ConfigurationValues } from "../exports/roo-code"

export type { SecretKey, GlobalStateKey, ConfigurationKey, ConfigurationValues }

/**
 * For convenience we'd like the `RooCodeAPI` to define `SecretKey` and `GlobalStateKey`,
 * but since it is a type definition file we can't export constants without some
 * annoyances. In order to achieve proper type safety without using constants as
 * in the type definition we use this clever Check<>Exhaustiveness pattern.
 * If you extend the `SecretKey` or `GlobalStateKey` types, you will need to
 * update the `SECRET_KEYS` and `GLOBAL_STATE_KEYS` arrays to include the new
 * keys or a type error will be thrown.
 */

export const SECRET_KEYS = [
	"apiKey",
	"glamaApiKey",
	"openRouterApiKey",
	"awsAccessKey",
	"awsSecretKey",
	"awsSessionToken",
	"openAiApiKey",
	"geminiApiKey",
	"openAiNativeApiKey",
	"deepSeekApiKey",
	"mistralApiKey",
	"unboundApiKey",
	"requestyApiKey",
] as const

type CheckSecretKeysExhaustiveness = Exclude<SecretKey, (typeof SECRET_KEYS)[number]> extends never ? true : false

const _checkSecretKeysExhaustiveness: CheckSecretKeysExhaustiveness = true

export const GLOBAL_STATE_KEYS = [
	"apiProvider",
	"apiModelId",
	"glamaModelId",
	"glamaModelInfo",
	"awsRegion",
	"awsUseCrossRegionInference",
	"awsProfile",
	"awsUseProfile",
	"awsCustomArn",
	"vertexKeyFile",
	"vertexJsonCredentials",
	"vertexProjectId",
	"vertexRegion",
	"lastShownAnnouncementId",
	"customInstructions",
	"alwaysAllowReadOnly",
	"alwaysAllowWrite",
	"alwaysAllowExecute",
	"alwaysAllowBrowser",
	"alwaysAllowMcp",
	"alwaysAllowModeSwitch",
	"alwaysAllowSubtasks",
	"taskHistory",
	"openAiBaseUrl",
	"openAiModelId",
	"openAiCustomModelInfo",
	"openAiUseAzure",
	"ollamaModelId",
	"ollamaBaseUrl",
	"lmStudioModelId",
	"lmStudioBaseUrl",
	"anthropicBaseUrl",
	"modelMaxThinkingTokens",
	"azureApiVersion",
	"openAiStreamingEnabled",
	"openRouterModelId",
	"openRouterModelInfo",
	"openRouterBaseUrl",
	"openRouterSpecificProvider",
	"openRouterUseMiddleOutTransform",
	"googleGeminiBaseUrl",
	"allowedCommands",
	"soundEnabled",
	"ttsEnabled",
	"ttsSpeed",
	"soundVolume",
	"diffEnabled",
	"enableCheckpoints",
	"checkpointStorage",
	"browserViewportSize",
	"screenshotQuality",
	"remoteBrowserHost",
	"fuzzyMatchThreshold",
	"writeDelayMs",
	"terminalOutputLineLimit",
	"terminalShellIntegrationTimeout",
	"mcpEnabled",
	"enableMcpServerCreation",
	"alwaysApproveResubmit",
	"requestDelaySeconds",
	"rateLimitSeconds",
	"currentApiConfigName",
	"listApiConfigMeta",
	"vsCodeLmModelSelector",
	"mode",
	"modeApiConfigs",
	"customModePrompts",
	"customSupportPrompts",
	"enhancementApiConfigId",
	"experiments", // Map of experiment IDs to their enabled state.
	"autoApprovalEnabled",
	"enableCustomModeCreation", // Enable the ability for Roo to create custom modes.
	"customModes", // Array of custom modes.
	"unboundModelId",
	"requestyModelId",
	"requestyModelInfo",
	"unboundModelInfo",
	"modelTemperature",
	"modelMaxTokens",
	"mistralCodestralUrl",
	"maxOpenTabsContext",
	"browserToolEnabled",
	"lmStudioSpeculativeDecodingEnabled",
	"lmStudioDraftModelId",
	"telemetrySetting",
	"showRooIgnoredFiles",
	"remoteBrowserEnabled",
	"language",
	"maxWorkspaceFiles",
	"maxReadFileLine",
	"fakeAi",
] as const

export const PASS_THROUGH_STATE_KEYS = ["taskHistory"] as const

type CheckGlobalStateKeysExhaustiveness =
	Exclude<GlobalStateKey, (typeof GLOBAL_STATE_KEYS)[number]> extends never ? true : false

const _checkGlobalStateKeysExhaustiveness: CheckGlobalStateKeysExhaustiveness = true

export const isSecretKey = (key: string): key is SecretKey => SECRET_KEYS.includes(key as SecretKey)

export const isGlobalStateKey = (key: string): key is GlobalStateKey =>
	GLOBAL_STATE_KEYS.includes(key as GlobalStateKey)

export const isPassThroughStateKey = (key: string): key is (typeof PASS_THROUGH_STATE_KEYS)[number] =>
	PASS_THROUGH_STATE_KEYS.includes(key as (typeof PASS_THROUGH_STATE_KEYS)[number])
>>>>>>> e075fbfa
<|MERGE_RESOLUTION|>--- conflicted
+++ resolved
@@ -1,97 +1,3 @@
-<<<<<<< HEAD
-export type SecretKey =
-	| "apiKey"
-	| "glamaApiKey"
-	| "openRouterApiKey"
-	| "awsAccessKey"
-	| "awsSecretKey"
-	| "awsSessionToken"
-	| "openAiApiKey"
-	| "geminiApiKey"
-	| "openAiNativeApiKey"
-	| "deepSeekApiKey"
-	| "mistralApiKey"
-	| "unboundApiKey"
-	| "requestyApiKey"
-	| "pearai-token"
-	| "pearai-refresh" // Array of custom modes
-
-export type GlobalStateKey =
-	| "apiProvider"
-	| "apiModelId"
-	| "glamaModelId"
-	| "glamaModelInfo"
-	| "awsRegion"
-	| "awsUseCrossRegionInference"
-	| "awsProfile"
-	| "awsUseProfile"
-	| "vertexProjectId"
-	| "vertexRegion"
-	| "lastShownAnnouncementId"
-	| "customInstructions"
-	| "alwaysAllowReadOnly"
-	| "alwaysAllowWrite"
-	| "alwaysAllowExecute"
-	| "alwaysAllowBrowser"
-	| "alwaysAllowMcp"
-	| "alwaysAllowModeSwitch"
-	| "taskHistory"
-	| "openAiBaseUrl"
-	| "openAiModelId"
-	| "openAiCustomModelInfo"
-	| "openAiUseAzure"
-	| "ollamaModelId"
-	| "ollamaBaseUrl"
-	| "lmStudioModelId"
-	| "lmStudioBaseUrl"
-	| "anthropicBaseUrl"
-	| "anthropicThinking"
-	| "azureApiVersion"
-	| "openAiStreamingEnabled"
-	| "openRouterModelId"
-	| "openRouterModelInfo"
-	| "openRouterBaseUrl"
-	| "openRouterUseMiddleOutTransform"
-	| "allowedCommands"
-	| "soundEnabled"
-	| "soundVolume"
-	| "diffEnabled"
-	| "checkpointsEnabled"
-	| "browserViewportSize"
-	| "screenshotQuality"
-	| "fuzzyMatchThreshold"
-	| "preferredLanguage" // Language setting for Cline's communication
-	| "writeDelayMs"
-	| "terminalOutputLineLimit"
-	| "mcpEnabled"
-	| "enableMcpServerCreation"
-	| "alwaysApproveResubmit"
-	| "requestDelaySeconds"
-	| "rateLimitSeconds"
-	| "currentApiConfigName"
-	| "listApiConfigMeta"
-	| "vsCodeLmModelSelector"
-	| "mode"
-	| "modeApiConfigs"
-	| "customModePrompts"
-	| "customSupportPrompts"
-	| "enhancementApiConfigId"
-	| "experiments" // Map of experiment IDs to their enabled state
-	| "autoApprovalEnabled"
-	| "customModes" // Array of custom modes
-	| "unboundModelId"
-	| "requestyModelId"
-	| "requestyModelInfo"
-	| "unboundModelInfo"
-	| "modelTemperature"
-	| "modelMaxTokens"
-	| "mistralCodestralUrl"
-	| "maxOpenTabsContext"
-	| "pearaiModelId"
-	| "pearaiModelInfo"
-	| "pearaiBaseUrl"
-	| "pearaiApiKey"
-=======
 import type { SecretKey, GlobalStateKey, ConfigurationKey, ConfigurationValues } from "../exports/roo-code"
 
 export type { SecretKey, GlobalStateKey, ConfigurationKey, ConfigurationValues }
@@ -120,6 +26,8 @@
 	"mistralApiKey",
 	"unboundApiKey",
 	"requestyApiKey",
+	"pearai-token",
+	"pearai-refresh",
 ] as const
 
 type CheckSecretKeysExhaustiveness = Exclude<SecretKey, (typeof SECRET_KEYS)[number]> extends never ? true : false
@@ -218,6 +126,10 @@
 	"maxWorkspaceFiles",
 	"maxReadFileLine",
 	"fakeAi",
+	"pearaiModelId",
+	"pearaiModelInfo",
+	"pearaiBaseUrl",
+	"pearaiApiKey",
 ] as const
 
 export const PASS_THROUGH_STATE_KEYS = ["taskHistory"] as const
@@ -233,5 +145,4 @@
 	GLOBAL_STATE_KEYS.includes(key as GlobalStateKey)
 
 export const isPassThroughStateKey = (key: string): key is (typeof PASS_THROUGH_STATE_KEYS)[number] =>
-	PASS_THROUGH_STATE_KEYS.includes(key as (typeof PASS_THROUGH_STATE_KEYS)[number])
->>>>>>> e075fbfa
+	PASS_THROUGH_STATE_KEYS.includes(key as (typeof PASS_THROUGH_STATE_KEYS)[number])