--- conflicted
+++ resolved
@@ -122,12 +122,9 @@
 	"remoteBrowserEnabled",
 	"language",
 	"maxWorkspaceFiles",
-<<<<<<< HEAD
-	"mcpMarketplaceCatalog",
-=======
 	"maxReadFileLine",
 	"fakeAi",
->>>>>>> 78bc0c12
+	"mcpMarketplaceCatalog",
 ] as const
 
 export const PASS_THROUGH_STATE_KEYS = ["taskHistory"] as const
