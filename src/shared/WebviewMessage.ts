import { z } from "zod"

import type {
	ProviderSettings,
	PromptComponent,
	ModeConfig,
	InstallMarketplaceItemOptions,
	MarketplaceItem,
	ShareVisibility,
} from "@roo-code/types"
import { marketplaceItemSchema } from "@roo-code/types"

import { Mode } from "./modes"

export type ClineAskResponse = "yesButtonClicked" | "noButtonClicked" | "messageResponse" | "objectResponse"

export type PromptMode = Mode | "enhance"

export type AudioType = "notification" | "celebration" | "progress_loop"

export interface WebviewMessage {
	type:
		| "deleteMultipleTasksWithIds"
		| "currentApiConfigName"
		| "saveApiConfiguration"
		| "upsertApiConfiguration"
		| "deleteApiConfiguration"
		| "loadApiConfiguration"
		| "loadApiConfigurationById"
		| "renameApiConfiguration"
		| "getListApiConfiguration"
		| "customInstructions"
		| "allowedCommands"
		| "alwaysAllowReadOnly"
		| "alwaysAllowReadOnlyOutsideWorkspace"
		| "alwaysAllowWrite"
		| "alwaysAllowWriteOutsideWorkspace"
		| "alwaysAllowWriteProtected"
		| "alwaysAllowExecute"
		| "webviewDidLaunch"
		| "webviewReady"
		| "newTask"
		| "askResponse"
		| "terminalOperation"
		| "clearTask"
		| "didShowAnnouncement"
		| "selectImages"
		| "exportCurrentTask"
		| "shareCurrentTask"
		| "showTaskWithId"
		| "deleteTaskWithId"
		| "exportTaskWithId"
		| "importSettings"
		| "exportSettings"
		| "resetState"
		| "flushRouterModels"
		| "requestRouterModels"
		| "requestOpenAiModels"
		| "requestOllamaModels"
		| "requestLmStudioModels"
		| "requestVsCodeLmModels"
		| "openImage"
		| "saveImage"
		| "openFile"
		| "openMention"
		| "cancelTask"
		| "updateVSCodeSetting"
		| "getVSCodeSetting"
		| "vsCodeSetting"
		| "alwaysAllowBrowser"
		| "alwaysAllowMcp"
		| "alwaysAllowModeSwitch"
		| "allowedMaxRequests"
		| "alwaysAllowSubtasks"
		| "autoCondenseContext"
		| "autoCondenseContextPercent"
		| "condensingApiConfigId"
		| "updateCondensingPrompt"
		| "playSound"
		| "playTts"
		| "stopTts"
		| "soundEnabled"
		| "ttsEnabled"
		| "ttsSpeed"
		| "soundVolume"
		| "diffEnabled"
		| "enableCheckpoints"
		| "browserViewportSize"
		| "screenshotQuality"
		| "remoteBrowserHost"
		| "openMcpSettings"
		| "openProjectMcpSettings"
		| "restartMcpServer"
		| "refreshAllMcpServers"
		| "toggleToolAlwaysAllow"
		| "toggleToolEnabledForPrompt"
		| "toggleMcpServer"
		| "updateMcpTimeout"
		| "fuzzyMatchThreshold"
		| "writeDelayMs"
		| "enhancePrompt"
		| "enhancedPrompt"
		| "draggedImages"
		| "deleteMessage"
		| "terminalOutputLineLimit"
		| "terminalShellIntegrationTimeout"
		| "terminalShellIntegrationDisabled"
		| "terminalCommandDelay"
		| "terminalPowershellCounter"
		| "terminalZshClearEolMark"
		| "terminalZshOhMy"
		| "terminalZshP10k"
		| "terminalZdotdir"
		| "terminalCompressProgressBar"
		| "mcpEnabled"
		| "enableMcpServerCreation"
		| "searchCommits"
		| "alwaysApproveResubmit"
		| "requestDelaySeconds"
		| "setApiConfigPassword"
		| "mode"
		| "updatePrompt"
		| "updateSupportPrompt"
		| "getSystemPrompt"
		| "copySystemPrompt"
		| "systemPrompt"
		| "enhancementApiConfigId"
		| "updateExperimental"
		| "autoApprovalEnabled"
		| "updateCustomMode"
		| "deleteCustomMode"
		| "setopenAiCustomModelInfo"
		| "openCustomModesSettings"
		| "checkpointDiff"
		| "checkpointRestore"
		| "deleteMcpServer"
		| "maxOpenTabsContext"
		| "maxWorkspaceFiles"
		| "humanRelayResponse"
		| "humanRelayCancel"
		| "browserToolEnabled"
		| "telemetrySetting"
		| "showRooIgnoredFiles"
		| "testBrowserConnection"
		| "browserConnectionResult"
		| "remoteBrowserEnabled"
		| "language"
		| "maxReadFileLine"
		| "maxConcurrentFileReads"
		| "searchFiles"
		| "toggleApiConfigPin"
		| "setHistoryPreviewCollapsed"
		| "hasOpenedModeSelector"
		| "accountButtonClicked"
		| "rooCloudSignIn"
		| "rooCloudSignOut"
		| "condenseTaskContextRequest"
		| "requestIndexingStatus"
		| "startIndexing"
		| "clearIndexData"
		| "indexingStatusUpdate"
		| "indexCleared"
		| "focusPanelRequest"
		| "codebaseIndexConfig"
<<<<<<< HEAD
		| "viewDiff"
		| "acceptFileChange"
		| "rejectFileChange"
		| "acceptAllFileChanges"
		| "rejectAllFileChanges"
=======
		| "profileThresholds"
		| "setHistoryPreviewCollapsed"
		| "openExternal"
		| "filterMarketplaceItems"
		| "marketplaceButtonClicked"
		| "installMarketplaceItem"
		| "installMarketplaceItemWithParameters"
		| "cancelMarketplaceInstall"
		| "removeInstalledMarketplaceItem"
		| "marketplaceInstallResult"
		| "fetchMarketplaceData"
		| "switchTab"
		| "profileThresholds"
		| "shareTaskSuccess"
>>>>>>> fa693e1f
	text?: string
	tab?: "settings" | "history" | "mcp" | "modes" | "chat" | "marketplace" | "account"
	disabled?: boolean
	dataUri?: string
	askResponse?: ClineAskResponse
	apiConfiguration?: ProviderSettings
	images?: string[]
	bool?: boolean
	value?: number
	commands?: string[]
	audioType?: AudioType
	serverName?: string
	toolName?: string
	alwaysAllow?: boolean
	isEnabled?: boolean
	mode?: Mode
	promptMode?: PromptMode
	customPrompt?: PromptComponent
	dataUrls?: string[]
	values?: Record<string, any>
	query?: string
	setting?: string
	slug?: string
	modeConfig?: ModeConfig
	timeout?: number
	payload?: WebViewMessagePayload
	source?: "global" | "project"
	requestId?: string
	ids?: string[]
	hasSystemPromptOverride?: boolean
	terminalOperation?: "continue" | "abort"
	historyPreviewCollapsed?: boolean
<<<<<<< HEAD
	command?: string // Added for new message types sent from webview
	uri?: string // Added for file URIs in new message types
}

export interface Terminal {
	pid: number
	name: string
	cwd: string
=======
	filters?: { type?: string; search?: string; tags?: string[] }
	url?: string // For openExternal
	mpItem?: MarketplaceItem
	mpInstallOptions?: InstallMarketplaceItemOptions
	config?: Record<string, any> // Add config to the payload
	visibility?: ShareVisibility // For share visibility
>>>>>>> fa693e1f
}

export const checkoutDiffPayloadSchema = z.object({
	ts: z.number(),
	previousCommitHash: z.string().optional(),
	commitHash: z.string(),
	mode: z.enum(["full", "checkpoint"]),
})

export type CheckpointDiffPayload = z.infer<typeof checkoutDiffPayloadSchema>

export const checkoutRestorePayloadSchema = z.object({
	ts: z.number(),
	commitHash: z.string(),
	mode: z.enum(["preview", "restore"]),
})

export type CheckpointRestorePayload = z.infer<typeof checkoutRestorePayloadSchema>

export interface IndexingStatusPayload {
	state: "Standby" | "Indexing" | "Indexed" | "Error"
	message: string
}

export interface IndexClearedPayload {
	success: boolean
	error?: string
}

export const installMarketplaceItemWithParametersPayloadSchema = z.object({
	item: marketplaceItemSchema,
	parameters: z.record(z.string(), z.any()),
})

export type InstallMarketplaceItemWithParametersPayload = z.infer<
	typeof installMarketplaceItemWithParametersPayloadSchema
>

export type WebViewMessagePayload =
	| CheckpointDiffPayload
	| CheckpointRestorePayload
	| IndexingStatusPayload
	| IndexClearedPayload
	| InstallMarketplaceItemWithParametersPayload<|MERGE_RESOLUTION|>--- conflicted
+++ resolved
@@ -162,13 +162,11 @@
 		| "indexCleared"
 		| "focusPanelRequest"
 		| "codebaseIndexConfig"
-<<<<<<< HEAD
 		| "viewDiff"
 		| "acceptFileChange"
 		| "rejectFileChange"
 		| "acceptAllFileChanges"
 		| "rejectAllFileChanges"
-=======
 		| "profileThresholds"
 		| "setHistoryPreviewCollapsed"
 		| "openExternal"
@@ -181,9 +179,7 @@
 		| "marketplaceInstallResult"
 		| "fetchMarketplaceData"
 		| "switchTab"
-		| "profileThresholds"
 		| "shareTaskSuccess"
->>>>>>> fa693e1f
 	text?: string
 	tab?: "settings" | "history" | "mcp" | "modes" | "chat" | "marketplace" | "account"
 	disabled?: boolean
@@ -216,23 +212,20 @@
 	hasSystemPromptOverride?: boolean
 	terminalOperation?: "continue" | "abort"
 	historyPreviewCollapsed?: boolean
-<<<<<<< HEAD
 	command?: string // Added for new message types sent from webview
 	uri?: string // Added for file URIs in new message types
-}
-
-export interface Terminal {
-	pid: number
-	name: string
-	cwd: string
-=======
 	filters?: { type?: string; search?: string; tags?: string[] }
 	url?: string // For openExternal
 	mpItem?: MarketplaceItem
 	mpInstallOptions?: InstallMarketplaceItemOptions
 	config?: Record<string, any> // Add config to the payload
 	visibility?: ShareVisibility // For share visibility
->>>>>>> fa693e1f
+}
+
+export interface Terminal {
+	pid: number
+	name: string
+	cwd: string
 }
 
 export const checkoutDiffPayloadSchema = z.object({
