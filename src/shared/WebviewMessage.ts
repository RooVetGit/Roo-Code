--- conflicted
+++ resolved
@@ -153,11 +153,8 @@
 	requestId?: string
 	ids?: string[]
 	hasSystemPromptOverride?: boolean
-<<<<<<< HEAD
 	terminalOperation?: "continue" | "abort"
-=======
 	historyPreviewCollapsed?: boolean
->>>>>>> 42c1f5f8
 }
 
 export const checkoutDiffPayloadSchema = z.object({
