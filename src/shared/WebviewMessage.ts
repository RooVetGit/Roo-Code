--- conflicted
+++ resolved
@@ -13,10 +13,7 @@
 	type:
 		| "diffViewAutoFocus"
 		| "autoCloseRooTabs"
-<<<<<<< HEAD
-=======
 		| "autoCloseAllRooTabs" // Added new setting
->>>>>>> 0e4e21a5
 		| "apiConfiguration"
 		| "deleteMultipleTasksWithIds"
 		| "currentApiConfigName"
