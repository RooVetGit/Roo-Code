--- conflicted
+++ resolved
@@ -211,13 +211,10 @@
 		| "deleteCommand"
 		| "createCommand"
 		| "insertTextIntoTextarea"
-<<<<<<< HEAD
 		| "enableDisableModesClicked"
 		| "updateModeDisabledStates"
 		| "getModesBySource"
-=======
 		| "showMdmAuthRequiredNotification"
->>>>>>> 8e4c0ae9
 	text?: string
 	editedMessageContent?: string
 	tab?: "settings" | "history" | "mcp" | "modes" | "chat" | "marketplace" | "account"
