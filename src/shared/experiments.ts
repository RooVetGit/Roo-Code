import type { AssertEqual, Equals, Keys, Values, ExperimentId } from "@roo-code/types"

export const EXPERIMENT_IDS = {
	POWER_STEERING: "powerSteering",
<<<<<<< HEAD
	CONCURRENT_FILE_READS: "concurrentFileReads",
	DISABLE_COMPLETION_COMMAND: "disableCompletionCommand",
=======
	MARKETPLACE: "marketplace",
	AUTO_CONDENSE_CONTEXT: "autoCondenseContext",
>>>>>>> 7e8ff7e6
} as const satisfies Record<string, ExperimentId>

type _AssertExperimentIds = AssertEqual<Equals<ExperimentId, Values<typeof EXPERIMENT_IDS>>>

type ExperimentKey = Keys<typeof EXPERIMENT_IDS>

interface ExperimentConfig {
	enabled: boolean
}

export const experimentConfigsMap: Record<ExperimentKey, ExperimentConfig> = {
	POWER_STEERING: { enabled: false },
<<<<<<< HEAD
	CONCURRENT_FILE_READS: { enabled: false },
	DISABLE_COMPLETION_COMMAND: { enabled: false },
=======
	MARKETPLACE: { enabled: false },
	AUTO_CONDENSE_CONTEXT: { enabled: false }, // Keep this last, there is a slider below it in the UI
>>>>>>> 7e8ff7e6
}

export const experimentDefault = Object.fromEntries(
	Object.entries(experimentConfigsMap).map(([_, config]) => [
		EXPERIMENT_IDS[_ as keyof typeof EXPERIMENT_IDS] as ExperimentId,
		config.enabled,
	]),
) as Record<ExperimentId, boolean>

export const experiments = {
	get: (id: ExperimentKey): ExperimentConfig | undefined => experimentConfigsMap[id],
	isEnabled: (experimentsConfig: Record<ExperimentId, boolean>, id: ExperimentId) =>
		experimentsConfig[id] ?? experimentDefault[id],
} as const<|MERGE_RESOLUTION|>--- conflicted
+++ resolved
@@ -2,13 +2,9 @@
 
 export const EXPERIMENT_IDS = {
 	POWER_STEERING: "powerSteering",
-<<<<<<< HEAD
+	MARKETPLACE: "marketplace",
 	CONCURRENT_FILE_READS: "concurrentFileReads",
 	DISABLE_COMPLETION_COMMAND: "disableCompletionCommand",
-=======
-	MARKETPLACE: "marketplace",
-	AUTO_CONDENSE_CONTEXT: "autoCondenseContext",
->>>>>>> 7e8ff7e6
 } as const satisfies Record<string, ExperimentId>
 
 type _AssertExperimentIds = AssertEqual<Equals<ExperimentId, Values<typeof EXPERIMENT_IDS>>>
@@ -21,13 +17,9 @@
 
 export const experimentConfigsMap: Record<ExperimentKey, ExperimentConfig> = {
 	POWER_STEERING: { enabled: false },
-<<<<<<< HEAD
+	MARKETPLACE: { enabled: false },
 	CONCURRENT_FILE_READS: { enabled: false },
 	DISABLE_COMPLETION_COMMAND: { enabled: false },
-=======
-	MARKETPLACE: { enabled: false },
-	AUTO_CONDENSE_CONTEXT: { enabled: false }, // Keep this last, there is a slider below it in the UI
->>>>>>> 7e8ff7e6
 }
 
 export const experimentDefault = Object.fromEntries(
