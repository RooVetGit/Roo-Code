import * as vscode from "vscode"

export type ApiProvider =
	| "anthropic"
	| "glama"
	| "openrouter"
	| "bedrock"
	| "vertex"
	| "openai"
	| "ollama"
	| "lmstudio"
	| "gemini"
	| "openai-native"
	| "deepseek"
	| "vscode-lm"
	| "mistral"
	| "unbound"
	| "requesty"
	| "pearai"

export interface ApiHandlerOptions {
	apiModelId?: string
	apiKey?: string // anthropic
	anthropicBaseUrl?: string
	anthropicThinking?: number
	vsCodeLmModelSelector?: vscode.LanguageModelChatSelector
	glamaModelId?: string
	glamaModelInfo?: ModelInfo
	glamaApiKey?: string
	openRouterApiKey?: string
	openRouterModelId?: string
	openRouterModelInfo?: ModelInfo
	openRouterBaseUrl?: string
	awsAccessKey?: string
	awsSecretKey?: string
	awsSessionToken?: string
	awsRegion?: string
	awsUseCrossRegionInference?: boolean
	awsUsePromptCache?: boolean
	awspromptCacheId?: string
	awsProfile?: string
	awsUseProfile?: boolean
	vertexProjectId?: string
	vertexRegion?: string
	openAiBaseUrl?: string
	openAiApiKey?: string
	openAiModelId?: string
	openAiCustomModelInfo?: ModelInfo
	openAiUseAzure?: boolean
	ollamaModelId?: string
	ollamaBaseUrl?: string
	lmStudioModelId?: string
	lmStudioBaseUrl?: string
	geminiApiKey?: string
	openAiNativeApiKey?: string
	mistralApiKey?: string
	mistralCodestralUrl?: string // New option for Codestral URL
	azureApiVersion?: string
	openRouterUseMiddleOutTransform?: boolean
	openAiStreamingEnabled?: boolean
	setAzureApiVersion?: boolean
	deepSeekBaseUrl?: string
	deepSeekApiKey?: string
	includeMaxTokens?: boolean
	unboundApiKey?: string
	unboundModelId?: string
	unboundModelInfo?: ModelInfo
	requestyApiKey?: string
	requestyModelId?: string
	requestyModelInfo?: ModelInfo
	modelTemperature?: number
<<<<<<< HEAD
	pearaiApiKey?: string
	pearaiBaseUrl?: string
	pearaiModelId?: string
	pearaiModelInfo?: ModelInfo
=======
	modelMaxTokens?: number
>>>>>>> 931af8fc
}

export type ApiConfiguration = ApiHandlerOptions & {
	apiProvider?: ApiProvider
	id?: string // stable unique identifier
}

// Models

export interface ModelInfo {
	maxTokens?: number
	contextWindow: number
	supportsImages?: boolean
	supportsComputerUse?: boolean
	supportsPromptCache: boolean // this value is hardcoded for now
	inputPrice?: number
	outputPrice?: number
	cacheWritesPrice?: number
	cacheReadsPrice?: number
	description?: string
	reasoningEffort?: "low" | "medium" | "high"
	thinking?: boolean
}

// Anthropic
// https://docs.anthropic.com/en/docs/about-claude/models
export type AnthropicModelId = keyof typeof anthropicModels
export const anthropicDefaultModelId: AnthropicModelId = "claude-3-7-sonnet-20250219"
export const anthropicModels = {
	"claude-3-7-sonnet-20250219:thinking": {
		maxTokens: 64_000,
		contextWindow: 200_000,
		supportsImages: true,
		supportsComputerUse: true,
		supportsPromptCache: true,
		inputPrice: 3.0, // $3 per million input tokens
		outputPrice: 15.0, // $15 per million output tokens
		cacheWritesPrice: 3.75, // $3.75 per million tokens
		cacheReadsPrice: 0.3, // $0.30 per million tokens
		thinking: true,
	},
	"claude-3-7-sonnet-20250219": {
		maxTokens: 64_000,
		contextWindow: 200_000,
		supportsImages: true,
		supportsComputerUse: true,
		supportsPromptCache: true,
		inputPrice: 3.0, // $3 per million input tokens
		outputPrice: 15.0, // $15 per million output tokens
		cacheWritesPrice: 3.75, // $3.75 per million tokens
		cacheReadsPrice: 0.3, // $0.30 per million tokens
		thinking: false,
	},
	"claude-3-5-sonnet-20241022": {
		maxTokens: 8192,
		contextWindow: 200_000,
		supportsImages: true,
		supportsComputerUse: true,
		supportsPromptCache: true,
		inputPrice: 3.0, // $3 per million input tokens
		outputPrice: 15.0, // $15 per million output tokens
		cacheWritesPrice: 3.75, // $3.75 per million tokens
		cacheReadsPrice: 0.3, // $0.30 per million tokens
	},
	"claude-3-5-haiku-20241022": {
		maxTokens: 8192,
		contextWindow: 200_000,
		supportsImages: false,
		supportsPromptCache: true,
		inputPrice: 1.0,
		outputPrice: 5.0,
		cacheWritesPrice: 1.25,
		cacheReadsPrice: 0.1,
	},
	"claude-3-opus-20240229": {
		maxTokens: 4096,
		contextWindow: 200_000,
		supportsImages: true,
		supportsPromptCache: true,
		inputPrice: 15.0,
		outputPrice: 75.0,
		cacheWritesPrice: 18.75,
		cacheReadsPrice: 1.5,
	},
	"claude-3-haiku-20240307": {
		maxTokens: 4096,
		contextWindow: 200_000,
		supportsImages: true,
		supportsPromptCache: true,
		inputPrice: 0.25,
		outputPrice: 1.25,
		cacheWritesPrice: 0.3,
		cacheReadsPrice: 0.03,
	},
} as const satisfies Record<string, ModelInfo> // as const assertion makes the object deeply readonly

// AWS Bedrock
// https://docs.aws.amazon.com/bedrock/latest/userguide/conversation-inference.html
export interface MessageContent {
	type: "text" | "image" | "video" | "tool_use" | "tool_result"
	text?: string
	source?: {
		type: "base64"
		data: string | Uint8Array // string for Anthropic, Uint8Array for Bedrock
		media_type: "image/jpeg" | "image/png" | "image/gif" | "image/webp"
	}
	// Video specific fields
	format?: string
	s3Location?: {
		uri: string
		bucketOwner?: string
	}
	// Tool use and result fields
	toolUseId?: string
	name?: string
	input?: any
	output?: any // Used for tool_result type
}

export type BedrockModelId = keyof typeof bedrockModels
export const bedrockDefaultModelId: BedrockModelId = "anthropic.claude-3-7-sonnet-20250219-v1:0"
export const bedrockModels = {
	"amazon.nova-pro-v1:0": {
		maxTokens: 5000,
		contextWindow: 300_000,
		supportsImages: true,
		supportsComputerUse: false,
		supportsPromptCache: false,
		inputPrice: 0.8,
		outputPrice: 3.2,
		cacheWritesPrice: 0.8, // per million tokens
		cacheReadsPrice: 0.2, // per million tokens
	},
	"amazon.nova-lite-v1:0": {
		maxTokens: 5000,
		contextWindow: 300_000,
		supportsImages: true,
		supportsComputerUse: false,
		supportsPromptCache: false,
		inputPrice: 0.06,
		outputPrice: 0.024,
		cacheWritesPrice: 0.06, // per million tokens
		cacheReadsPrice: 0.015, // per million tokens
	},
	"amazon.nova-micro-v1:0": {
		maxTokens: 5000,
		contextWindow: 128_000,
		supportsImages: false,
		supportsComputerUse: false,
		supportsPromptCache: false,
		inputPrice: 0.035,
		outputPrice: 0.14,
		cacheWritesPrice: 0.035, // per million tokens
		cacheReadsPrice: 0.00875, // per million tokens
	},
	"anthropic.claude-3-7-sonnet-20250219-v1:0": {
		maxTokens: 8192,
		contextWindow: 200_000,
		supportsImages: true,
		supportsComputerUse: true,
		supportsPromptCache: true,
		inputPrice: 3.0,
		outputPrice: 15.0,
		cacheWritesPrice: 3.75,
		cacheReadsPrice: 0.3,
	},
	"anthropic.claude-3-5-sonnet-20241022-v2:0": {
		maxTokens: 8192,
		contextWindow: 200_000,
		supportsImages: true,
		supportsComputerUse: true,
		supportsPromptCache: false,
		inputPrice: 3.0,
		outputPrice: 15.0,
		cacheWritesPrice: 3.75,
		cacheReadsPrice: 0.3,
	},
	"anthropic.claude-3-5-haiku-20241022-v1:0": {
		maxTokens: 8192,
		contextWindow: 200_000,
		supportsImages: false,
		supportsPromptCache: false,
		inputPrice: 1.0,
		outputPrice: 5.0,
		cacheWritesPrice: 1.0,
		cacheReadsPrice: 0.08,
	},
	"anthropic.claude-3-5-sonnet-20240620-v1:0": {
		maxTokens: 8192,
		contextWindow: 200_000,
		supportsImages: true,
		supportsPromptCache: false,
		inputPrice: 3.0,
		outputPrice: 15.0,
	},
	"anthropic.claude-3-opus-20240229-v1:0": {
		maxTokens: 4096,
		contextWindow: 200_000,
		supportsImages: true,
		supportsPromptCache: false,
		inputPrice: 15.0,
		outputPrice: 75.0,
	},
	"anthropic.claude-3-sonnet-20240229-v1:0": {
		maxTokens: 4096,
		contextWindow: 200_000,
		supportsImages: true,
		supportsPromptCache: false,
		inputPrice: 3.0,
		outputPrice: 15.0,
	},
	"anthropic.claude-3-haiku-20240307-v1:0": {
		maxTokens: 4096,
		contextWindow: 200_000,
		supportsImages: true,
		supportsPromptCache: false,
		inputPrice: 0.25,
		outputPrice: 1.25,
	},
	"meta.llama3-3-70b-instruct-v1:0": {
		maxTokens: 8192,
		contextWindow: 128_000,
		supportsImages: false,
		supportsComputerUse: false,
		supportsPromptCache: false,
		inputPrice: 0.72,
		outputPrice: 0.72,
	},
	"meta.llama3-2-90b-instruct-v1:0": {
		maxTokens: 8192,
		contextWindow: 128_000,
		supportsImages: true,
		supportsComputerUse: false,
		supportsPromptCache: false,
		inputPrice: 0.72,
		outputPrice: 0.72,
	},
	"meta.llama3-2-11b-instruct-v1:0": {
		maxTokens: 8192,
		contextWindow: 128_000,
		supportsImages: true,
		supportsComputerUse: false,
		supportsPromptCache: false,
		inputPrice: 0.16,
		outputPrice: 0.16,
	},
	"meta.llama3-2-3b-instruct-v1:0": {
		maxTokens: 8192,
		contextWindow: 128_000,
		supportsImages: false,
		supportsComputerUse: false,
		supportsPromptCache: false,
		inputPrice: 0.15,
		outputPrice: 0.15,
	},
	"meta.llama3-2-1b-instruct-v1:0": {
		maxTokens: 8192,
		contextWindow: 128_000,
		supportsImages: false,
		supportsComputerUse: false,
		supportsPromptCache: false,
		inputPrice: 0.1,
		outputPrice: 0.1,
	},
	"meta.llama3-1-405b-instruct-v1:0": {
		maxTokens: 8192,
		contextWindow: 128_000,
		supportsImages: false,
		supportsComputerUse: false,
		supportsPromptCache: false,
		inputPrice: 2.4,
		outputPrice: 2.4,
	},
	"meta.llama3-1-70b-instruct-v1:0": {
		maxTokens: 8192,
		contextWindow: 128_000,
		supportsImages: false,
		supportsComputerUse: false,
		supportsPromptCache: false,
		inputPrice: 0.72,
		outputPrice: 0.72,
	},
	"meta.llama3-1-8b-instruct-v1:0": {
		maxTokens: 8192,
		contextWindow: 8_000,
		supportsImages: false,
		supportsComputerUse: false,
		supportsPromptCache: false,
		inputPrice: 0.22,
		outputPrice: 0.22,
	},
	"meta.llama3-70b-instruct-v1:0": {
		maxTokens: 2048,
		contextWindow: 8_000,
		supportsImages: false,
		supportsComputerUse: false,
		supportsPromptCache: false,
		inputPrice: 2.65,
		outputPrice: 3.5,
	},
	"meta.llama3-8b-instruct-v1:0": {
		maxTokens: 2048,
		contextWindow: 4_000,
		supportsImages: false,
		supportsComputerUse: false,
		supportsPromptCache: false,
		inputPrice: 0.3,
		outputPrice: 0.6,
	},
} as const satisfies Record<string, ModelInfo>

// Glama
// https://glama.ai/models
export const glamaDefaultModelId = "anthropic/claude-3-7-sonnet"
export const glamaDefaultModelInfo: ModelInfo = {
	maxTokens: 8192,
	contextWindow: 200_000,
	supportsImages: true,
	supportsComputerUse: true,
	supportsPromptCache: true,
	inputPrice: 3.0,
	outputPrice: 15.0,
	cacheWritesPrice: 3.75,
	cacheReadsPrice: 0.3,
	description:
		"Claude 3.7 Sonnet is an advanced large language model with improved reasoning, coding, and problem-solving capabilities. It introduces a hybrid reasoning approach, allowing users to choose between rapid responses and extended, step-by-step processing for complex tasks. The model demonstrates notable improvements in coding, particularly in front-end development and full-stack updates, and excels in agentic workflows, where it can autonomously navigate multi-step processes. Claude 3.7 Sonnet maintains performance parity with its predecessor in standard mode while offering an extended reasoning mode for enhanced accuracy in math, coding, and instruction-following tasks. Read more at the [blog post here](https://www.anthropic.com/news/claude-3-7-sonnet)",
}

// Requesty
// https://requesty.ai/router-2
export const requestyDefaultModelId = "anthropic/claude-3-7-sonnet-latest"
export const requestyDefaultModelInfo: ModelInfo = {
	maxTokens: 8192,
	contextWindow: 200_000,
	supportsImages: true,
	supportsComputerUse: true,
	supportsPromptCache: true,
	inputPrice: 3.0,
	outputPrice: 15.0,
	cacheWritesPrice: 3.75,
	cacheReadsPrice: 0.3,
	description:
		"Claude 3.7 Sonnet is an advanced large language model with improved reasoning, coding, and problem-solving capabilities. It introduces a hybrid reasoning approach, allowing users to choose between rapid responses and extended, step-by-step processing for complex tasks. The model demonstrates notable improvements in coding, particularly in front-end development and full-stack updates, and excels in agentic workflows, where it can autonomously navigate multi-step processes. Claude 3.7 Sonnet maintains performance parity with its predecessor in standard mode while offering an extended reasoning mode for enhanced accuracy in math, coding, and instruction-following tasks. Read more at the [blog post here](https://www.anthropic.com/news/claude-3-7-sonnet)",
}

// OpenRouter
// https://openrouter.ai/models?order=newest&supported_parameters=tools
export const openRouterDefaultModelId = "anthropic/claude-3.7-sonnet"
export const openRouterDefaultModelInfo: ModelInfo = {
	maxTokens: 8192,
	contextWindow: 200_000,
	supportsImages: true,
	supportsComputerUse: true,
	supportsPromptCache: true,
	inputPrice: 3.0,
	outputPrice: 15.0,
	cacheWritesPrice: 3.75,
	cacheReadsPrice: 0.3,
	description:
		"Claude 3.7 Sonnet is an advanced large language model with improved reasoning, coding, and problem-solving capabilities. It introduces a hybrid reasoning approach, allowing users to choose between rapid responses and extended, step-by-step processing for complex tasks. The model demonstrates notable improvements in coding, particularly in front-end development and full-stack updates, and excels in agentic workflows, where it can autonomously navigate multi-step processes. Claude 3.7 Sonnet maintains performance parity with its predecessor in standard mode while offering an extended reasoning mode for enhanced accuracy in math, coding, and instruction-following tasks. Read more at the [blog post here](https://www.anthropic.com/news/claude-3-7-sonnet)",
}

// Vertex AI
// https://cloud.google.com/vertex-ai/generative-ai/docs/partner-models/use-claude
export type VertexModelId = keyof typeof vertexModels
export const vertexDefaultModelId: VertexModelId = "claude-3-7-sonnet@20250219"
export const vertexModels = {
	"claude-3-7-sonnet@20250219": {
		maxTokens: 8192,
		contextWindow: 200_000,
		supportsImages: true,
		supportsComputerUse: true,
		supportsPromptCache: false,
		inputPrice: 3.0,
		outputPrice: 15.0,
	},
	"claude-3-5-sonnet-v2@20241022": {
		maxTokens: 8192,
		contextWindow: 200_000,
		supportsImages: true,
		supportsComputerUse: true,
		supportsPromptCache: false,
		inputPrice: 3.0,
		outputPrice: 15.0,
	},
	"claude-3-5-sonnet@20240620": {
		maxTokens: 8192,
		contextWindow: 200_000,
		supportsImages: true,
		supportsPromptCache: false,
		inputPrice: 3.0,
		outputPrice: 15.0,
	},
	"claude-3-5-haiku@20241022": {
		maxTokens: 8192,
		contextWindow: 200_000,
		supportsImages: false,
		supportsPromptCache: false,
		inputPrice: 1.0,
		outputPrice: 5.0,
	},
	"claude-3-opus@20240229": {
		maxTokens: 4096,
		contextWindow: 200_000,
		supportsImages: true,
		supportsPromptCache: false,
		inputPrice: 15.0,
		outputPrice: 75.0,
	},
	"claude-3-haiku@20240307": {
		maxTokens: 4096,
		contextWindow: 200_000,
		supportsImages: true,
		supportsPromptCache: false,
		inputPrice: 0.25,
		outputPrice: 1.25,
	},
} as const satisfies Record<string, ModelInfo>

export const openAiModelInfoSaneDefaults: ModelInfo = {
	maxTokens: -1,
	contextWindow: 128_000,
	supportsImages: true,
	supportsPromptCache: false,
	inputPrice: 0,
	outputPrice: 0,
}

export const requestyModelInfoSaneDefaults: ModelInfo = {
	maxTokens: -1,
	contextWindow: 128_000,
	supportsImages: true,
	supportsPromptCache: false,
	inputPrice: 0,
	outputPrice: 0,
}

// Gemini
// https://ai.google.dev/gemini-api/docs/models/gemini
export type GeminiModelId = keyof typeof geminiModels
export const geminiDefaultModelId: GeminiModelId = "gemini-2.0-flash-001"
export const geminiModels = {
	"gemini-2.0-flash-001": {
		maxTokens: 8192,
		contextWindow: 1_048_576,
		supportsImages: true,
		supportsPromptCache: false,
		inputPrice: 0,
		outputPrice: 0,
	},
	"gemini-2.0-flash-lite-preview-02-05": {
		maxTokens: 8192,
		contextWindow: 1_048_576,
		supportsImages: true,
		supportsPromptCache: false,
		inputPrice: 0,
		outputPrice: 0,
	},
	"gemini-2.0-pro-exp-02-05": {
		maxTokens: 8192,
		contextWindow: 2_097_152,
		supportsImages: true,
		supportsPromptCache: false,
		inputPrice: 0,
		outputPrice: 0,
	},
	"gemini-2.0-flash-thinking-exp-01-21": {
		maxTokens: 65_536,
		contextWindow: 1_048_576,
		supportsImages: true,
		supportsPromptCache: false,
		inputPrice: 0,
		outputPrice: 0,
	},
	"gemini-2.0-flash-thinking-exp-1219": {
		maxTokens: 8192,
		contextWindow: 32_767,
		supportsImages: true,
		supportsPromptCache: false,
		inputPrice: 0,
		outputPrice: 0,
	},
	"gemini-2.0-flash-exp": {
		maxTokens: 8192,
		contextWindow: 1_048_576,
		supportsImages: true,
		supportsPromptCache: false,
		inputPrice: 0,
		outputPrice: 0,
	},
	"gemini-1.5-flash-002": {
		maxTokens: 8192,
		contextWindow: 1_048_576,
		supportsImages: true,
		supportsPromptCache: false,
		inputPrice: 0,
		outputPrice: 0,
	},
	"gemini-1.5-flash-exp-0827": {
		maxTokens: 8192,
		contextWindow: 1_048_576,
		supportsImages: true,
		supportsPromptCache: false,
		inputPrice: 0,
		outputPrice: 0,
	},
	"gemini-1.5-flash-8b-exp-0827": {
		maxTokens: 8192,
		contextWindow: 1_048_576,
		supportsImages: true,
		supportsPromptCache: false,
		inputPrice: 0,
		outputPrice: 0,
	},
	"gemini-1.5-pro-002": {
		maxTokens: 8192,
		contextWindow: 2_097_152,
		supportsImages: true,
		supportsPromptCache: false,
		inputPrice: 0,
		outputPrice: 0,
	},
	"gemini-1.5-pro-exp-0827": {
		maxTokens: 8192,
		contextWindow: 2_097_152,
		supportsImages: true,
		supportsPromptCache: false,
		inputPrice: 0,
		outputPrice: 0,
	},
	"gemini-exp-1206": {
		maxTokens: 8192,
		contextWindow: 2_097_152,
		supportsImages: true,
		supportsPromptCache: false,
		inputPrice: 0,
		outputPrice: 0,
	},
} as const satisfies Record<string, ModelInfo>

// OpenAI Native
// https://openai.com/api/pricing/
export type OpenAiNativeModelId = keyof typeof openAiNativeModels
export const openAiNativeDefaultModelId: OpenAiNativeModelId = "gpt-4o"
export const openAiNativeModels = {
	// don't support tool use yet
	"o3-mini": {
		maxTokens: 100_000,
		contextWindow: 200_000,
		supportsImages: false,
		supportsPromptCache: false,
		inputPrice: 1.1,
		outputPrice: 4.4,
		reasoningEffort: "medium",
	},
	"o3-mini-high": {
		maxTokens: 100_000,
		contextWindow: 200_000,
		supportsImages: false,
		supportsPromptCache: false,
		inputPrice: 1.1,
		outputPrice: 4.4,
		reasoningEffort: "high",
	},
	"o3-mini-low": {
		maxTokens: 100_000,
		contextWindow: 200_000,
		supportsImages: false,
		supportsPromptCache: false,
		inputPrice: 1.1,
		outputPrice: 4.4,
		reasoningEffort: "low",
	},
	o1: {
		maxTokens: 100_000,
		contextWindow: 200_000,
		supportsImages: true,
		supportsPromptCache: false,
		inputPrice: 15,
		outputPrice: 60,
	},
	"o1-preview": {
		maxTokens: 32_768,
		contextWindow: 128_000,
		supportsImages: true,
		supportsPromptCache: false,
		inputPrice: 15,
		outputPrice: 60,
	},
	"o1-mini": {
		maxTokens: 65_536,
		contextWindow: 128_000,
		supportsImages: true,
		supportsPromptCache: false,
		inputPrice: 1.1,
		outputPrice: 4.4,
	},
	"gpt-4o": {
		maxTokens: 4_096,
		contextWindow: 128_000,
		supportsImages: true,
		supportsPromptCache: false,
		inputPrice: 2.5,
		outputPrice: 10,
	},
	"gpt-4o-mini": {
		maxTokens: 16_384,
		contextWindow: 128_000,
		supportsImages: true,
		supportsPromptCache: false,
		inputPrice: 0.15,
		outputPrice: 0.6,
	},
} as const satisfies Record<string, ModelInfo>

// DeepSeek
// https://platform.deepseek.com/docs/api
export type DeepSeekModelId = keyof typeof deepSeekModels
export const deepSeekDefaultModelId: DeepSeekModelId = "deepseek-chat"
export const deepSeekModels = {
	"deepseek-chat": {
		maxTokens: 8192,
		contextWindow: 64_000,
		supportsImages: false,
		supportsPromptCache: false,
		inputPrice: 0.014, // $0.014 per million tokens
		outputPrice: 0.28, // $0.28 per million tokens
		description: `DeepSeek-V3 achieves a significant breakthrough in inference speed over previous models. It tops the leaderboard among open-source models and rivals the most advanced closed-source models globally.`,
	},
	"deepseek-reasoner": {
		maxTokens: 8192,
		contextWindow: 64_000,
		supportsImages: false,
		supportsPromptCache: false,
		inputPrice: 0.55, // $0.55 per million tokens
		outputPrice: 2.19, // $2.19 per million tokens
		description: `DeepSeek-R1 achieves performance comparable to OpenAI-o1 across math, code, and reasoning tasks.`,
	},
} as const satisfies Record<string, ModelInfo>

// Azure OpenAI
// https://learn.microsoft.com/en-us/azure/ai-services/openai/api-version-deprecation
// https://learn.microsoft.com/en-us/azure/ai-services/openai/reference#api-specs
export const azureOpenAiDefaultApiVersion = "2024-08-01-preview"

// Mistral
// https://docs.mistral.ai/getting-started/models/models_overview/
export type MistralModelId = keyof typeof mistralModels
export const mistralDefaultModelId: MistralModelId = "codestral-latest"
export const mistralModels = {
	"codestral-latest": {
		maxTokens: 256_000,
		contextWindow: 256_000,
		supportsImages: false,
		supportsPromptCache: false,
		inputPrice: 0.3,
		outputPrice: 0.9,
	},
	"mistral-large-latest": {
		maxTokens: 131_000,
		contextWindow: 131_000,
		supportsImages: false,
		supportsPromptCache: false,
		inputPrice: 2.0,
		outputPrice: 6.0,
	},
	"ministral-8b-latest": {
		maxTokens: 131_000,
		contextWindow: 131_000,
		supportsImages: false,
		supportsPromptCache: false,
		inputPrice: 0.1,
		outputPrice: 0.1,
	},
	"ministral-3b-latest": {
		maxTokens: 131_000,
		contextWindow: 131_000,
		supportsImages: false,
		supportsPromptCache: false,
		inputPrice: 0.04,
		outputPrice: 0.04,
	},
	"mistral-small-latest": {
		maxTokens: 32_000,
		contextWindow: 32_000,
		supportsImages: false,
		supportsPromptCache: false,
		inputPrice: 0.2,
		outputPrice: 0.6,
	},
	"pixtral-large-latest": {
		maxTokens: 131_000,
		contextWindow: 131_000,
		supportsImages: true,
		supportsPromptCache: false,
		inputPrice: 2.0,
		outputPrice: 6.0,
	},
} as const satisfies Record<string, ModelInfo>

// Unbound Security
export const unboundDefaultModelId = "anthropic/claude-3-5-sonnet-20241022"
export const unboundDefaultModelInfo: ModelInfo = {
	maxTokens: 8192,
	contextWindow: 200_000,
	supportsImages: true,
	supportsPromptCache: true,
	inputPrice: 3.0,
	outputPrice: 15.0,
	cacheWritesPrice: 3.75,
	cacheReadsPrice: 0.3,
}
// CHANGE AS NEEDED FOR TESTING
// PROD:
export const PEARAI_URL = "https://stingray-app-gb2an.ondigitalocean.app/pearai-server-api2/integrations/cline"
// DEV:
// export const PEARAI_URL = "http://localhost:8000/integrations/cline"<|MERGE_RESOLUTION|>--- conflicted
+++ resolved
@@ -69,14 +69,11 @@
 	requestyModelId?: string
 	requestyModelInfo?: ModelInfo
 	modelTemperature?: number
-<<<<<<< HEAD
+	modelMaxTokens?: number
 	pearaiApiKey?: string
 	pearaiBaseUrl?: string
 	pearaiModelId?: string
 	pearaiModelInfo?: ModelInfo
-=======
-	modelMaxTokens?: number
->>>>>>> 931af8fc
 }
 
 export type ApiConfiguration = ApiHandlerOptions & {
