--- conflicted
+++ resolved
@@ -72,10 +72,7 @@
 	requestyModelInfo?: ModelInfo
 	modelTemperature?: number
 	modelMaxTokens?: number
-<<<<<<< HEAD
-=======
 	modelMaxThinkingTokens?: number
->>>>>>> 2773208d
 }
 
 export type ApiConfiguration = ApiHandlerOptions & {
@@ -118,11 +115,7 @@
 		thinking: true,
 	},
 	"claude-3-7-sonnet-20250219": {
-<<<<<<< HEAD
-		maxTokens: 64_000,
-=======
 		maxTokens: 16_384,
->>>>>>> 2773208d
 		contextWindow: 200_000,
 		supportsImages: true,
 		supportsComputerUse: true,
@@ -447,16 +440,6 @@
 export type VertexModelId = keyof typeof vertexModels
 export const vertexDefaultModelId: VertexModelId = "claude-3-7-sonnet@20250219"
 export const vertexModels = {
-<<<<<<< HEAD
-	"claude-3-7-sonnet@20250219": {
-		maxTokens: 8192,
-		contextWindow: 200_000,
-		supportsImages: true,
-		supportsComputerUse: true,
-		supportsPromptCache: false,
-		inputPrice: 3.0,
-		outputPrice: 15.0,
-=======
 	"claude-3-7-sonnet@20250219:thinking": {
 		maxTokens: 64_000,
 		contextWindow: 200_000,
@@ -480,7 +463,6 @@
 		cacheWritesPrice: 3.75,
 		cacheReadsPrice: 0.3,
 		thinking: false,
->>>>>>> 2773208d
 	},
 	"claude-3-5-sonnet-v2@20241022": {
 		maxTokens: 8192,
