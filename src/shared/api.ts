import * as vscode from "vscode"

export type ApiProvider =
	| "anthropic"
	| "glama"
	| "openrouter"
	| "bedrock"
	| "vertex"
	| "openai"
	| "ollama"
	| "lmstudio"
	| "gemini"
	| "openai-native"
	| "deepseek"
	| "vscode-lm"
	| "mistral"
	| "unbound"
	| "requesty"
	| "human-relay"
	| "fake-ai"

export interface ApiHandlerOptions {
	apiModelId?: string
	apiKey?: string // anthropic
	anthropicBaseUrl?: string
	vsCodeLmModelSelector?: vscode.LanguageModelChatSelector
	glamaModelId?: string
	glamaModelInfo?: ModelInfo
	glamaApiKey?: string
	rateLimitSeconds?: number // Added for per-profile rate limiting
	openRouterApiKey?: string
	openRouterModelId?: string
	openRouterModelInfo?: ModelInfo
	openRouterBaseUrl?: string
	openRouterSpecificProvider?: string
	awsAccessKey?: string
	awsSecretKey?: string
	awsSessionToken?: string
	awsRegion?: string
	awsUseCrossRegionInference?: boolean
	awsUsePromptCache?: boolean
	awspromptCacheId?: string
	awsProfile?: string
	awsUseProfile?: boolean
	awsCustomArn?: string
	vertexKeyFile?: string
	vertexJsonCredentials?: string
	vertexProjectId?: string
	vertexRegion?: string
	openAiBaseUrl?: string
	openAiApiKey?: string
	openAiModelId?: string
	openAiCustomModelInfo?: ModelInfo
	openAiUseAzure?: boolean
	ollamaModelId?: string
	ollamaBaseUrl?: string
	lmStudioModelId?: string
	lmStudioBaseUrl?: string
	lmStudioDraftModelId?: string
	lmStudioSpeculativeDecodingEnabled?: boolean
	geminiApiKey?: string
	googleGeminiBaseUrl?: string
	openAiNativeApiKey?: string
	mistralApiKey?: string
	mistralCodestralUrl?: string // New option for Codestral URL
	azureApiVersion?: string
	openRouterUseMiddleOutTransform?: boolean
	openAiStreamingEnabled?: boolean
	deepSeekBaseUrl?: string
	deepSeekApiKey?: string
	includeMaxTokens?: boolean
	unboundApiKey?: string
	unboundModelId?: string
	unboundModelInfo?: ModelInfo
	requestyApiKey?: string
	requestyModelId?: string
	requestyModelInfo?: ModelInfo
	modelTemperature?: number | null
	modelMaxTokens?: number
	modelMaxThinkingTokens?: number
	fakeAi?: unknown
}

export type ApiConfiguration = ApiHandlerOptions & {
	apiProvider?: ApiProvider
	id?: string // stable unique identifier
}

// Import GlobalStateKey type from globalState.ts
import { GlobalStateKey } from "./globalState"

// Define API configuration keys for dynamic object building.
// TODO: This needs actual type safety; a type error should be thrown if
// this is not an exhaustive list of all `GlobalStateKey` values.
export const API_CONFIG_KEYS: GlobalStateKey[] = [
	"apiModelId",
	"anthropicBaseUrl",
	"vsCodeLmModelSelector",
	"glamaModelId",
	"glamaModelInfo",
	"openRouterModelId",
	"openRouterModelInfo",
	"openRouterBaseUrl",
	"openRouterSpecificProvider",
	"awsRegion",
	"awsUseCrossRegionInference",
	// "awsUsePromptCache", // NOT exist on GlobalStateKey
	// "awspromptCacheId", // NOT exist on GlobalStateKey
	"awsProfile",
	"awsUseProfile",
	"awsCustomArn",
	"vertexKeyFile",
	"vertexJsonCredentials",
	"vertexProjectId",
	"vertexRegion",
	"openAiBaseUrl",
	"openAiModelId",
	"openAiCustomModelInfo",
	"openAiUseAzure",
	"ollamaModelId",
	"ollamaBaseUrl",
	"lmStudioModelId",
	"lmStudioBaseUrl",
	"lmStudioDraftModelId",
	"lmStudioSpeculativeDecodingEnabled",
	"googleGeminiBaseUrl",
	"mistralCodestralUrl",
	"azureApiVersion",
	"openRouterUseMiddleOutTransform",
	"openAiStreamingEnabled",
	// "deepSeekBaseUrl", //  not exist on GlobalStateKey
	// "includeMaxTokens", // not exist on GlobalStateKey
	"unboundModelId",
	"unboundModelInfo",
	"requestyModelId",
	"requestyModelInfo",
	"modelTemperature",
	"modelMaxTokens",
	"modelMaxThinkingTokens",
<<<<<<< HEAD
	"rateLimitSeconds", // Added for per-profile rate limiting
=======
	"fakeAi",
>>>>>>> 499b8e46
]

// Models

export interface ModelInfo {
	maxTokens?: number
	contextWindow: number
	supportsImages?: boolean
	supportsComputerUse?: boolean
	supportsPromptCache: boolean // this value is hardcoded for now
	inputPrice?: number
	outputPrice?: number
	cacheWritesPrice?: number
	cacheReadsPrice?: number
	description?: string
	reasoningEffort?: "low" | "medium" | "high"
	thinking?: boolean
}

// Anthropic
// https://docs.anthropic.com/en/docs/about-claude/models
export type AnthropicModelId = keyof typeof anthropicModels
export const anthropicDefaultModelId: AnthropicModelId = "claude-3-7-sonnet-20250219"
export const anthropicModels = {
	"claude-3-7-sonnet-20250219:thinking": {
		maxTokens: 128_000,
		contextWindow: 200_000,
		supportsImages: true,
		supportsComputerUse: true,
		supportsPromptCache: true,
		inputPrice: 3.0, // $3 per million input tokens
		outputPrice: 15.0, // $15 per million output tokens
		cacheWritesPrice: 3.75, // $3.75 per million tokens
		cacheReadsPrice: 0.3, // $0.30 per million tokens
		thinking: true,
	},
	"claude-3-7-sonnet-20250219": {
		maxTokens: 16_384,
		contextWindow: 200_000,
		supportsImages: true,
		supportsComputerUse: true,
		supportsPromptCache: true,
		inputPrice: 3.0, // $3 per million input tokens
		outputPrice: 15.0, // $15 per million output tokens
		cacheWritesPrice: 3.75, // $3.75 per million tokens
		cacheReadsPrice: 0.3, // $0.30 per million tokens
		thinking: false,
	},
	"claude-3-5-sonnet-20241022": {
		maxTokens: 8192,
		contextWindow: 200_000,
		supportsImages: true,
		supportsComputerUse: true,
		supportsPromptCache: true,
		inputPrice: 3.0, // $3 per million input tokens
		outputPrice: 15.0, // $15 per million output tokens
		cacheWritesPrice: 3.75, // $3.75 per million tokens
		cacheReadsPrice: 0.3, // $0.30 per million tokens
	},
	"claude-3-5-haiku-20241022": {
		maxTokens: 8192,
		contextWindow: 200_000,
		supportsImages: false,
		supportsPromptCache: true,
		inputPrice: 1.0,
		outputPrice: 5.0,
		cacheWritesPrice: 1.25,
		cacheReadsPrice: 0.1,
	},
	"claude-3-opus-20240229": {
		maxTokens: 4096,
		contextWindow: 200_000,
		supportsImages: true,
		supportsPromptCache: true,
		inputPrice: 15.0,
		outputPrice: 75.0,
		cacheWritesPrice: 18.75,
		cacheReadsPrice: 1.5,
	},
	"claude-3-haiku-20240307": {
		maxTokens: 4096,
		contextWindow: 200_000,
		supportsImages: true,
		supportsPromptCache: true,
		inputPrice: 0.25,
		outputPrice: 1.25,
		cacheWritesPrice: 0.3,
		cacheReadsPrice: 0.03,
	},
} as const satisfies Record<string, ModelInfo> // as const assertion makes the object deeply readonly

// AWS Bedrock
// https://docs.aws.amazon.com/bedrock/latest/userguide/conversation-inference.html
export interface MessageContent {
	type: "text" | "image" | "video" | "tool_use" | "tool_result"
	text?: string
	source?: {
		type: "base64"
		data: string | Uint8Array // string for Anthropic, Uint8Array for Bedrock
		media_type: "image/jpeg" | "image/png" | "image/gif" | "image/webp"
	}
	// Video specific fields
	format?: string
	s3Location?: {
		uri: string
		bucketOwner?: string
	}
	// Tool use and result fields
	toolUseId?: string
	name?: string
	input?: any
	output?: any // Used for tool_result type
}

export type BedrockModelId = keyof typeof bedrockModels
export const bedrockDefaultModelId: BedrockModelId = "anthropic.claude-3-7-sonnet-20250219-v1:0"
export const bedrockDefaultPromptRouterModelId: BedrockModelId = "anthropic.claude-3-sonnet-20240229-v1:0"

// March, 12 2025 - updated prices to match US-West-2 list price shown at https://aws.amazon.com/bedrock/pricing/
// including older models that are part of the default prompt routers AWS enabled for GA of the promot router feature
export const bedrockModels = {
	"amazon.nova-pro-v1:0": {
		maxTokens: 5000,
		contextWindow: 300_000,
		supportsImages: true,
		supportsComputerUse: false,
		supportsPromptCache: false,
		inputPrice: 0.8,
		outputPrice: 3.2,
		cacheWritesPrice: 0.8, // per million tokens
		cacheReadsPrice: 0.2, // per million tokens
	},
	"amazon.nova-pro-latency-optimized-v1:0": {
		maxTokens: 5000,
		contextWindow: 300_000,
		supportsImages: true,
		supportsComputerUse: false,
		supportsPromptCache: false,
		inputPrice: 1.0,
		outputPrice: 4.0,
		cacheWritesPrice: 1.0, // per million tokens
		cacheReadsPrice: 0.25, // per million tokens
		description: "Amazon Nova Pro with latency optimized inference",
	},
	"amazon.nova-lite-v1:0": {
		maxTokens: 5000,
		contextWindow: 300_000,
		supportsImages: true,
		supportsComputerUse: false,
		supportsPromptCache: false,
		inputPrice: 0.06,
		outputPrice: 0.24,
		cacheWritesPrice: 0.06, // per million tokens
		cacheReadsPrice: 0.015, // per million tokens
	},
	"amazon.nova-micro-v1:0": {
		maxTokens: 5000,
		contextWindow: 128_000,
		supportsImages: false,
		supportsComputerUse: false,
		supportsPromptCache: false,
		inputPrice: 0.035,
		outputPrice: 0.14,
		cacheWritesPrice: 0.035, // per million tokens
		cacheReadsPrice: 0.00875, // per million tokens
	},
	"anthropic.claude-3-7-sonnet-20250219-v1:0": {
		maxTokens: 8192,
		contextWindow: 200_000,
		supportsImages: true,
		supportsComputerUse: true,
		supportsPromptCache: true,
		inputPrice: 3.0,
		outputPrice: 15.0,
		cacheWritesPrice: 3.75,
		cacheReadsPrice: 0.3,
	},
	"anthropic.claude-3-5-sonnet-20241022-v2:0": {
		maxTokens: 8192,
		contextWindow: 200_000,
		supportsImages: true,
		supportsComputerUse: true,
		supportsPromptCache: false,
		inputPrice: 3.0,
		outputPrice: 15.0,
		cacheWritesPrice: 3.75,
		cacheReadsPrice: 0.3,
	},
	"anthropic.claude-3-5-haiku-20241022-v1:0": {
		maxTokens: 8192,
		contextWindow: 200_000,
		supportsImages: false,
		supportsPromptCache: false,
		inputPrice: 0.8,
		outputPrice: 4.0,
		cacheWritesPrice: 1.0,
		cacheReadsPrice: 0.08,
	},
	"anthropic.claude-3-5-sonnet-20240620-v1:0": {
		maxTokens: 8192,
		contextWindow: 200_000,
		supportsImages: true,
		supportsPromptCache: false,
		inputPrice: 3.0,
		outputPrice: 15.0,
	},
	"anthropic.claude-3-opus-20240229-v1:0": {
		maxTokens: 4096,
		contextWindow: 200_000,
		supportsImages: true,
		supportsPromptCache: false,
		inputPrice: 15.0,
		outputPrice: 75.0,
	},
	"anthropic.claude-3-sonnet-20240229-v1:0": {
		maxTokens: 4096,
		contextWindow: 200_000,
		supportsImages: true,
		supportsPromptCache: false,
		inputPrice: 3.0,
		outputPrice: 15.0,
	},
	"anthropic.claude-3-haiku-20240307-v1:0": {
		maxTokens: 4096,
		contextWindow: 200_000,
		supportsImages: true,
		supportsPromptCache: false,
		inputPrice: 0.25,
		outputPrice: 1.25,
	},
	"anthropic.claude-2-1-v1:0": {
		maxTokens: 4096,
		contextWindow: 100_000,
		supportsImages: false,
		supportsPromptCache: false,
		inputPrice: 8.0,
		outputPrice: 24.0,
		description: "Claude 2.1",
	},
	"anthropic.claude-2-0-v1:0": {
		maxTokens: 4096,
		contextWindow: 100_000,
		supportsImages: false,
		supportsPromptCache: false,
		inputPrice: 8.0,
		outputPrice: 24.0,
		description: "Claude 2.0",
	},
	"anthropic.claude-instant-v1:0": {
		maxTokens: 4096,
		contextWindow: 100_000,
		supportsImages: false,
		supportsPromptCache: false,
		inputPrice: 0.8,
		outputPrice: 2.4,
		description: "Claude Instant",
	},
	"deepseek.r1-v1:0": {
		maxTokens: 32_768,
		contextWindow: 128_000,
		supportsImages: false,
		supportsPromptCache: false,
		inputPrice: 1.35,
		outputPrice: 5.4,
	},
	"meta.llama3-3-70b-instruct-v1:0": {
		maxTokens: 8192,
		contextWindow: 128_000,
		supportsImages: false,
		supportsComputerUse: false,
		supportsPromptCache: false,
		inputPrice: 0.72,
		outputPrice: 0.72,
		description: "Llama 3.3 Instruct (70B)",
	},
	"meta.llama3-2-90b-instruct-v1:0": {
		maxTokens: 8192,
		contextWindow: 128_000,
		supportsImages: true,
		supportsComputerUse: false,
		supportsPromptCache: false,
		inputPrice: 0.72,
		outputPrice: 0.72,
		description: "Llama 3.2 Instruct (90B)",
	},
	"meta.llama3-2-11b-instruct-v1:0": {
		maxTokens: 8192,
		contextWindow: 128_000,
		supportsImages: true,
		supportsComputerUse: false,
		supportsPromptCache: false,
		inputPrice: 0.16,
		outputPrice: 0.16,
		description: "Llama 3.2 Instruct (11B)",
	},
	"meta.llama3-2-3b-instruct-v1:0": {
		maxTokens: 8192,
		contextWindow: 128_000,
		supportsImages: false,
		supportsComputerUse: false,
		supportsPromptCache: false,
		inputPrice: 0.15,
		outputPrice: 0.15,
		description: "Llama 3.2 Instruct (3B)",
	},
	"meta.llama3-2-1b-instruct-v1:0": {
		maxTokens: 8192,
		contextWindow: 128_000,
		supportsImages: false,
		supportsComputerUse: false,
		supportsPromptCache: false,
		inputPrice: 0.1,
		outputPrice: 0.1,
		description: "Llama 3.2 Instruct (1B)",
	},
	"meta.llama3-1-405b-instruct-v1:0": {
		maxTokens: 8192,
		contextWindow: 128_000,
		supportsImages: false,
		supportsComputerUse: false,
		supportsPromptCache: false,
		inputPrice: 2.4,
		outputPrice: 2.4,
		description: "Llama 3.1 Instruct (405B)",
	},
	"meta.llama3-1-70b-instruct-v1:0": {
		maxTokens: 8192,
		contextWindow: 128_000,
		supportsImages: false,
		supportsComputerUse: false,
		supportsPromptCache: false,
		inputPrice: 0.72,
		outputPrice: 0.72,
		description: "Llama 3.1 Instruct (70B)",
	},
	"meta.llama3-1-70b-instruct-latency-optimized-v1:0": {
		maxTokens: 8192,
		contextWindow: 128_000,
		supportsImages: false,
		supportsComputerUse: false,
		supportsPromptCache: false,
		inputPrice: 0.9,
		outputPrice: 0.9,
		description: "Llama 3.1 Instruct (70B) (w/ latency optimized inference)",
	},
	"meta.llama3-1-8b-instruct-v1:0": {
		maxTokens: 8192,
		contextWindow: 8_000,
		supportsImages: false,
		supportsComputerUse: false,
		supportsPromptCache: false,
		inputPrice: 0.22,
		outputPrice: 0.22,
		description: "Llama 3.1 Instruct (8B)",
	},
	"meta.llama3-70b-instruct-v1:0": {
		maxTokens: 2048,
		contextWindow: 8_000,
		supportsImages: false,
		supportsComputerUse: false,
		supportsPromptCache: false,
		inputPrice: 2.65,
		outputPrice: 3.5,
	},
	"meta.llama3-8b-instruct-v1:0": {
		maxTokens: 2048,
		contextWindow: 4_000,
		supportsImages: false,
		supportsComputerUse: false,
		supportsPromptCache: false,
		inputPrice: 0.3,
		outputPrice: 0.6,
	},
	"amazon.titan-text-lite-v1:0": {
		maxTokens: 4096,
		contextWindow: 8_000,
		supportsImages: false,
		supportsComputerUse: false,
		supportsPromptCache: false,
		inputPrice: 0.15,
		outputPrice: 0.2,
		description: "Amazon Titan Text Lite",
	},
	"amazon.titan-text-express-v1:0": {
		maxTokens: 4096,
		contextWindow: 8_000,
		supportsImages: false,
		supportsComputerUse: false,
		supportsPromptCache: false,
		inputPrice: 0.2,
		outputPrice: 0.6,
		description: "Amazon Titan Text Express",
	},
	"amazon.titan-text-embeddings-v1:0": {
		maxTokens: 8192,
		contextWindow: 8_000,
		supportsImages: false,
		supportsComputerUse: false,
		supportsPromptCache: false,
		inputPrice: 0.1,
		description: "Amazon Titan Text Embeddings",
	},
	"amazon.titan-text-embeddings-v2:0": {
		maxTokens: 8192,
		contextWindow: 8_000,
		supportsImages: false,
		supportsComputerUse: false,
		supportsPromptCache: false,
		inputPrice: 0.02,
		description: "Amazon Titan Text Embeddings V2",
	},
} as const satisfies Record<string, ModelInfo>

// Glama
// https://glama.ai/models
export const glamaDefaultModelId = "anthropic/claude-3-7-sonnet"
export const glamaDefaultModelInfo: ModelInfo = {
	maxTokens: 8192,
	contextWindow: 200_000,
	supportsImages: true,
	supportsComputerUse: true,
	supportsPromptCache: true,
	inputPrice: 3.0,
	outputPrice: 15.0,
	cacheWritesPrice: 3.75,
	cacheReadsPrice: 0.3,
	description:
		"Claude 3.7 Sonnet is an advanced large language model with improved reasoning, coding, and problem-solving capabilities. It introduces a hybrid reasoning approach, allowing users to choose between rapid responses and extended, step-by-step processing for complex tasks. The model demonstrates notable improvements in coding, particularly in front-end development and full-stack updates, and excels in agentic workflows, where it can autonomously navigate multi-step processes. Claude 3.7 Sonnet maintains performance parity with its predecessor in standard mode while offering an extended reasoning mode for enhanced accuracy in math, coding, and instruction-following tasks. Read more at the [blog post here](https://www.anthropic.com/news/claude-3-7-sonnet)",
}

// Requesty
// https://requesty.ai/router-2
export const requestyDefaultModelId = "anthropic/claude-3-7-sonnet-latest"
export const requestyDefaultModelInfo: ModelInfo = {
	maxTokens: 8192,
	contextWindow: 200_000,
	supportsImages: true,
	supportsComputerUse: true,
	supportsPromptCache: true,
	inputPrice: 3.0,
	outputPrice: 15.0,
	cacheWritesPrice: 3.75,
	cacheReadsPrice: 0.3,
	description:
		"Claude 3.7 Sonnet is an advanced large language model with improved reasoning, coding, and problem-solving capabilities. It introduces a hybrid reasoning approach, allowing users to choose between rapid responses and extended, step-by-step processing for complex tasks. The model demonstrates notable improvements in coding, particularly in front-end development and full-stack updates, and excels in agentic workflows, where it can autonomously navigate multi-step processes. Claude 3.7 Sonnet maintains performance parity with its predecessor in standard mode while offering an extended reasoning mode for enhanced accuracy in math, coding, and instruction-following tasks. Read more at the [blog post here](https://www.anthropic.com/news/claude-3-7-sonnet)",
}

// OpenRouter
// https://openrouter.ai/models?order=newest&supported_parameters=tools
export const openRouterDefaultModelId = "anthropic/claude-3.7-sonnet"
export const openRouterDefaultModelInfo: ModelInfo = {
	maxTokens: 8192,
	contextWindow: 200_000,
	supportsImages: true,
	supportsComputerUse: true,
	supportsPromptCache: true,
	inputPrice: 3.0,
	outputPrice: 15.0,
	cacheWritesPrice: 3.75,
	cacheReadsPrice: 0.3,
	description:
		"Claude 3.7 Sonnet is an advanced large language model with improved reasoning, coding, and problem-solving capabilities. It introduces a hybrid reasoning approach, allowing users to choose between rapid responses and extended, step-by-step processing for complex tasks. The model demonstrates notable improvements in coding, particularly in front-end development and full-stack updates, and excels in agentic workflows, where it can autonomously navigate multi-step processes. Claude 3.7 Sonnet maintains performance parity with its predecessor in standard mode while offering an extended reasoning mode for enhanced accuracy in math, coding, and instruction-following tasks. Read more at the [blog post here](https://www.anthropic.com/news/claude-3-7-sonnet)",
}

// Vertex AI
// https://cloud.google.com/vertex-ai/generative-ai/docs/partner-models/use-claude
export type VertexModelId = keyof typeof vertexModels
export const vertexDefaultModelId: VertexModelId = "claude-3-7-sonnet@20250219"
export const vertexModels = {
	"gemini-2.0-flash-001": {
		maxTokens: 8192,
		contextWindow: 1_048_576,
		supportsImages: true,
		supportsPromptCache: false,
		inputPrice: 0.15,
		outputPrice: 0.6,
	},
	"gemini-2.0-pro-exp-02-05": {
		maxTokens: 8192,
		contextWindow: 2_097_152,
		supportsImages: true,
		supportsPromptCache: false,
		inputPrice: 0,
		outputPrice: 0,
	},
	"gemini-2.0-flash-lite-001": {
		maxTokens: 8192,
		contextWindow: 1_048_576,
		supportsImages: true,
		supportsPromptCache: false,
		inputPrice: 0.075,
		outputPrice: 0.3,
	},
	"gemini-2.0-flash-thinking-exp-01-21": {
		maxTokens: 8192,
		contextWindow: 32_768,
		supportsImages: true,
		supportsPromptCache: false,
		inputPrice: 0,
		outputPrice: 0,
	},
	"gemini-1.5-flash-002": {
		maxTokens: 8192,
		contextWindow: 1_048_576,
		supportsImages: true,
		supportsPromptCache: false,
		inputPrice: 0.075,
		outputPrice: 0.3,
	},
	"gemini-1.5-pro-002": {
		maxTokens: 8192,
		contextWindow: 2_097_152,
		supportsImages: true,
		supportsPromptCache: false,
		inputPrice: 1.25,
		outputPrice: 5,
	},
	"claude-3-7-sonnet@20250219:thinking": {
		maxTokens: 64_000,
		contextWindow: 200_000,
		supportsImages: true,
		supportsComputerUse: true,
		supportsPromptCache: true,
		inputPrice: 3.0,
		outputPrice: 15.0,
		cacheWritesPrice: 3.75,
		cacheReadsPrice: 0.3,
		thinking: true,
	},
	"claude-3-7-sonnet@20250219": {
		maxTokens: 16_384,
		contextWindow: 200_000,
		supportsImages: true,
		supportsComputerUse: true,
		supportsPromptCache: true,
		inputPrice: 3.0,
		outputPrice: 15.0,
		cacheWritesPrice: 3.75,
		cacheReadsPrice: 0.3,
		thinking: false,
	},
	"claude-3-5-sonnet-v2@20241022": {
		maxTokens: 8192,
		contextWindow: 200_000,
		supportsImages: true,
		supportsComputerUse: true,
		supportsPromptCache: true,
		inputPrice: 3.0,
		outputPrice: 15.0,
		cacheWritesPrice: 3.75,
		cacheReadsPrice: 0.3,
	},
	"claude-3-5-sonnet@20240620": {
		maxTokens: 8192,
		contextWindow: 200_000,
		supportsImages: true,
		supportsPromptCache: true,
		inputPrice: 3.0,
		outputPrice: 15.0,
		cacheWritesPrice: 3.75,
		cacheReadsPrice: 0.3,
	},
	"claude-3-5-haiku@20241022": {
		maxTokens: 8192,
		contextWindow: 200_000,
		supportsImages: false,
		supportsPromptCache: true,
		inputPrice: 1.0,
		outputPrice: 5.0,
		cacheWritesPrice: 1.25,
		cacheReadsPrice: 0.1,
	},
	"claude-3-opus@20240229": {
		maxTokens: 4096,
		contextWindow: 200_000,
		supportsImages: true,
		supportsPromptCache: true,
		inputPrice: 15.0,
		outputPrice: 75.0,
		cacheWritesPrice: 18.75,
		cacheReadsPrice: 1.5,
	},
	"claude-3-haiku@20240307": {
		maxTokens: 4096,
		contextWindow: 200_000,
		supportsImages: true,
		supportsPromptCache: true,
		inputPrice: 0.25,
		outputPrice: 1.25,
		cacheWritesPrice: 0.3,
		cacheReadsPrice: 0.03,
	},
} as const satisfies Record<string, ModelInfo>

export const openAiModelInfoSaneDefaults: ModelInfo = {
	maxTokens: -1,
	contextWindow: 128_000,
	supportsImages: true,
	supportsPromptCache: false,
	inputPrice: 0,
	outputPrice: 0,
}

export const requestyModelInfoSaneDefaults: ModelInfo = {
	maxTokens: -1,
	contextWindow: 128_000,
	supportsImages: true,
	supportsPromptCache: false,
	inputPrice: 0,
	outputPrice: 0,
}

// Gemini
// https://ai.google.dev/gemini-api/docs/models/gemini
export type GeminiModelId = keyof typeof geminiModels
export const geminiDefaultModelId: GeminiModelId = "gemini-2.0-flash-001"
export const geminiModels = {
	"gemini-2.0-flash-001": {
		maxTokens: 8192,
		contextWindow: 1_048_576,
		supportsImages: true,
		supportsPromptCache: false,
		inputPrice: 0,
		outputPrice: 0,
	},
	"gemini-2.0-flash-lite-preview-02-05": {
		maxTokens: 8192,
		contextWindow: 1_048_576,
		supportsImages: true,
		supportsPromptCache: false,
		inputPrice: 0,
		outputPrice: 0,
	},
	"gemini-2.0-pro-exp-02-05": {
		maxTokens: 8192,
		contextWindow: 2_097_152,
		supportsImages: true,
		supportsPromptCache: false,
		inputPrice: 0,
		outputPrice: 0,
	},
	"gemini-2.0-flash-thinking-exp-01-21": {
		maxTokens: 65_536,
		contextWindow: 1_048_576,
		supportsImages: true,
		supportsPromptCache: false,
		inputPrice: 0,
		outputPrice: 0,
	},
	"gemini-2.0-flash-thinking-exp-1219": {
		maxTokens: 8192,
		contextWindow: 32_767,
		supportsImages: true,
		supportsPromptCache: false,
		inputPrice: 0,
		outputPrice: 0,
	},
	"gemini-2.0-flash-exp": {
		maxTokens: 8192,
		contextWindow: 1_048_576,
		supportsImages: true,
		supportsPromptCache: false,
		inputPrice: 0,
		outputPrice: 0,
	},
	"gemini-1.5-flash-002": {
		maxTokens: 8192,
		contextWindow: 1_048_576,
		supportsImages: true,
		supportsPromptCache: false,
		inputPrice: 0,
		outputPrice: 0,
	},
	"gemini-1.5-flash-exp-0827": {
		maxTokens: 8192,
		contextWindow: 1_048_576,
		supportsImages: true,
		supportsPromptCache: false,
		inputPrice: 0,
		outputPrice: 0,
	},
	"gemini-1.5-flash-8b-exp-0827": {
		maxTokens: 8192,
		contextWindow: 1_048_576,
		supportsImages: true,
		supportsPromptCache: false,
		inputPrice: 0,
		outputPrice: 0,
	},
	"gemini-1.5-pro-002": {
		maxTokens: 8192,
		contextWindow: 2_097_152,
		supportsImages: true,
		supportsPromptCache: false,
		inputPrice: 0,
		outputPrice: 0,
	},
	"gemini-1.5-pro-exp-0827": {
		maxTokens: 8192,
		contextWindow: 2_097_152,
		supportsImages: true,
		supportsPromptCache: false,
		inputPrice: 0,
		outputPrice: 0,
	},
	"gemini-exp-1206": {
		maxTokens: 8192,
		contextWindow: 2_097_152,
		supportsImages: true,
		supportsPromptCache: false,
		inputPrice: 0,
		outputPrice: 0,
	},
} as const satisfies Record<string, ModelInfo>

// OpenAI Native
// https://openai.com/api/pricing/
export type OpenAiNativeModelId = keyof typeof openAiNativeModels
export const openAiNativeDefaultModelId: OpenAiNativeModelId = "gpt-4o"
export const openAiNativeModels = {
	// don't support tool use yet
	"o3-mini": {
		maxTokens: 100_000,
		contextWindow: 200_000,
		supportsImages: false,
		supportsPromptCache: false,
		inputPrice: 1.1,
		outputPrice: 4.4,
		reasoningEffort: "medium",
	},
	"o3-mini-high": {
		maxTokens: 100_000,
		contextWindow: 200_000,
		supportsImages: false,
		supportsPromptCache: false,
		inputPrice: 1.1,
		outputPrice: 4.4,
		reasoningEffort: "high",
	},
	"o3-mini-low": {
		maxTokens: 100_000,
		contextWindow: 200_000,
		supportsImages: false,
		supportsPromptCache: false,
		inputPrice: 1.1,
		outputPrice: 4.4,
		reasoningEffort: "low",
	},
	o1: {
		maxTokens: 100_000,
		contextWindow: 200_000,
		supportsImages: true,
		supportsPromptCache: false,
		inputPrice: 15,
		outputPrice: 60,
	},
	"o1-preview": {
		maxTokens: 32_768,
		contextWindow: 128_000,
		supportsImages: true,
		supportsPromptCache: false,
		inputPrice: 15,
		outputPrice: 60,
	},
	"o1-mini": {
		maxTokens: 65_536,
		contextWindow: 128_000,
		supportsImages: true,
		supportsPromptCache: false,
		inputPrice: 1.1,
		outputPrice: 4.4,
	},
	"gpt-4.5-preview": {
		maxTokens: 16_384,
		contextWindow: 128_000,
		supportsImages: true,
		supportsPromptCache: false,
		inputPrice: 75,
		outputPrice: 150,
	},
	"gpt-4o": {
		maxTokens: 16_384,
		contextWindow: 128_000,
		supportsImages: true,
		supportsPromptCache: false,
		inputPrice: 2.5,
		outputPrice: 10,
	},
	"gpt-4o-mini": {
		maxTokens: 16_384,
		contextWindow: 128_000,
		supportsImages: true,
		supportsPromptCache: false,
		inputPrice: 0.15,
		outputPrice: 0.6,
	},
} as const satisfies Record<string, ModelInfo>

// DeepSeek
// https://platform.deepseek.com/docs/api
export type DeepSeekModelId = keyof typeof deepSeekModels
export const deepSeekDefaultModelId: DeepSeekModelId = "deepseek-chat"
export const deepSeekModels = {
	"deepseek-chat": {
		maxTokens: 8192,
		contextWindow: 64_000,
		supportsImages: false,
		supportsPromptCache: true,
		inputPrice: 0.27, // $0.27 per million tokens (cache miss)
		outputPrice: 1.1, // $1.10 per million tokens
		cacheWritesPrice: 0.27, // $0.27 per million tokens (cache miss)
		cacheReadsPrice: 0.07, // $0.07 per million tokens (cache hit).
		description: `DeepSeek-V3 achieves a significant breakthrough in inference speed over previous models. It tops the leaderboard among open-source models and rivals the most advanced closed-source models globally.`,
	},
	"deepseek-reasoner": {
		maxTokens: 8192,
		contextWindow: 64_000,
		supportsImages: false,
		supportsPromptCache: true,
		inputPrice: 0.55, // $0.55 per million tokens (cache miss)
		outputPrice: 2.19, // $2.19 per million tokens
		cacheWritesPrice: 0.55, // $0.55 per million tokens (cache miss)
		cacheReadsPrice: 0.14, // $0.14 per million tokens (cache hit)
		description: `DeepSeek-R1 achieves performance comparable to OpenAI-o1 across math, code, and reasoning tasks. Supports Chain of Thought reasoning with up to 32K tokens.`,
	},
} as const satisfies Record<string, ModelInfo>

// Azure OpenAI
// https://learn.microsoft.com/en-us/azure/ai-services/openai/api-version-deprecation
// https://learn.microsoft.com/en-us/azure/ai-services/openai/reference#api-specs
export const azureOpenAiDefaultApiVersion = "2024-08-01-preview"

// Mistral
// https://docs.mistral.ai/getting-started/models/models_overview/
export type MistralModelId = keyof typeof mistralModels
export const mistralDefaultModelId: MistralModelId = "codestral-latest"
export const mistralModels = {
	"codestral-latest": {
		maxTokens: 256_000,
		contextWindow: 256_000,
		supportsImages: false,
		supportsPromptCache: false,
		inputPrice: 0.3,
		outputPrice: 0.9,
	},
	"mistral-large-latest": {
		maxTokens: 131_000,
		contextWindow: 131_000,
		supportsImages: false,
		supportsPromptCache: false,
		inputPrice: 2.0,
		outputPrice: 6.0,
	},
	"ministral-8b-latest": {
		maxTokens: 131_000,
		contextWindow: 131_000,
		supportsImages: false,
		supportsPromptCache: false,
		inputPrice: 0.1,
		outputPrice: 0.1,
	},
	"ministral-3b-latest": {
		maxTokens: 131_000,
		contextWindow: 131_000,
		supportsImages: false,
		supportsPromptCache: false,
		inputPrice: 0.04,
		outputPrice: 0.04,
	},
	"mistral-small-latest": {
		maxTokens: 32_000,
		contextWindow: 32_000,
		supportsImages: false,
		supportsPromptCache: false,
		inputPrice: 0.2,
		outputPrice: 0.6,
	},
	"pixtral-large-latest": {
		maxTokens: 131_000,
		contextWindow: 131_000,
		supportsImages: true,
		supportsPromptCache: false,
		inputPrice: 2.0,
		outputPrice: 6.0,
	},
} as const satisfies Record<string, ModelInfo>

// Unbound Security
export const unboundDefaultModelId = "anthropic/claude-3-5-sonnet-20241022"
export const unboundDefaultModelInfo: ModelInfo = {
	maxTokens: 8192,
	contextWindow: 200_000,
	supportsImages: true,
	supportsPromptCache: true,
	inputPrice: 3.0,
	outputPrice: 15.0,
	cacheWritesPrice: 3.75,
	cacheReadsPrice: 0.3,
}<|MERGE_RESOLUTION|>--- conflicted
+++ resolved
@@ -137,11 +137,8 @@
 	"modelTemperature",
 	"modelMaxTokens",
 	"modelMaxThinkingTokens",
-<<<<<<< HEAD
 	"rateLimitSeconds", // Added for per-profile rate limiting
-=======
 	"fakeAi",
->>>>>>> 499b8e46
 ]
 
 // Models
