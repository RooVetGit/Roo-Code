--- conflicted
+++ resolved
@@ -29,11 +29,8 @@
 				powerSteering: false,
 				multiFileApplyDiff: false,
 				preventFocusDisruption: false,
-<<<<<<< HEAD
 				preventTerminalDisruption: false,
-=======
 				assistantMessageParser: false,
->>>>>>> c99ccf0b
 			}
 			expect(Experiments.isEnabled(experiments, EXPERIMENT_IDS.POWER_STEERING)).toBe(false)
 		})
@@ -43,11 +40,8 @@
 				powerSteering: true,
 				multiFileApplyDiff: false,
 				preventFocusDisruption: false,
-<<<<<<< HEAD
 				preventTerminalDisruption: false,
-=======
 				assistantMessageParser: false,
->>>>>>> c99ccf0b
 			}
 			expect(Experiments.isEnabled(experiments, EXPERIMENT_IDS.POWER_STEERING)).toBe(true)
 		})
@@ -57,11 +51,8 @@
 				powerSteering: false,
 				multiFileApplyDiff: false,
 				preventFocusDisruption: false,
-<<<<<<< HEAD
 				preventTerminalDisruption: false,
-=======
 				assistantMessageParser: false,
->>>>>>> c99ccf0b
 			}
 			expect(Experiments.isEnabled(experiments, EXPERIMENT_IDS.POWER_STEERING)).toBe(false)
 		})
