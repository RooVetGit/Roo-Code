--- conflicted
+++ resolved
@@ -19,9 +19,6 @@
 
 export type ToolDescription = () => string
 
-<<<<<<< HEAD
-import { ToolParamName } from "../core/message-parsing/directives/tool-directives"
-=======
 export interface TextContent {
 	type: "text"
 	content: string
@@ -163,7 +160,6 @@
 	params: Required<Pick<Record<ToolParamName, string>, "path" | "search" | "replace">> &
 		Partial<Pick<Record<ToolParamName, string>, "use_regex" | "ignore_case" | "start_line" | "end_line">>
 }
->>>>>>> bccf11f2
 
 // Define tool group configuration
 export type ToolGroupConfig = {
