--- conflicted
+++ resolved
@@ -56,7 +56,6 @@
 				j++
 			}
 
-<<<<<<< HEAD
 			const lastIndex = j - 1
 			const lastMessageInSequence = messages[lastIndex]
 			combinedCommands.push({
@@ -64,9 +63,6 @@
 				text: combinedText,
 				partial: lastMessageInSequence?.partial ?? false, // Propagate partial status from the last message
 			})
-=======
-			combinedCommands.push({ ...messages[i], text: combinedText })
->>>>>>> 34d7dcf8
 
 			// Move to the index just before the next command or end of array.
 			i = j - 1
