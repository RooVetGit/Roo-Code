import * as vscode from "vscode"
import delay from "delay"

import { ClineProvider } from "../core/webview/ClineProvider"

<<<<<<< HEAD
import {
	registerHumanRelayCallback,
	unregisterHumanRelayCallback,
	handleHumanRelayResponse,
	sendClipboardToHumanRelay,
} from "./humanRelay"
=======
/**
 * Helper to get the visible ClineProvider instance or log if not found.
 */
export function getVisibleProviderOrLog(outputChannel: vscode.OutputChannel): ClineProvider | undefined {
	const visibleProvider = ClineProvider.getVisibleInstance()
	if (!visibleProvider) {
		outputChannel.appendLine("Cannot find any visible Cline instances.")
		return undefined
	}
	return visibleProvider
}

import { registerHumanRelayCallback, unregisterHumanRelayCallback, handleHumanRelayResponse } from "./humanRelay"
>>>>>>> 8f356711
import { handleNewTask } from "./handleTask"

// Store panel references in both modes
let sidebarPanel: vscode.WebviewView | undefined = undefined
let tabPanel: vscode.WebviewPanel | undefined = undefined

/**
 * Get the currently active panel
 * @returns WebviewPanel or WebviewView
 */
export function getPanel(): vscode.WebviewPanel | vscode.WebviewView | undefined {
	return tabPanel || sidebarPanel
}

/**
 * Set panel references
 */
export function setPanel(
	newPanel: vscode.WebviewPanel | vscode.WebviewView | undefined,
	type: "sidebar" | "tab",
): void {
	if (type === "sidebar") {
		sidebarPanel = newPanel as vscode.WebviewView
		tabPanel = undefined
	} else {
		tabPanel = newPanel as vscode.WebviewPanel
		sidebarPanel = undefined
	}
}

export type RegisterCommandOptions = {
	context: vscode.ExtensionContext
	outputChannel: vscode.OutputChannel
	provider: ClineProvider
}

export const registerCommands = (options: RegisterCommandOptions) => {
	const { context, outputChannel } = options

	for (const [command, callback] of Object.entries(getCommandsMap(options))) {
		context.subscriptions.push(vscode.commands.registerCommand(command, callback))
	}
}

const getCommandsMap = ({ context, outputChannel, provider }: RegisterCommandOptions) => {
	return {
		"roo-cline.activationCompleted": () => {},
		"roo-cline.plusButtonClicked": async () => {
			const visibleProvider = getVisibleProviderOrLog(outputChannel)
			if (!visibleProvider) return
			await visibleProvider.removeClineFromStack()
			await visibleProvider.postStateToWebview()
			await visibleProvider.postMessageToWebview({ type: "action", action: "chatButtonClicked" })
		},
		"roo-cline.mcpButtonClicked": () => {
			const visibleProvider = getVisibleProviderOrLog(outputChannel)
			if (!visibleProvider) return
			visibleProvider.postMessageToWebview({ type: "action", action: "mcpButtonClicked" })
		},
		"roo-cline.promptsButtonClicked": () => {
			const visibleProvider = getVisibleProviderOrLog(outputChannel)
			if (!visibleProvider) return
			visibleProvider.postMessageToWebview({ type: "action", action: "promptsButtonClicked" })
		},
		"roo-cline.popoutButtonClicked": () => openClineInNewTab({ context, outputChannel }),
		"roo-cline.openInNewTab": () => openClineInNewTab({ context, outputChannel }),
		"roo-cline.settingsButtonClicked": () => {
			const visibleProvider = getVisibleProviderOrLog(outputChannel)
			if (!visibleProvider) return
			visibleProvider.postMessageToWebview({ type: "action", action: "settingsButtonClicked" })
		},
		"roo-cline.historyButtonClicked": () => {
			const visibleProvider = getVisibleProviderOrLog(outputChannel)
			if (!visibleProvider) return
			visibleProvider.postMessageToWebview({ type: "action", action: "historyButtonClicked" })
		},
		"roo-cline.helpButtonClicked": () => {
			vscode.env.openExternal(vscode.Uri.parse("https://docs.roocode.com"))
		},
		"roo-cline.showHumanRelayDialog": (params: { requestId: string; promptText: string }) => {
			const panel = getPanel()

			if (panel) {
				panel?.webview.postMessage({
					type: "showHumanRelayDialog",
					requestId: params.requestId,
					promptText: params.promptText,
				})
			}
		},
		"roo-cline.registerHumanRelayCallback": registerHumanRelayCallback,
		"roo-cline.unregisterHumanRelayCallback": unregisterHumanRelayCallback,
		"roo-cline.handleHumanRelayResponse": handleHumanRelayResponse,
		"roo-cline.sendClipboardToHumanRelay": sendClipboardToHumanRelay, // Keep local change
		"roo-cline.newTask": handleNewTask, // Keep remote change
		"roo-cline.setCustomStoragePath": async () => {
			// Keep remote change
			const { promptForCustomStoragePath } = await import("../shared/storagePathManager")
			await promptForCustomStoragePath()
		},
	}
}

export const openClineInNewTab = async ({ context, outputChannel }: Omit<RegisterCommandOptions, "provider">) => {
	// (This example uses webviewProvider activation event which is necessary to
	// deserialize cached webview, but since we use retainContextWhenHidden, we
	// don't need to use that event).
	// https://github.com/microsoft/vscode-extension-samples/blob/main/webview-sample/src/extension.ts
	const tabProvider = new ClineProvider(context, outputChannel, "editor")
	const lastCol = Math.max(...vscode.window.visibleTextEditors.map((editor) => editor.viewColumn || 0))

	// Check if there are any visible text editors, otherwise open a new group
	// to the right.
	const hasVisibleEditors = vscode.window.visibleTextEditors.length > 0

	if (!hasVisibleEditors) {
		await vscode.commands.executeCommand("workbench.action.newGroupRight")
	}

	const targetCol = hasVisibleEditors ? Math.max(lastCol + 1, 1) : vscode.ViewColumn.Two

	const newPanel = vscode.window.createWebviewPanel(ClineProvider.tabPanelId, "Roo Code", targetCol, {
		enableScripts: true,
		retainContextWhenHidden: true,
		localResourceRoots: [context.extensionUri],
	})

	// Save as tab type panel.
	setPanel(newPanel, "tab")

	// TODO: Use better svg icon with light and dark variants (see
	// https://stackoverflow.com/questions/58365687/vscode-extension-iconpath).
	newPanel.iconPath = {
		light: vscode.Uri.joinPath(context.extensionUri, "assets", "icons", "panel_light.png"),
		dark: vscode.Uri.joinPath(context.extensionUri, "assets", "icons", "panel_dark.png"),
	}

	await tabProvider.resolveWebviewView(newPanel)

	// Handle panel closing events.
	newPanel.onDidDispose(() => {
		setPanel(undefined, "tab")
	})

	// Lock the editor group so clicking on files doesn't open them over the panel.
	await delay(100)
	await vscode.commands.executeCommand("workbench.action.lockEditorGroup")

	return tabProvider
}<|MERGE_RESOLUTION|>--- conflicted
+++ resolved
@@ -3,14 +3,6 @@
 
 import { ClineProvider } from "../core/webview/ClineProvider"
 
-<<<<<<< HEAD
-import {
-	registerHumanRelayCallback,
-	unregisterHumanRelayCallback,
-	handleHumanRelayResponse,
-	sendClipboardToHumanRelay,
-} from "./humanRelay"
-=======
 /**
  * Helper to get the visible ClineProvider instance or log if not found.
  */
@@ -23,8 +15,12 @@
 	return visibleProvider
 }
 
-import { registerHumanRelayCallback, unregisterHumanRelayCallback, handleHumanRelayResponse } from "./humanRelay"
->>>>>>> 8f356711
+import {
+	registerHumanRelayCallback,
+	unregisterHumanRelayCallback,
+	handleHumanRelayResponse,
+	sendClipboardToHumanRelay,
+} from "./humanRelay"
 import { handleNewTask } from "./handleTask"
 
 // Store panel references in both modes
