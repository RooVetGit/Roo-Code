# Run Roo Code Evals

### Prerequisites

- [Docker Desktop](https://docs.docker.com/desktop/)
- [git](https://git-scm.com/)
- That's it!

### Setup

Clone the Roo Code repo:

```sh
git clone https://github.com/RooCodeInc/Roo-Code.git
cd Roo-Code
```

Add your OpenRouter API key:

```sh
echo "OPENROUTER_API_KEY=sk-or-v1-[...]" > packages/evals/.env.local
```

### Run

Start the evals service:

```sh
docker compose -f packages/evals/docker-compose.yml --profile server --profile runner up --build --scale runner=0
```

The initial build process can take a minute or two. Upon success you should see ouput indicating that a web service is running on [localhost:3000](http://localhost:3000/):
<img width="1182" alt="Screenshot 2025-06-05 at 12 05 38 PM" src="https://github.com/user-attachments/assets/34f25a59-1362-458c-aafa-25e13cdb2a7a" />

Additionally, you'll find in Docker Desktop that database and redis services are running:
<img width="1283" alt="Screenshot 2025-06-05 at 12 07 09 PM" src="https://github.com/user-attachments/assets/ad75d791-9cc7-41e3-8168-df7b21b49da2" />

Navigate to [localhost:3000](http://localhost:3000/) in your browser and click the 🚀 button.

By default a evals run will run all programming exercises in [Roo Code Evals](https://github.com/RooCodeInc/Roo-Code-Evals) repository with the Claude Sonnet 4 model and default settings. For basic configuration you can specify the LLM to use and any subset of the exercises you'd like. For advanced configuration you can import a Roo Code settings file which will allow you to run the evals with Roo Code configured any way you'd like (this includes custom modes, a footgun prompt, etc).

<img width="1053" alt="Screenshot 2025-06-05 at 12 08 06 PM" src="https://github.com/user-attachments/assets/2367eef4-6ae9-4ac2-8ee4-80f981046486" />

After clicking "Launch" you should find that a "controller" container has spawned as well as `N` "task" containers where `N` is the value you chose for concurrency:
<img width="1283" alt="Screenshot 2025-06-05 at 12 13 29 PM" src="https://github.com/user-attachments/assets/024413e2-c886-4272-ab59-909b4b114e7c" />

The web app's UI should update in realtime with the results of the eval run:
<img width="1053" alt="Screenshot 2025-06-05 at 12 14 52 PM" src="https://github.com/user-attachments/assets/6fe3b651-0898-4f14-a231-3cc8d66f0e1f" />

## Resource Usage

If you want to run evals with high parallelism by increasing the concurrency you need to be mindful of your Docker resource limits.

We've found the following formula to be helpful in practice:

```
Memory Limit = 3GB * concurrency
CPU Limit = 2 * concurrency
```

The memory and CPU limits can be set from the "Resources" section of the Docker Desktop settings:

<img width="996" alt="Screenshot 2025-06-06 at 8 54 24 AM" src="https://github.com/user-attachments/assets/a1cbb27d-b09c-450c-9fa8-b662c0537d48" />

## Stopping

To stop an evals run early you can simply stop the "controller" container using Docker Desktop. This will prevent any new task containers from being spawned. You can optionally stop any existing task containers immediately or let them finish their current tasks at which point they will exit.

<img width="1302" alt="Screenshot 2025-06-06 at 9 00 41 AM" src="https://github.com/user-attachments/assets/a9d4725b-730c-441a-ba24-ac99f9599ced" />

<<<<<<< HEAD
## Advanced Usage / Debugging
=======
## Advanced Usage
>>>>>>> bfeb12bf

The evals system runs VS Code headlessly in Docker containers for consistent, reproducible environments. While this design ensures reliability, it can make debugging more challenging. For debugging purposes, you can run the system locally on macOS, though this approach is less reliable due to hardware and environment variability.

To configure your MacOS system to run evals locally, execute the setup script:

```sh
cd packages/evals && ./scripts/setup.sh
```

The setup script does the following:

- Installs development tools: Homebrew, asdf, GitHub CLI, pnpm
- Installs programming languages: Node.js 20.19.2, Python 3.13.2, Go 1.24.2, Rust 1.85.1, Java 17
- Sets up VS Code with required extensions
- Configures Docker services (PostgreSQL, Redis)
- Clones/updates the evals repository
- Creates and migrates a Postgres database
- Prompts for an OpenRouter API key to add to `.env.local`
- Optionally builds and installs the Roo Code extension from source

## Troubleshooting

Here are some errors that you might encounter along with potential fixes:

Problem:

```sh
Error response from daemon: network 3d812c43410fcad072c764fa872a53fc0a5edf33634964699242a886947aff1a not found
```

Solution:

Prune orphaned resources:

```sh
docker system prune -f
```<|MERGE_RESOLUTION|>--- conflicted
+++ resolved
@@ -68,11 +68,7 @@
 
 <img width="1302" alt="Screenshot 2025-06-06 at 9 00 41 AM" src="https://github.com/user-attachments/assets/a9d4725b-730c-441a-ba24-ac99f9599ced" />
 
-<<<<<<< HEAD
-## Advanced Usage / Debugging
-=======
 ## Advanced Usage
->>>>>>> bfeb12bf
 
 The evals system runs VS Code headlessly in Docker containers for consistent, reproducible environments. While this design ensures reliability, it can make debugging more challenging. For debugging purposes, you can run the system locally on macOS, though this approach is less reliable due to hardware and environment variability.
 
