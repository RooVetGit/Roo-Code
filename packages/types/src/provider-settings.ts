--- conflicted
+++ resolved
@@ -271,35 +271,6 @@
 	"lmStudioDraftModelId",
 	"unboundModelId",
 	"requestyModelId",
-<<<<<<< HEAD
-	// Code Index
-	"codeIndexOpenAiKey",
-	"codeIndexQdrantApiKey",
-	// Reasoning
-	"enableReasoningEffort",
-	"reasoningEffort",
-	"modelMaxTokens",
-	"modelMaxThinkingTokens",
-	// Generic
-	"includeMaxTokens",
-	"diffEnabled",
-	"fuzzyMatchThreshold",
-	"modelTemperature",
-	"modelSeed",
-	"rateLimitSeconds",
-	// Fake AI
-	"fakeAi",
-	// X.AI (Grok)
-	"xaiApiKey",
-	// Groq
-	"groqApiKey",
-	// Chutes AI
-	"chutesApiKey",
-	// LiteLLM
-	"litellmBaseUrl",
-	"litellmApiKey",
-=======
->>>>>>> 829fe8ff
 	"litellmModelId",
 ]
 
