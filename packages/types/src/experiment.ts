import { z } from "zod"

import type { Keys, Equals, AssertEqual } from "./type-fu.js"

/**
 * ExperimentId
 */

<<<<<<< HEAD
export const experimentIds = ["powerSteering", "disableCompletionCommand", "marketplace", "multiFileApplyDiff"] as const
=======
export const experimentIds = [
	"powerSteering",
	"concurrentFileReads",
	"disableCompletionCommand",
	"marketplace",
	"multiFileApplyDiff",
] as const
>>>>>>> fe52c19f

export const experimentIdsSchema = z.enum(experimentIds)

export type ExperimentId = z.infer<typeof experimentIdsSchema>

/**
 * Experiments
 */

export const experimentsSchema = z.object({
<<<<<<< HEAD
	powerSteering: z.boolean(),
	marketplace: z.boolean(),
	disableCompletionCommand: z.boolean(),
	multiFileApplyDiff: z.boolean(),
=======
	powerSteering: z.boolean().optional(),
	concurrentFileReads: z.boolean().optional(),
	disableCompletionCommand: z.boolean().optional(),
	marketplace: z.boolean().optional(),
	multiFileApplyDiff: z.boolean().optional(),
>>>>>>> fe52c19f
})

export type Experiments = z.infer<typeof experimentsSchema>

type _AssertExperiments = AssertEqual<Equals<ExperimentId, Keys<Experiments>>><|MERGE_RESOLUTION|>--- conflicted
+++ resolved
@@ -6,17 +6,7 @@
  * ExperimentId
  */
 
-<<<<<<< HEAD
 export const experimentIds = ["powerSteering", "disableCompletionCommand", "marketplace", "multiFileApplyDiff"] as const
-=======
-export const experimentIds = [
-	"powerSteering",
-	"concurrentFileReads",
-	"disableCompletionCommand",
-	"marketplace",
-	"multiFileApplyDiff",
-] as const
->>>>>>> fe52c19f
 
 export const experimentIdsSchema = z.enum(experimentIds)
 
@@ -27,18 +17,10 @@
  */
 
 export const experimentsSchema = z.object({
-<<<<<<< HEAD
-	powerSteering: z.boolean(),
-	marketplace: z.boolean(),
-	disableCompletionCommand: z.boolean(),
-	multiFileApplyDiff: z.boolean(),
-=======
 	powerSteering: z.boolean().optional(),
-	concurrentFileReads: z.boolean().optional(),
 	disableCompletionCommand: z.boolean().optional(),
 	marketplace: z.boolean().optional(),
 	multiFileApplyDiff: z.boolean().optional(),
->>>>>>> fe52c19f
 })
 
 export type Experiments = z.infer<typeof experimentsSchema>
