--- conflicted
+++ resolved
@@ -98,15 +98,11 @@
 	on<K extends keyof TaskEvents>(event: K, listener: (...args: TaskEvents[K]) => void | Promise<void>): this
 	off<K extends keyof TaskEvents>(event: K, listener: (...args: TaskEvents[K]) => void | Promise<void>): this
 
-<<<<<<< HEAD
 	setMessageResponse(text: string, images?: string[]): void
-	submitUserMessage(text: string, images?: string[], modeSlug?: string): void
-=======
 	approveAsk(options?: { text?: string; images?: string[] }): void
 	denyAsk(options?: { text?: string; images?: string[] }): void
-	submitUserMessage(text: string, images?: string[]): void
+	submitUserMessage(text: string, images?: string[], modeSlug?: string): void
 	abortTask(): void
->>>>>>> 241df174
 }
 
 export type TaskEvents = {
