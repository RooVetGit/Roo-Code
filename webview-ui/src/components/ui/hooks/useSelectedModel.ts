--- conflicted
+++ resolved
@@ -40,15 +40,12 @@
 	sambaNovaDefaultModelId,
 	doubaoModels,
 	doubaoDefaultModelId,
-<<<<<<< HEAD
 	mapLegacyGeminiModel,
 	mapLegacyVertexModel,
-=======
 	internationalZAiDefaultModelId,
 	mainlandZAiDefaultModelId,
 	internationalZAiModels,
 	mainlandZAiModels,
->>>>>>> 7ca49010
 } from "@roo-code/types"
 
 import type { ModelRecord, RouterModels } from "@roo/api"
