--- conflicted
+++ resolved
@@ -30,12 +30,9 @@
 	glamaDefaultModelId,
 	unboundDefaultModelId,
 	litellmDefaultModelId,
-<<<<<<< HEAD
 	archgwDefaultModelId,
-=======
 	claudeCodeDefaultModelId,
 	claudeCodeModels,
->>>>>>> 83c19ce2
 } from "@roo-code/types"
 
 import type { RouterModels } from "@roo/api"
