import { render, screen } from "@testing-library/react"
import ApiOptions from "../ApiOptions"
import { ExtensionStateContextProvider } from "../../../context/ExtensionStateContext"

// Mock VSCode components
jest.mock("@vscode/webview-ui-toolkit/react", () => ({
	VSCodeTextField: ({ children, value, onBlur }: any) => (
		<div>
			{children}
			<input type="text" value={value} onChange={onBlur} />
		</div>
	),
	VSCodeLink: ({ children, href }: any) => <a href={href}>{children}</a>,
	VSCodeRadio: ({ children, value, checked }: any) => <input type="radio" value={value} checked={checked} />,
	VSCodeRadioGroup: ({ children }: any) => <div>{children}</div>,
}))

// Mock other components
jest.mock("vscrui", () => ({
	Dropdown: ({ children, value, onChange }: any) => (
		<select value={value} onChange={onChange}>
			{children}
		</select>
	),
	Checkbox: ({ children, checked, onChange }: any) => (
		<label>
			<input type="checkbox" checked={checked} onChange={(e) => onChange(e.target.checked)} />
			{children}
		</label>
	),
	Pane: ({ children }: any) => <div>{children}</div>,
}))

jest.mock("../TemperatureControl", () => ({
	TemperatureControl: ({ value, onChange }: any) => (
		<div data-testid="temperature-control">
			<input
				type="range"
				value={value || 0}
				onChange={(e) => onChange(parseFloat(e.target.value))}
				min={0}
				max={2}
				step={0.1}
			/>
		</div>
	),
}))

// Mock ThinkingBudget component
jest.mock("../ThinkingBudget", () => ({
	ThinkingBudget: ({ apiConfiguration, setApiConfigurationField, modelInfo, provider }: any) =>
		modelInfo?.thinking ? (
			<div data-testid="thinking-budget" data-provider={provider}>
				<input data-testid="thinking-tokens" value={apiConfiguration?.modelMaxThinkingTokens} />
			</div>
		) : null,
}))

describe("ApiOptions", () => {
	const renderApiOptions = (props = {}) => {
		render(
			<ExtensionStateContextProvider>
				<ApiOptions
					errorMessage={undefined}
					setErrorMessage={() => {}}
					uriScheme={undefined}
					apiConfiguration={{}}
					setApiConfigurationField={() => {}}
					{...props}
				/>
			</ExtensionStateContextProvider>,
		)
	}

	it("shows temperature control by default", () => {
		renderApiOptions()
		expect(screen.getByTestId("temperature-control")).toBeInTheDocument()
	})

	it("hides temperature control when fromWelcomeView is true", () => {
		renderApiOptions({ fromWelcomeView: true })
		expect(screen.queryByTestId("temperature-control")).not.toBeInTheDocument()
	})

<<<<<<< HEAD
	//TODO: More test cases needed
=======
	describe("thinking functionality", () => {
		it("should show ThinkingBudget for Anthropic models that support thinking", () => {
			renderApiOptions({
				apiConfiguration: {
					apiProvider: "anthropic",
					apiModelId: "claude-3-7-sonnet-20250219:thinking",
				},
			})

			expect(screen.getByTestId("thinking-budget")).toBeInTheDocument()
		})

		it("should show ThinkingBudget for Vertex models that support thinking", () => {
			renderApiOptions({
				apiConfiguration: {
					apiProvider: "vertex",
					apiModelId: "claude-3-7-sonnet@20250219:thinking",
				},
			})

			expect(screen.getByTestId("thinking-budget")).toBeInTheDocument()
		})

		it("should not show ThinkingBudget for models that don't support thinking", () => {
			renderApiOptions({
				apiConfiguration: {
					apiProvider: "anthropic",
					apiModelId: "claude-3-opus-20240229",
					modelInfo: { thinking: false }, // Non-thinking model
				},
			})

			expect(screen.queryByTestId("thinking-budget")).not.toBeInTheDocument()
		})

		// Note: We don't need to test the actual ThinkingBudget component functionality here
		// since we have separate tests for that component. We just need to verify that
		// it's included in the ApiOptions component when appropriate.
	})
>>>>>>> 2773208d
})<|MERGE_RESOLUTION|>--- conflicted
+++ resolved
@@ -82,9 +82,6 @@
 		expect(screen.queryByTestId("temperature-control")).not.toBeInTheDocument()
 	})
 
-<<<<<<< HEAD
-	//TODO: More test cases needed
-=======
 	describe("thinking functionality", () => {
 		it("should show ThinkingBudget for Anthropic models that support thinking", () => {
 			renderApiOptions({
@@ -124,5 +121,4 @@
 		// since we have separate tests for that component. We just need to verify that
 		// it's included in the ApiOptions component when appropriate.
 	})
->>>>>>> 2773208d
 })