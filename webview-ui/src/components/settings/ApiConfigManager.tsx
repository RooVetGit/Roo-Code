import { VSCodeButton, VSCodeTextField } from "@vscode/webview-ui-toolkit/react"
import { memo, useEffect, useRef, useState } from "react"
import { ApiConfigMeta } from "../../../../src/shared/ExtensionMessage"
import { Dropdown } from "vscrui"
import type { DropdownOption } from "vscrui"
<<<<<<< HEAD
import { Dialog, DialogContent } from "../ui/dialog"
import { useTranslation } from "react-i18next"
=======
import { Dialog, DialogContent, DialogTitle } from "../ui/dialog"
>>>>>>> a55939e7

interface ApiConfigManagerProps {
	currentApiConfigName?: string
	listApiConfigMeta?: ApiConfigMeta[]
	onSelectConfig: (configName: string) => void
	onDeleteConfig: (configName: string) => void
	onRenameConfig: (oldName: string, newName: string) => void
	onUpsertConfig: (configName: string) => void
}

const ApiConfigManager = ({
	currentApiConfigName = "",
	listApiConfigMeta = [],
	onSelectConfig,
	onDeleteConfig,
	onRenameConfig,
	onUpsertConfig,
}: ApiConfigManagerProps) => {
	const { t } = useTranslation()
	const [isRenaming, setIsRenaming] = useState(false)
	const [isCreating, setIsCreating] = useState(false)
	const [inputValue, setInputValue] = useState("")
	const [newProfileName, setNewProfileName] = useState("")
	const [error, setError] = useState<string | null>(null)
	const inputRef = useRef<any>(null)
	const newProfileInputRef = useRef<any>(null)

	const validateName = (name: string, isNewProfile: boolean): string | null => {
		const trimmed = name.trim()
		if (!trimmed) return t("settings.apiConfigManager.errors.nameEmpty")

		const nameExists = listApiConfigMeta?.some((config) => config.name.toLowerCase() === trimmed.toLowerCase())

		// For new profiles, any existing name is invalid
		if (isNewProfile && nameExists) {
			return t("settings.apiConfigManager.errors.nameExists")
		}

		// For rename, only block if trying to rename to a different existing profile
		if (!isNewProfile && nameExists && trimmed.toLowerCase() !== currentApiConfigName?.toLowerCase()) {
			return t("settings.apiConfigManager.errors.nameExists")
		}

		return null
	}

	const resetCreateState = () => {
		setIsCreating(false)
		setNewProfileName("")
		setError(null)
	}

	const resetRenameState = () => {
		setIsRenaming(false)
		setInputValue("")
		setError(null)
	}

	// Focus input when entering rename mode
	useEffect(() => {
		if (isRenaming) {
			const timeoutId = setTimeout(() => inputRef.current?.focus(), 0)
			return () => clearTimeout(timeoutId)
		}
	}, [isRenaming])

	// Focus input when opening new dialog
	useEffect(() => {
		if (isCreating) {
			const timeoutId = setTimeout(() => newProfileInputRef.current?.focus(), 0)
			return () => clearTimeout(timeoutId)
		}
	}, [isCreating])

	// Reset state when current profile changes
	useEffect(() => {
		resetCreateState()
		resetRenameState()
	}, [currentApiConfigName])

	const handleAdd = () => {
		resetCreateState()
		setIsCreating(true)
	}

	const handleStartRename = () => {
		setIsRenaming(true)
		setInputValue(currentApiConfigName || "")
		setError(null)
	}

	const handleCancel = () => {
		resetRenameState()
	}

	const handleSave = () => {
		const trimmedValue = inputValue.trim()
		const error = validateName(trimmedValue, false)

		if (error) {
			setError(error)
			return
		}

		if (isRenaming && currentApiConfigName) {
			if (currentApiConfigName === trimmedValue) {
				resetRenameState()
				return
			}
			onRenameConfig(currentApiConfigName, trimmedValue)
		}

		resetRenameState()
	}

	const handleNewProfileSave = () => {
		const trimmedValue = newProfileName.trim()
		const error = validateName(trimmedValue, true)

		if (error) {
			setError(error)
			return
		}

		onUpsertConfig(trimmedValue)
		resetCreateState()
	}

	const handleDelete = () => {
		if (!currentApiConfigName || !listApiConfigMeta || listApiConfigMeta.length <= 1) return

		// Let the extension handle both deletion and selection
		onDeleteConfig(currentApiConfigName)
	}

	const isOnlyProfile = listApiConfigMeta?.length === 1

	return (
		<div style={{ marginBottom: 5 }}>
			<div
				style={{
					display: "flex",
					flexDirection: "column",
					gap: "2px",
				}}>
				<label htmlFor="config-profile">
					<span style={{ fontWeight: "500" }}>{t("settings.apiConfigManager.title")}</span>
				</label>

				{isRenaming ? (
					<div
						data-testid="rename-form"
						style={{ display: "flex", gap: "4px", alignItems: "center", flexDirection: "column" }}>
						<div style={{ display: "flex", gap: "4px", alignItems: "center", width: "100%" }}>
							<VSCodeTextField
								ref={inputRef}
								value={inputValue}
								onInput={(e: unknown) => {
									const target = e as { target: { value: string } }
									setInputValue(target.target.value)
									setError(null)
								}}
								placeholder={t("settings.apiConfigManager.enterNewName")}
								style={{ flexGrow: 1 }}
								onKeyDown={(e: unknown) => {
									const event = e as { key: string }
									if (event.key === "Enter" && inputValue.trim()) {
										handleSave()
									} else if (event.key === "Escape") {
										handleCancel()
									}
								}}
							/>
							<VSCodeButton
								appearance="icon"
								disabled={!inputValue.trim()}
								onClick={handleSave}
								title={t("settings.apiConfigManager.save")}
								style={{
									padding: 0,
									margin: 0,
									height: "28px",
									width: "28px",
									minWidth: "28px",
								}}>
								<span className="codicon codicon-check" />
							</VSCodeButton>
							<VSCodeButton
								appearance="icon"
								onClick={handleCancel}
								title={t("settings.apiConfigManager.cancel")}
								style={{
									padding: 0,
									margin: 0,
									height: "28px",
									width: "28px",
									minWidth: "28px",
								}}>
								<span className="codicon codicon-close" />
							</VSCodeButton>
						</div>
						{error && (
							<p className="text-red-500 text-sm mt-2" data-testid="error-message">
								{error}
							</p>
						)}
					</div>
				) : (
					<>
						<div style={{ display: "flex", gap: "4px", alignItems: "center" }}>
							<Dropdown
								id="config-profile"
								value={currentApiConfigName}
								onChange={(value: unknown) => {
									onSelectConfig((value as DropdownOption).value)
								}}
								style={{
									minWidth: 130,
									zIndex: 1002,
								}}
								role="combobox"
								options={listApiConfigMeta.map((config) => ({
									value: config.name,
									label: config.name,
								}))}
							/>
							<VSCodeButton
								appearance="icon"
								onClick={handleAdd}
								title={t("settings.apiConfigManager.addProfile")}
								style={{
									padding: 0,
									margin: 0,
									height: "28px",
									width: "28px",
									minWidth: "28px",
								}}>
								<span className="codicon codicon-add" />
							</VSCodeButton>
							{currentApiConfigName && (
								<>
									<VSCodeButton
										appearance="icon"
										onClick={handleStartRename}
										title={t("settings.apiConfigManager.renameProfile")}
										style={{
											padding: 0,
											margin: 0,
											height: "28px",
											width: "28px",
											minWidth: "28px",
										}}>
										<span className="codicon codicon-edit" />
									</VSCodeButton>
									<VSCodeButton
										appearance="icon"
										onClick={handleDelete}
										title={
											isOnlyProfile
												? t("settings.apiConfigManager.cannotDeleteOnly")
												: t("settings.apiConfigManager.deleteProfile")
										}
										disabled={isOnlyProfile}
										style={{
											padding: 0,
											margin: 0,
											height: "28px",
											width: "28px",
											minWidth: "28px",
										}}>
										<span className="codicon codicon-trash" />
									</VSCodeButton>
								</>
							)}
						</div>
						<p
							style={{
								fontSize: "12px",
								margin: "5px 0 12px",
								color: "var(--vscode-descriptionForeground)",
							}}>
							{t("settings.apiConfigManager.description")}
						</p>
					</>
				)}

				<Dialog
					open={isCreating}
					onOpenChange={(open: boolean) => {
						if (open) {
							setIsCreating(true)
							setNewProfileName("")
							setError(null)
						} else {
							resetCreateState()
						}
					}}
					aria-labelledby="new-profile-title">
					<DialogContent className="p-4 max-w-sm">
<<<<<<< HEAD
						<h2 id="new-profile-title" className="text-lg font-semibold mb-4">
							{t("settings.apiConfigManager.newProfile")}
						</h2>
						<button
							className="absolute right-4 top-4"
							aria-label={t("settings.apiConfigManager.closeDialog")}
							onClick={resetCreateState}>
=======
						<DialogTitle>New Configuration Profile</DialogTitle>
						<button className="absolute right-4 top-4" aria-label="Close dialog" onClick={resetCreateState}>
>>>>>>> a55939e7
							<span className="codicon codicon-close" />
						</button>
						<VSCodeTextField
							ref={newProfileInputRef}
							value={newProfileName}
							onInput={(e: unknown) => {
								const target = e as { target: { value: string } }
								setNewProfileName(target.target.value)
								setError(null)
							}}
							placeholder={t("settings.apiConfigManager.enterProfileName")}
							style={{ width: "100%" }}
							onKeyDown={(e: unknown) => {
								const event = e as { key: string }
								if (event.key === "Enter" && newProfileName.trim()) {
									handleNewProfileSave()
								} else if (event.key === "Escape") {
									resetCreateState()
								}
							}}
						/>
						{error && (
							<p className="text-red-500 text-sm mt-2" data-testid="error-message">
								{error}
							</p>
						)}
						<div className="flex justify-end gap-2 mt-4">
							<VSCodeButton appearance="secondary" onClick={resetCreateState}>
								{t("settings.apiConfigManager.cancel")}
							</VSCodeButton>
							<VSCodeButton
								appearance="primary"
								disabled={!newProfileName.trim()}
								onClick={handleNewProfileSave}>
								{t("settings.apiConfigManager.createProfile")}
							</VSCodeButton>
						</div>
					</DialogContent>
				</Dialog>
			</div>
		</div>
	)
}

export default memo(ApiConfigManager)<|MERGE_RESOLUTION|>--- conflicted
+++ resolved
@@ -3,12 +3,8 @@
 import { ApiConfigMeta } from "../../../../src/shared/ExtensionMessage"
 import { Dropdown } from "vscrui"
 import type { DropdownOption } from "vscrui"
-<<<<<<< HEAD
-import { Dialog, DialogContent } from "../ui/dialog"
+import { Dialog, DialogContent, DialogTitle } from "../ui/dialog"
 import { useTranslation } from "react-i18next"
-=======
-import { Dialog, DialogContent, DialogTitle } from "../ui/dialog"
->>>>>>> a55939e7
 
 interface ApiConfigManagerProps {
 	currentApiConfigName?: string
@@ -308,18 +304,11 @@
 					}}
 					aria-labelledby="new-profile-title">
 					<DialogContent className="p-4 max-w-sm">
-<<<<<<< HEAD
-						<h2 id="new-profile-title" className="text-lg font-semibold mb-4">
-							{t("settings.apiConfigManager.newProfile")}
-						</h2>
+						<DialogTitle>{t("settings.apiConfigManager.newProfile")}</DialogTitle>
 						<button
 							className="absolute right-4 top-4"
 							aria-label={t("settings.apiConfigManager.closeDialog")}
 							onClick={resetCreateState}>
-=======
-						<DialogTitle>New Configuration Profile</DialogTitle>
-						<button className="absolute right-4 top-4" aria-label="Close dialog" onClick={resetCreateState}>
->>>>>>> a55939e7
 							<span className="codicon codicon-close" />
 						</button>
 						<VSCodeTextField
