import { useState, useCallback, useEffect } from "react"
import { useEvent } from "react-use"
import { Checkbox } from "vscrui"
import { VSCodeButton, VSCodeTextField } from "@vscode/webview-ui-toolkit/react"

import {
	type ProviderSettings,
	type ModelInfo,
	type ReasoningEffort,
	type OrganizationAllowList,
	azureOpenAiDefaultApiVersion,
	openAiModelInfoSaneDefaults,
} from "@roo-code/types"

import { ExtensionMessage } from "@roo/ExtensionMessage"

import { useAppTranslation } from "@src/i18n/TranslationContext"
import { Button, StandardTooltip } from "@src/components/ui"

import { convertHeadersToObject } from "../utils/headers"
import { inputEventTransform, noTransform } from "../transforms"
import { ModelPicker } from "../ModelPicker"
import { R1FormatSetting } from "../R1FormatSetting"
import { ThinkingBudget } from "../ThinkingBudget"
import { ApiKey } from "../ApiKey"

type OpenAICompatibleProps = {
	apiConfiguration: ProviderSettings
	setApiConfigurationField: (field: keyof ProviderSettings, value: ProviderSettings[keyof ProviderSettings]) => void
	organizationAllowList: OrganizationAllowList
	modelValidationError?: string
}

export const OpenAICompatible = ({
	apiConfiguration,
	setApiConfigurationField,
	organizationAllowList,
	modelValidationError,
}: OpenAICompatibleProps) => {
	const { t } = useAppTranslation()

	const [azureApiVersionSelected, setAzureApiVersionSelected] = useState(!!apiConfiguration?.azureApiVersion)
	const [openAiLegacyFormatSelected, setOpenAiLegacyFormatSelected] = useState(!!apiConfiguration?.openAiLegacyFormat)

	const [openAiModels, setOpenAiModels] = useState<Record<string, ModelInfo> | null>(null)

	const [customHeaders, setCustomHeaders] = useState<[string, string][]>(() => {
		const headers = apiConfiguration?.openAiHeaders || {}
		return Object.entries(headers)
	})

	const handleAddCustomHeader = useCallback(() => {
		// Only update the local state to show the new row in the UI.
		setCustomHeaders((prev) => [...prev, ["", ""]])
		// Do not update the main configuration yet, wait for user input.
	}, [])

	const handleUpdateHeaderKey = useCallback((index: number, newKey: string) => {
		setCustomHeaders((prev) => {
			const updated = [...prev]

			if (updated[index]) {
				updated[index] = [newKey, updated[index][1]]
			}

			return updated
		})
	}, [])

	const handleUpdateHeaderValue = useCallback((index: number, newValue: string) => {
		setCustomHeaders((prev) => {
			const updated = [...prev]

			if (updated[index]) {
				updated[index] = [updated[index][0], newValue]
			}

			return updated
		})
	}, [])

	const handleRemoveCustomHeader = useCallback((index: number) => {
		setCustomHeaders((prev) => prev.filter((_, i) => i !== index))
	}, [])

	// Helper to convert array of tuples to object

	// Add effect to update the parent component's state when local headers change
	useEffect(() => {
		const timer = setTimeout(() => {
			const headerObject = convertHeadersToObject(customHeaders)
			setApiConfigurationField("openAiHeaders", headerObject)
		}, 300)

		return () => clearTimeout(timer)
	}, [customHeaders, setApiConfigurationField])

	const handleInputChange = useCallback(
		<K extends keyof ProviderSettings, E>(
			field: K,
			transform: (event: E) => ProviderSettings[K] = inputEventTransform,
		) =>
			(event: E | Event) => {
				setApiConfigurationField(field, transform(event as E))
			},
		[setApiConfigurationField],
	)

	const onMessage = useCallback((event: MessageEvent) => {
		const message: ExtensionMessage = event.data

		switch (message.type) {
			case "openAiModels": {
				const updatedModels = message.openAiModels ?? []
				setOpenAiModels(Object.fromEntries(updatedModels.map((item) => [item, openAiModelInfoSaneDefaults])))
				break
			}
		}
	}, [])

	useEvent("message", onMessage)

	return (
		<>
			<VSCodeTextField
				value={apiConfiguration?.openAiBaseUrl || ""}
				type="url"
				onInput={handleInputChange("openAiBaseUrl")}
				placeholder={t("settings:placeholders.baseUrl")}
				className="w-full">
				<label className="block font-medium mb-1">{t("settings:providers.openAiBaseUrl")}</label>
			</VSCodeTextField>
<<<<<<< HEAD
			<ApiKey
				apiKey={apiConfiguration?.openAiApiKey || ""}
				apiKeyEnvVar="OPEN_AI_API_KEY"
				apiKeyUseEnvVar={!!apiConfiguration?.openAiApiKeyUseEnvVar}
				setApiKey={(value: string) => setApiConfigurationField("openAiApiKey", value)}
				setApiKeyUseEnvVar={(value: boolean) => setApiConfigurationField("openAiApiKeyUseEnvVar", value)}
				apiKeyLabel={t("settings:providers.openAiApiKey")}
			/>
=======
			<VSCodeTextField
				value={apiConfiguration?.openAiApiKey || ""}
				type="password"
				onInput={handleInputChange("openAiApiKey")}
				placeholder={t("settings:placeholders.apiKey")}
				className="w-full">
				<label className="block font-medium mb-1">{t("settings:providers.apiKey")}</label>
			</VSCodeTextField>
>>>>>>> a8245571
			<ModelPicker
				apiConfiguration={apiConfiguration}
				setApiConfigurationField={setApiConfigurationField}
				defaultModelId="gpt-4o"
				models={openAiModels}
				modelIdKey="openAiModelId"
				serviceName="OpenAI"
				serviceUrl="https://platform.openai.com"
				organizationAllowList={organizationAllowList}
				errorMessage={modelValidationError}
			/>
			<R1FormatSetting
				onChange={handleInputChange("openAiR1FormatEnabled", noTransform)}
				openAiR1FormatEnabled={apiConfiguration?.openAiR1FormatEnabled ?? false}
			/>
			<div>
				<Checkbox
					checked={openAiLegacyFormatSelected}
					onChange={(checked: boolean) => {
						setOpenAiLegacyFormatSelected(checked)
						setApiConfigurationField("openAiLegacyFormat", checked)
					}}>
					{t("settings:providers.useLegacyFormat")}
				</Checkbox>
			</div>
			<Checkbox
				checked={apiConfiguration?.openAiStreamingEnabled ?? true}
				onChange={handleInputChange("openAiStreamingEnabled", noTransform)}>
				{t("settings:modelInfo.enableStreaming")}
			</Checkbox>
			<div>
				<Checkbox
					checked={apiConfiguration?.includeMaxTokens ?? true}
					onChange={handleInputChange("includeMaxTokens", noTransform)}>
					{t("settings:includeMaxOutputTokens")}
				</Checkbox>
				<div className="text-sm text-vscode-descriptionForeground ml-6">
					{t("settings:includeMaxOutputTokensDescription")}
				</div>
			</div>
			<Checkbox
				checked={apiConfiguration?.openAiUseAzure ?? false}
				onChange={handleInputChange("openAiUseAzure", noTransform)}>
				{t("settings:modelInfo.useAzure")}
			</Checkbox>
			<div>
				<Checkbox
					checked={azureApiVersionSelected}
					onChange={(checked: boolean) => {
						setAzureApiVersionSelected(checked)

						if (!checked) {
							setApiConfigurationField("azureApiVersion", "")
						}
					}}>
					{t("settings:modelInfo.azureApiVersion")}
				</Checkbox>
				{azureApiVersionSelected && (
					<VSCodeTextField
						value={apiConfiguration?.azureApiVersion || ""}
						onInput={handleInputChange("azureApiVersion")}
						placeholder={`Default: ${azureOpenAiDefaultApiVersion}`}
						className="w-full mt-1"
					/>
				)}
			</div>

			{/* Custom Headers UI */}
			<div className="mb-4">
				<div className="flex justify-between items-center mb-2">
					<label className="block font-medium">{t("settings:providers.customHeaders")}</label>
					<StandardTooltip content={t("settings:common.add")}>
						<VSCodeButton appearance="icon" onClick={handleAddCustomHeader}>
							<span className="codicon codicon-add"></span>
						</VSCodeButton>
					</StandardTooltip>
				</div>
				{!customHeaders.length ? (
					<div className="text-sm text-vscode-descriptionForeground">
						{t("settings:providers.noCustomHeaders")}
					</div>
				) : (
					customHeaders.map(([key, value], index) => (
						<div key={index} className="flex items-center mb-2">
							<VSCodeTextField
								value={key}
								className="flex-1 mr-2"
								placeholder={t("settings:providers.headerName")}
								onInput={(e: any) => handleUpdateHeaderKey(index, e.target.value)}
							/>
							<VSCodeTextField
								value={value}
								className="flex-1 mr-2"
								placeholder={t("settings:providers.headerValue")}
								onInput={(e: any) => handleUpdateHeaderValue(index, e.target.value)}
							/>
							<StandardTooltip content={t("settings:common.remove")}>
								<VSCodeButton appearance="icon" onClick={() => handleRemoveCustomHeader(index)}>
									<span className="codicon codicon-trash"></span>
								</VSCodeButton>
							</StandardTooltip>
						</div>
					))
				)}
			</div>

			<div className="flex flex-col gap-1">
				<Checkbox
					checked={apiConfiguration.enableReasoningEffort ?? false}
					onChange={(checked: boolean) => {
						setApiConfigurationField("enableReasoningEffort", checked)

						if (!checked) {
							const { reasoningEffort: _, ...openAiCustomModelInfo } =
								apiConfiguration.openAiCustomModelInfo || openAiModelInfoSaneDefaults

							setApiConfigurationField("openAiCustomModelInfo", openAiCustomModelInfo)
						}
					}}>
					{t("settings:providers.setReasoningLevel")}
				</Checkbox>
				{!!apiConfiguration.enableReasoningEffort && (
					<ThinkingBudget
						apiConfiguration={{
							...apiConfiguration,
							reasoningEffort: apiConfiguration.openAiCustomModelInfo?.reasoningEffort,
						}}
						setApiConfigurationField={(field, value) => {
							if (field === "reasoningEffort") {
								const openAiCustomModelInfo =
									apiConfiguration.openAiCustomModelInfo || openAiModelInfoSaneDefaults

								setApiConfigurationField("openAiCustomModelInfo", {
									...openAiCustomModelInfo,
									reasoningEffort: value as ReasoningEffort,
								})
							}
						}}
						modelInfo={{
							...(apiConfiguration.openAiCustomModelInfo || openAiModelInfoSaneDefaults),
							supportsReasoningEffort: true,
						}}
					/>
				)}
			</div>
			<div className="flex flex-col gap-3">
				<div className="text-sm text-vscode-descriptionForeground whitespace-pre-line">
					{t("settings:providers.customModel.capabilities")}
				</div>

				<div>
					<VSCodeTextField
						value={
							apiConfiguration?.openAiCustomModelInfo?.maxTokens?.toString() ||
							openAiModelInfoSaneDefaults.maxTokens?.toString() ||
							""
						}
						type="text"
						style={{
							borderColor: (() => {
								const value = apiConfiguration?.openAiCustomModelInfo?.maxTokens

								if (!value) {
									return "var(--vscode-input-border)"
								}

								return value > 0 ? "var(--vscode-charts-green)" : "var(--vscode-errorForeground)"
							})(),
						}}
						onInput={handleInputChange("openAiCustomModelInfo", (e) => {
							const value = parseInt((e.target as HTMLInputElement).value)

							return {
								...(apiConfiguration?.openAiCustomModelInfo || openAiModelInfoSaneDefaults),
								maxTokens: isNaN(value) ? undefined : value,
							}
						})}
						placeholder={t("settings:placeholders.numbers.maxTokens")}
						className="w-full">
						<label className="block font-medium mb-1">
							{t("settings:providers.customModel.maxTokens.label")}
						</label>
					</VSCodeTextField>
					<div className="text-sm text-vscode-descriptionForeground">
						{t("settings:providers.customModel.maxTokens.description")}
					</div>
				</div>

				<div>
					<VSCodeTextField
						value={
							apiConfiguration?.openAiCustomModelInfo?.contextWindow?.toString() ||
							openAiModelInfoSaneDefaults.contextWindow?.toString() ||
							""
						}
						type="text"
						style={{
							borderColor: (() => {
								const value = apiConfiguration?.openAiCustomModelInfo?.contextWindow

								if (!value) {
									return "var(--vscode-input-border)"
								}

								return value > 0 ? "var(--vscode-charts-green)" : "var(--vscode-errorForeground)"
							})(),
						}}
						onInput={handleInputChange("openAiCustomModelInfo", (e) => {
							const value = (e.target as HTMLInputElement).value
							const parsed = parseInt(value)

							return {
								...(apiConfiguration?.openAiCustomModelInfo || openAiModelInfoSaneDefaults),
								contextWindow: isNaN(parsed) ? openAiModelInfoSaneDefaults.contextWindow : parsed,
							}
						})}
						placeholder={t("settings:placeholders.numbers.contextWindow")}
						className="w-full">
						<label className="block font-medium mb-1">
							{t("settings:providers.customModel.contextWindow.label")}
						</label>
					</VSCodeTextField>
					<div className="text-sm text-vscode-descriptionForeground">
						{t("settings:providers.customModel.contextWindow.description")}
					</div>
				</div>

				<div>
					<div className="flex items-center gap-1">
						<Checkbox
							checked={
								apiConfiguration?.openAiCustomModelInfo?.supportsImages ??
								openAiModelInfoSaneDefaults.supportsImages
							}
							onChange={handleInputChange("openAiCustomModelInfo", (checked) => {
								return {
									...(apiConfiguration?.openAiCustomModelInfo || openAiModelInfoSaneDefaults),
									supportsImages: checked,
								}
							})}>
							<span className="font-medium">
								{t("settings:providers.customModel.imageSupport.label")}
							</span>
						</Checkbox>
						<StandardTooltip content={t("settings:providers.customModel.imageSupport.description")}>
							<i
								className="codicon codicon-info text-vscode-descriptionForeground"
								style={{ fontSize: "12px" }}
							/>
						</StandardTooltip>
					</div>
					<div className="text-sm text-vscode-descriptionForeground pt-1">
						{t("settings:providers.customModel.imageSupport.description")}
					</div>
				</div>

				<div>
					<div className="flex items-center gap-1">
						<Checkbox
							checked={apiConfiguration?.openAiCustomModelInfo?.supportsComputerUse ?? false}
							onChange={handleInputChange("openAiCustomModelInfo", (checked) => {
								return {
									...(apiConfiguration?.openAiCustomModelInfo || openAiModelInfoSaneDefaults),
									supportsComputerUse: checked,
								}
							})}>
							<span className="font-medium">{t("settings:providers.customModel.computerUse.label")}</span>
						</Checkbox>
						<StandardTooltip content={t("settings:providers.customModel.computerUse.description")}>
							<i
								className="codicon codicon-info text-vscode-descriptionForeground"
								style={{ fontSize: "12px" }}
							/>
						</StandardTooltip>
					</div>
					<div className="text-sm text-vscode-descriptionForeground pt-1">
						{t("settings:providers.customModel.computerUse.description")}
					</div>
				</div>

				<div>
					<div className="flex items-center gap-1">
						<Checkbox
							checked={apiConfiguration?.openAiCustomModelInfo?.supportsPromptCache ?? false}
							onChange={handleInputChange("openAiCustomModelInfo", (checked) => {
								return {
									...(apiConfiguration?.openAiCustomModelInfo || openAiModelInfoSaneDefaults),
									supportsPromptCache: checked,
								}
							})}>
							<span className="font-medium">{t("settings:providers.customModel.promptCache.label")}</span>
						</Checkbox>
						<StandardTooltip content={t("settings:providers.customModel.promptCache.description")}>
							<i
								className="codicon codicon-info text-vscode-descriptionForeground"
								style={{ fontSize: "12px" }}
							/>
						</StandardTooltip>
					</div>
					<div className="text-sm text-vscode-descriptionForeground pt-1">
						{t("settings:providers.customModel.promptCache.description")}
					</div>
				</div>

				<div>
					<VSCodeTextField
						value={
							apiConfiguration?.openAiCustomModelInfo?.inputPrice?.toString() ??
							openAiModelInfoSaneDefaults.inputPrice?.toString() ??
							""
						}
						type="text"
						style={{
							borderColor: (() => {
								const value = apiConfiguration?.openAiCustomModelInfo?.inputPrice

								if (!value && value !== 0) {
									return "var(--vscode-input-border)"
								}

								return value >= 0 ? "var(--vscode-charts-green)" : "var(--vscode-errorForeground)"
							})(),
						}}
						onChange={handleInputChange("openAiCustomModelInfo", (e) => {
							const value = (e.target as HTMLInputElement).value
							const parsed = parseFloat(value)

							return {
								...(apiConfiguration?.openAiCustomModelInfo ?? openAiModelInfoSaneDefaults),
								inputPrice: isNaN(parsed) ? openAiModelInfoSaneDefaults.inputPrice : parsed,
							}
						})}
						placeholder={t("settings:placeholders.numbers.inputPrice")}
						className="w-full">
						<div className="flex items-center gap-1">
							<label className="block font-medium mb-1">
								{t("settings:providers.customModel.pricing.input.label")}
							</label>
							<StandardTooltip content={t("settings:providers.customModel.pricing.input.description")}>
								<i
									className="codicon codicon-info text-vscode-descriptionForeground"
									style={{ fontSize: "12px" }}
								/>
							</StandardTooltip>
						</div>
					</VSCodeTextField>
				</div>

				<div>
					<VSCodeTextField
						value={
							apiConfiguration?.openAiCustomModelInfo?.outputPrice?.toString() ||
							openAiModelInfoSaneDefaults.outputPrice?.toString() ||
							""
						}
						type="text"
						style={{
							borderColor: (() => {
								const value = apiConfiguration?.openAiCustomModelInfo?.outputPrice

								if (!value && value !== 0) {
									return "var(--vscode-input-border)"
								}

								return value >= 0 ? "var(--vscode-charts-green)" : "var(--vscode-errorForeground)"
							})(),
						}}
						onChange={handleInputChange("openAiCustomModelInfo", (e) => {
							const value = (e.target as HTMLInputElement).value
							const parsed = parseFloat(value)

							return {
								...(apiConfiguration?.openAiCustomModelInfo || openAiModelInfoSaneDefaults),
								outputPrice: isNaN(parsed) ? openAiModelInfoSaneDefaults.outputPrice : parsed,
							}
						})}
						placeholder={t("settings:placeholders.numbers.outputPrice")}
						className="w-full">
						<div className="flex items-center gap-1">
							<label className="block font-medium mb-1">
								{t("settings:providers.customModel.pricing.output.label")}
							</label>
							<StandardTooltip content={t("settings:providers.customModel.pricing.output.description")}>
								<i
									className="codicon codicon-info text-vscode-descriptionForeground"
									style={{ fontSize: "12px" }}
								/>
							</StandardTooltip>
						</div>
					</VSCodeTextField>
				</div>

				{apiConfiguration?.openAiCustomModelInfo?.supportsPromptCache && (
					<>
						<div>
							<VSCodeTextField
								value={apiConfiguration?.openAiCustomModelInfo?.cacheReadsPrice?.toString() ?? "0"}
								type="text"
								style={{
									borderColor: (() => {
										const value = apiConfiguration?.openAiCustomModelInfo?.cacheReadsPrice

										if (!value && value !== 0) {
											return "var(--vscode-input-border)"
										}

										return value >= 0
											? "var(--vscode-charts-green)"
											: "var(--vscode-errorForeground)"
									})(),
								}}
								onChange={handleInputChange("openAiCustomModelInfo", (e) => {
									const value = (e.target as HTMLInputElement).value
									const parsed = parseFloat(value)

									return {
										...(apiConfiguration?.openAiCustomModelInfo ?? openAiModelInfoSaneDefaults),
										cacheReadsPrice: isNaN(parsed) ? 0 : parsed,
									}
								})}
								placeholder={t("settings:placeholders.numbers.inputPrice")}
								className="w-full">
								<div className="flex items-center gap-1">
									<span className="font-medium">
										{t("settings:providers.customModel.pricing.cacheReads.label")}
									</span>
									<StandardTooltip
										content={t("settings:providers.customModel.pricing.cacheReads.description")}>
										<i
											className="codicon codicon-info text-vscode-descriptionForeground"
											style={{ fontSize: "12px" }}
										/>
									</StandardTooltip>
								</div>
							</VSCodeTextField>
						</div>
						<div>
							<VSCodeTextField
								value={apiConfiguration?.openAiCustomModelInfo?.cacheWritesPrice?.toString() ?? "0"}
								type="text"
								style={{
									borderColor: (() => {
										const value = apiConfiguration?.openAiCustomModelInfo?.cacheWritesPrice

										if (!value && value !== 0) {
											return "var(--vscode-input-border)"
										}

										return value >= 0
											? "var(--vscode-charts-green)"
											: "var(--vscode-errorForeground)"
									})(),
								}}
								onChange={handleInputChange("openAiCustomModelInfo", (e) => {
									const value = (e.target as HTMLInputElement).value
									const parsed = parseFloat(value)

									return {
										...(apiConfiguration?.openAiCustomModelInfo ?? openAiModelInfoSaneDefaults),
										cacheWritesPrice: isNaN(parsed) ? 0 : parsed,
									}
								})}
								placeholder={t("settings:placeholders.numbers.cacheWritePrice")}
								className="w-full">
								<div className="flex items-center gap-1">
									<label className="block font-medium mb-1">
										{t("settings:providers.customModel.pricing.cacheWrites.label")}
									</label>
									<StandardTooltip
										content={t("settings:providers.customModel.pricing.cacheWrites.description")}>
										<i
											className="codicon codicon-info text-vscode-descriptionForeground"
											style={{ fontSize: "12px" }}
										/>
									</StandardTooltip>
								</div>
							</VSCodeTextField>
						</div>
					</>
				)}

				<Button
					variant="secondary"
					onClick={() => setApiConfigurationField("openAiCustomModelInfo", openAiModelInfoSaneDefaults)}>
					{t("settings:providers.customModel.resetDefaults")}
				</Button>
			</div>
		</>
	)
}<|MERGE_RESOLUTION|>--- conflicted
+++ resolved
@@ -130,25 +130,14 @@
 				className="w-full">
 				<label className="block font-medium mb-1">{t("settings:providers.openAiBaseUrl")}</label>
 			</VSCodeTextField>
-<<<<<<< HEAD
 			<ApiKey
 				apiKey={apiConfiguration?.openAiApiKey || ""}
 				apiKeyEnvVar="OPEN_AI_API_KEY"
 				apiKeyUseEnvVar={!!apiConfiguration?.openAiApiKeyUseEnvVar}
-				setApiKey={(value: string) => setApiConfigurationField("openAiApiKey", value)}
+				setApiKey={(value: string) => handleInputChange("openAiApiKey")}
 				setApiKeyUseEnvVar={(value: boolean) => setApiConfigurationField("openAiApiKeyUseEnvVar", value)}
 				apiKeyLabel={t("settings:providers.openAiApiKey")}
 			/>
-=======
-			<VSCodeTextField
-				value={apiConfiguration?.openAiApiKey || ""}
-				type="password"
-				onInput={handleInputChange("openAiApiKey")}
-				placeholder={t("settings:placeholders.apiKey")}
-				className="w-full">
-				<label className="block font-medium mb-1">{t("settings:providers.apiKey")}</label>
-			</VSCodeTextField>
->>>>>>> a8245571
 			<ModelPicker
 				apiConfiguration={apiConfiguration}
 				setApiConfigurationField={setApiConfigurationField}
