import { useCallback, useEffect, useState } from "react"
import { VSCodeCheckbox, VSCodeTextField } from "@vscode/webview-ui-toolkit/react"

import { type ProviderSettings, requestyDefaultModelId, API_KEYS } from "@roo-code/types"

import type { OrganizationAllowList } from "@roo/cloud"
import type { RouterModels } from "@roo/api"

import { vscode } from "@src/utils/vscode"
import { useAppTranslation } from "@src/i18n/TranslationContext"
import { Button } from "@src/components/ui"

import { ModelPicker } from "../ModelPicker"
import { RequestyBalanceDisplay } from "./RequestyBalanceDisplay"
<<<<<<< HEAD
import { ApiKey } from "../ApiKey"
import { inputEventTransform } from "../transforms"
=======
import { getCallbackUrl } from "@/oauth/urls"
import { toRequestyServiceUrl } from "@roo/utils/requesty"
>>>>>>> 0c481a3c

type RequestyProps = {
	apiConfiguration: ProviderSettings
	setApiConfigurationField: (field: keyof ProviderSettings, value: ProviderSettings[keyof ProviderSettings]) => void
	routerModels?: RouterModels
	refetchRouterModels: () => void
	organizationAllowList: OrganizationAllowList
	modelValidationError?: string
	uriScheme?: string
}

export const Requesty = ({
	apiConfiguration,
	setApiConfigurationField,
	routerModels,
	refetchRouterModels,
	organizationAllowList,
	modelValidationError,
	uriScheme,
}: RequestyProps) => {
	const { t } = useAppTranslation()

	const [didRefetch, setDidRefetch] = useState<boolean>()
	const [requestyEndpointSelected, setRequestyEndpointSelected] = useState(!!apiConfiguration.requestyBaseUrl)

	// This ensures that the "Use custom URL" checkbox is hidden when the user deletes the URL.
	useEffect(() => {
		setRequestyEndpointSelected(!!apiConfiguration?.requestyBaseUrl)
	}, [apiConfiguration?.requestyBaseUrl])

	const handleInputChange = useCallback(
		<K extends keyof ProviderSettings, E>(
			field: K,
			transform: (event: E) => ProviderSettings[K] = inputEventTransform,
		) =>
			(event: E | Event) => {
				setApiConfigurationField(field, transform(event as E))
			},
		[setApiConfigurationField],
	)

	const getApiKeyUrl = () => {
		const callbackUrl = getCallbackUrl("requesty", uriScheme)
		const baseUrl = toRequestyServiceUrl(apiConfiguration.requestyBaseUrl, "app")

		const authUrl = new URL(`oauth/authorize?callback_url=${callbackUrl}`, baseUrl)

		return authUrl.toString()
	}

	return (
		<>
<<<<<<< HEAD
			<ApiKey
				apiKey={apiConfiguration?.requestyApiKey || ""}
				apiKeyEnvVar={API_KEYS.REQUESTY}
				configUseEnvVars={!!apiConfiguration?.requestyConfigUseEnvVars}
				setApiKey={(value: string) => setApiConfigurationField("requestyApiKey", value)}
				setConfigUseEnvVars={(value: boolean) => setApiConfigurationField("requestyConfigUseEnvVars", value)}
				apiKeyLabel={t("settings:providers.requestyApiKey")}
				getApiKeyUrl="https://app.requesty.ai/api-keys"
				getApiKeyLabel={t("settings:providers.getRequestyApiKey")}
				balanceDisplay={
					apiConfiguration?.requestyApiKey && (
						<RequestyBalanceDisplay apiKey={apiConfiguration.requestyApiKey} />
					)
				}
			/>
=======
			<VSCodeTextField
				value={apiConfiguration?.requestyApiKey || ""}
				type="password"
				onInput={handleInputChange("requestyApiKey")}
				placeholder={t("settings:providers.getRequestyApiKey")}
				className="w-full">
				<div className="flex justify-between items-center mb-1">
					<label className="block font-medium">{t("settings:providers.requestyApiKey")}</label>
					{apiConfiguration?.requestyApiKey && (
						<RequestyBalanceDisplay
							baseUrl={apiConfiguration.requestyBaseUrl}
							apiKey={apiConfiguration.requestyApiKey}
						/>
					)}
				</div>
			</VSCodeTextField>
			<div className="text-sm text-vscode-descriptionForeground -mt-2">
				{t("settings:providers.apiKeyStorageNotice")}
			</div>
			{!apiConfiguration?.requestyApiKey && (
				<a
					href={getApiKeyUrl()}
					target="_blank"
					rel="noopener noreferrer"
					className="inline-flex items-center justify-center whitespace-nowrap text-sm font-medium focus-visible:outline-none focus-visible:ring-1 focus-visible:ring-ring disabled:pointer-events-none disabled:opacity-50 bg-primary text-primary-foreground shadow hover:bg-primary/90 h-9 rounded-md px-3 w-full"
					style={{
						width: "100%",
						textDecoration: "none",
						color: "var(--vscode-button-foreground)",
						backgroundColor: "var(--vscode-button-background)",
					}}>
					{t("settings:providers.getRequestyApiKey")}
				</a>
			)}

>>>>>>> 0c481a3c
			<VSCodeCheckbox
				checked={requestyEndpointSelected}
				onChange={(e: any) => {
					const isChecked = e.target.checked === true
					if (!isChecked) {
						setApiConfigurationField("requestyBaseUrl", undefined)
					}

					setRequestyEndpointSelected(isChecked)
				}}>
				{t("settings:providers.requestyUseCustomBaseUrl")}
			</VSCodeCheckbox>
			{requestyEndpointSelected && (
				<VSCodeTextField
					value={apiConfiguration?.requestyBaseUrl || ""}
					type="text"
					onInput={handleInputChange("requestyBaseUrl")}
					placeholder={t("settings:providers.getRequestyBaseUrl")}
					className="w-full">
					<div className="flex justify-between items-center mb-1">
						<label className="block font-medium">{t("settings:providers.getRequestyBaseUrl")}</label>
					</div>
				</VSCodeTextField>
			)}
			<Button
				variant="outline"
				onClick={() => {
					vscode.postMessage({ type: "flushRouterModels", text: "requesty" })
					refetchRouterModels()
					setDidRefetch(true)
				}}>
				<div className="flex items-center gap-2">
					<span className="codicon codicon-refresh" />
					{t("settings:providers.refreshModels.label")}
				</div>
			</Button>
			{didRefetch && (
				<div className="flex items-center text-vscode-errorForeground">
					{t("settings:providers.refreshModels.hint")}
				</div>
			)}
			<ModelPicker
				apiConfiguration={apiConfiguration}
				setApiConfigurationField={setApiConfigurationField}
				defaultModelId={requestyDefaultModelId}
				models={routerModels?.requesty ?? {}}
				modelIdKey="requestyModelId"
				serviceName="Requesty"
				serviceUrl="https://requesty.ai"
				organizationAllowList={organizationAllowList}
				errorMessage={modelValidationError}
			/>
		</>
	)
}<|MERGE_RESOLUTION|>--- conflicted
+++ resolved
@@ -12,13 +12,9 @@
 
 import { ModelPicker } from "../ModelPicker"
 import { RequestyBalanceDisplay } from "./RequestyBalanceDisplay"
-<<<<<<< HEAD
 import { ApiKey } from "../ApiKey"
-import { inputEventTransform } from "../transforms"
-=======
 import { getCallbackUrl } from "@/oauth/urls"
 import { toRequestyServiceUrl } from "@roo/utils/requesty"
->>>>>>> 0c481a3c
 
 type RequestyProps = {
 	apiConfiguration: ProviderSettings
@@ -71,7 +67,6 @@
 
 	return (
 		<>
-<<<<<<< HEAD
 			<ApiKey
 				apiKey={apiConfiguration?.requestyApiKey || ""}
 				apiKeyEnvVar={API_KEYS.REQUESTY}
@@ -83,47 +78,12 @@
 				getApiKeyLabel={t("settings:providers.getRequestyApiKey")}
 				balanceDisplay={
 					apiConfiguration?.requestyApiKey && (
-						<RequestyBalanceDisplay apiKey={apiConfiguration.requestyApiKey} />
+						<RequestyBalanceDisplay apiKey={apiConfiguration.requestyApiKey}
+ 									baseUrl={apiConfiguration.requestyBaseUrl
+						/>
 					)
 				}
 			/>
-=======
-			<VSCodeTextField
-				value={apiConfiguration?.requestyApiKey || ""}
-				type="password"
-				onInput={handleInputChange("requestyApiKey")}
-				placeholder={t("settings:providers.getRequestyApiKey")}
-				className="w-full">
-				<div className="flex justify-between items-center mb-1">
-					<label className="block font-medium">{t("settings:providers.requestyApiKey")}</label>
-					{apiConfiguration?.requestyApiKey && (
-						<RequestyBalanceDisplay
-							baseUrl={apiConfiguration.requestyBaseUrl}
-							apiKey={apiConfiguration.requestyApiKey}
-						/>
-					)}
-				</div>
-			</VSCodeTextField>
-			<div className="text-sm text-vscode-descriptionForeground -mt-2">
-				{t("settings:providers.apiKeyStorageNotice")}
-			</div>
-			{!apiConfiguration?.requestyApiKey && (
-				<a
-					href={getApiKeyUrl()}
-					target="_blank"
-					rel="noopener noreferrer"
-					className="inline-flex items-center justify-center whitespace-nowrap text-sm font-medium focus-visible:outline-none focus-visible:ring-1 focus-visible:ring-ring disabled:pointer-events-none disabled:opacity-50 bg-primary text-primary-foreground shadow hover:bg-primary/90 h-9 rounded-md px-3 w-full"
-					style={{
-						width: "100%",
-						textDecoration: "none",
-						color: "var(--vscode-button-foreground)",
-						backgroundColor: "var(--vscode-button-background)",
-					}}>
-					{t("settings:providers.getRequestyApiKey")}
-				</a>
-			)}
-
->>>>>>> 0c481a3c
 			<VSCodeCheckbox
 				checked={requestyEndpointSelected}
 				onChange={(e: any) => {
