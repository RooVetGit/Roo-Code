import { useCallback, useEffect, useState } from "react"
import { VSCodeCheckbox, VSCodeTextField } from "@vscode/webview-ui-toolkit/react"

<<<<<<< HEAD
import { type ProviderSettings, type OrganizationAllowList, requestyDefaultModelId, API_KEYS } from "@roo-code/types"
=======
import { type ProviderSettings, requestyDefaultModelId } from "@roo-code/types"
>>>>>>> 962df868

import type { OrganizationAllowList } from "@roo/cloud"
import type { RouterModels } from "@roo/api"

import { vscode } from "@src/utils/vscode"
import { useAppTranslation } from "@src/i18n/TranslationContext"
import { Button } from "@src/components/ui"

import { ModelPicker } from "../ModelPicker"
import { RequestyBalanceDisplay } from "./RequestyBalanceDisplay"
import { ApiKey } from "../ApiKey"
import { inputEventTransform } from "../transforms"

type RequestyProps = {
	apiConfiguration: ProviderSettings
	setApiConfigurationField: (field: keyof ProviderSettings, value: ProviderSettings[keyof ProviderSettings]) => void
	routerModels?: RouterModels
	refetchRouterModels: () => void
	organizationAllowList: OrganizationAllowList
	modelValidationError?: string
}

export const Requesty = ({
	apiConfiguration,
	setApiConfigurationField,
	routerModels,
	refetchRouterModels,
	organizationAllowList,
	modelValidationError,
}: RequestyProps) => {
	const { t } = useAppTranslation()

	const [didRefetch, setDidRefetch] = useState<boolean>()
	const [requestyEndpointSelected, setRequestyEndpointSelected] = useState(!!apiConfiguration.requestyBaseUrl)

	// This ensures that the "Use custom URL" checkbox is hidden when the user deletes the URL.
	useEffect(() => {
		setRequestyEndpointSelected(!!apiConfiguration?.requestyBaseUrl)
	}, [apiConfiguration?.requestyBaseUrl])

	const handleInputChange = useCallback(
		<K extends keyof ProviderSettings, E>(
			field: K,
			transform: (event: E) => ProviderSettings[K] = inputEventTransform,
		) =>
			(event: E | Event) => {
				setApiConfigurationField(field, transform(event as E))
			},
		[setApiConfigurationField],
	)

	return (
		<>
			<ApiKey
				apiKey={apiConfiguration?.requestyApiKey || ""}
				apiKeyEnvVar={API_KEYS.REQUESTY}
				configUseEnvVars={!!apiConfiguration?.requestyConfigUseEnvVars}
				setApiKey={(value: string) => setApiConfigurationField("requestyApiKey", value)}
				setConfigUseEnvVars={(value: boolean) => setApiConfigurationField("requestyConfigUseEnvVars", value)}
				apiKeyLabel={t("settings:providers.requestyApiKey")}
				getApiKeyUrl="https://app.requesty.ai/api-keys"
				getApiKeyLabel={t("settings:providers.getRequestyApiKey")}
				balanceDisplay={
					apiConfiguration?.requestyApiKey && (
						<RequestyBalanceDisplay apiKey={apiConfiguration.requestyApiKey} />
					)
				}
			/>
			<VSCodeCheckbox
				checked={requestyEndpointSelected}
				onChange={(e: any) => {
					const isChecked = e.target.checked === true
					if (!isChecked) {
						setApiConfigurationField("requestyBaseUrl", undefined)
					}

					setRequestyEndpointSelected(isChecked)
				}}>
				{t("settings:providers.requestyUseCustomBaseUrl")}
			</VSCodeCheckbox>
			{requestyEndpointSelected && (
				<VSCodeTextField
					value={apiConfiguration?.requestyBaseUrl || ""}
					type="text"
					onInput={handleInputChange("requestyBaseUrl")}
					placeholder={t("settings:providers.getRequestyBaseUrl")}
					className="w-full">
					<div className="flex justify-between items-center mb-1">
						<label className="block font-medium">{t("settings:providers.getRequestyBaseUrl")}</label>
					</div>
				</VSCodeTextField>
			)}
			<Button
				variant="outline"
				onClick={() => {
					vscode.postMessage({ type: "flushRouterModels", text: "requesty" })
					refetchRouterModels()
					setDidRefetch(true)
				}}>
				<div className="flex items-center gap-2">
					<span className="codicon codicon-refresh" />
					{t("settings:providers.refreshModels.label")}
				</div>
			</Button>
			{didRefetch && (
				<div className="flex items-center text-vscode-errorForeground">
					{t("settings:providers.refreshModels.hint")}
				</div>
			)}
			<ModelPicker
				apiConfiguration={apiConfiguration}
				setApiConfigurationField={setApiConfigurationField}
				defaultModelId={requestyDefaultModelId}
				models={routerModels?.requesty ?? {}}
				modelIdKey="requestyModelId"
				serviceName="Requesty"
				serviceUrl="https://requesty.ai"
				organizationAllowList={organizationAllowList}
				errorMessage={modelValidationError}
			/>
		</>
	)
}<|MERGE_RESOLUTION|>--- conflicted
+++ resolved
@@ -1,11 +1,7 @@
 import { useCallback, useEffect, useState } from "react"
 import { VSCodeCheckbox, VSCodeTextField } from "@vscode/webview-ui-toolkit/react"
 
-<<<<<<< HEAD
-import { type ProviderSettings, type OrganizationAllowList, requestyDefaultModelId, API_KEYS } from "@roo-code/types"
-=======
-import { type ProviderSettings, requestyDefaultModelId } from "@roo-code/types"
->>>>>>> 962df868
+import { type ProviderSettings, requestyDefaultModelId, API_KEYS } from "@roo-code/types"
 
 import type { OrganizationAllowList } from "@roo/cloud"
 import type { RouterModels } from "@roo/api"
