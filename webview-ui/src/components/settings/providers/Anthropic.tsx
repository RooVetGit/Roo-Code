import { useCallback, useState } from "react"
import { Checkbox } from "vscrui"
import { VSCodeTextField } from "@vscode/webview-ui-toolkit/react"

import type { ProviderSettings } from "@roo-code/types"
import { API_KEYS } from "@roo-code/types"

import { useAppTranslation } from "@src/i18n/TranslationContext"
<<<<<<< HEAD
=======
import { VSCodeButtonLink } from "@src/components/common/VSCodeButtonLink"
import { useSelectedModel } from "@src/components/ui/hooks/useSelectedModel"
>>>>>>> 7b0f489e

import { inputEventTransform, noTransform } from "../transforms"
import { ApiKey } from "../ApiKey"

type AnthropicProps = {
	apiConfiguration: ProviderSettings
	setApiConfigurationField: (field: keyof ProviderSettings, value: ProviderSettings[keyof ProviderSettings]) => void
}

export const Anthropic = ({ apiConfiguration, setApiConfigurationField }: AnthropicProps) => {
	const { t } = useAppTranslation()
<<<<<<< HEAD
=======
	const selectedModel = useSelectedModel(apiConfiguration)

>>>>>>> 7b0f489e
	const [anthropicBaseUrlSelected, setAnthropicBaseUrlSelected] = useState(!!apiConfiguration?.anthropicBaseUrl)

	// Check if the current model supports 1M context beta
	const supports1MContextBeta = selectedModel?.id === "claude-sonnet-4-20250514"

	const handleInputChange = useCallback(
		<K extends keyof ProviderSettings, E>(
			field: K,
			transform: (event: E) => ProviderSettings[K] = inputEventTransform,
		) =>
			(event: E | Event) => {
				setApiConfigurationField(field, transform(event as E))
			},
		[setApiConfigurationField],
	)

	return (
		<>
			<ApiKey
				apiKey={apiConfiguration?.apiKey || ""}
				apiKeyEnvVar={API_KEYS.ANTHROPIC}
				configUseEnvVars={!!apiConfiguration?.anthropicConfigUseEnvVars}
				setApiKey={(value: string) => setApiConfigurationField("apiKey", value)}
				setConfigUseEnvVars={(value: boolean) => setApiConfigurationField("anthropicConfigUseEnvVars", value)}
				apiKeyLabel={t("settings:providers.anthropicApiKey")}
				getApiKeyUrl="https://console.anthropic.com/settings/keys"
				getApiKeyLabel={t("settings:providers.getAnthropicApiKey")}
			/>
			<div>
				<Checkbox
					checked={anthropicBaseUrlSelected}
					onChange={(checked: boolean) => {
						setAnthropicBaseUrlSelected(checked)

						if (!checked) {
							setApiConfigurationField("anthropicBaseUrl", "")
							setApiConfigurationField("anthropicUseAuthToken", false)
						}
					}}>
					{t("settings:providers.useCustomBaseUrl")}
				</Checkbox>
				{anthropicBaseUrlSelected && (
					<>
						<VSCodeTextField
							value={apiConfiguration?.anthropicBaseUrl || ""}
							type="url"
							onInput={handleInputChange("anthropicBaseUrl")}
							placeholder="https://api.anthropic.com"
							className="w-full mt-1"
						/>
						<Checkbox
							checked={apiConfiguration?.anthropicUseAuthToken ?? false}
							onChange={handleInputChange("anthropicUseAuthToken", noTransform)}
							className="w-full mt-1">
							{t("settings:providers.anthropicUseAuthToken")}
						</Checkbox>
					</>
				)}
			</div>
			{supports1MContextBeta && (
				<div>
					<Checkbox
						checked={apiConfiguration?.anthropicBeta1MContext ?? false}
						onChange={(checked: boolean) => {
							setApiConfigurationField("anthropicBeta1MContext", checked)
						}}>
						{t("settings:providers.anthropic1MContextBetaLabel")}
					</Checkbox>
					<div className="text-sm text-vscode-descriptionForeground mt-1 ml-6">
						{t("settings:providers.anthropic1MContextBetaDescription")}
					</div>
				</div>
			)}
		</>
	)
}<|MERGE_RESOLUTION|>--- conflicted
+++ resolved
@@ -6,11 +6,7 @@
 import { API_KEYS } from "@roo-code/types"
 
 import { useAppTranslation } from "@src/i18n/TranslationContext"
-<<<<<<< HEAD
-=======
-import { VSCodeButtonLink } from "@src/components/common/VSCodeButtonLink"
 import { useSelectedModel } from "@src/components/ui/hooks/useSelectedModel"
->>>>>>> 7b0f489e
 
 import { inputEventTransform, noTransform } from "../transforms"
 import { ApiKey } from "../ApiKey"
@@ -22,11 +18,8 @@
 
 export const Anthropic = ({ apiConfiguration, setApiConfigurationField }: AnthropicProps) => {
 	const { t } = useAppTranslation()
-<<<<<<< HEAD
-=======
 	const selectedModel = useSelectedModel(apiConfiguration)
 
->>>>>>> 7b0f489e
 	const [anthropicBaseUrlSelected, setAnthropicBaseUrlSelected] = useState(!!apiConfiguration?.anthropicBaseUrl)
 
 	// Check if the current model supports 1M context beta
