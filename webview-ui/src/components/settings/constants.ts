import {
	ApiProvider,
	ModelInfo,
	anthropicModels,
	bedrockModels,
	deepSeekModels,
	geminiModels,
	mistralModels,
	openAiNativeModels,
	vertexModels,
	xaiModels,
	groqModels, 
	chutesModels, 
} from "@roo/shared/api"

export { REASONING_MODELS, PROMPT_CACHING_MODELS } from "@roo/shared/api"

export { AWS_REGIONS } from "@roo/shared/aws_regions"

export const MODELS_BY_PROVIDER: Partial<Record<ApiProvider, Record<string, ModelInfo>>> = {
	anthropic: anthropicModels,
	bedrock: bedrockModels,
	deepseek: deepSeekModels,
	gemini: geminiModels,
	mistral: mistralModels,
	"openai-native": openAiNativeModels,
	vertex: vertexModels,
	xai: xaiModels,
	groq: groqModels, 
	chutes: chutesModels, 
}

export const PROVIDERS = [
	{ value: "openrouter", label: "OpenRouter" },
	{ value: "anthropic", label: "Anthropic" },
	{ value: "gemini", label: "Google Gemini" },
	{ value: "deepseek", label: "DeepSeek" },
	{ value: "openai-native", label: "OpenAI" },
	{ value: "openai", label: "OpenAI Compatible" },
	{ value: "vertex", label: "GCP Vertex AI" },
	{ value: "bedrock", label: "Amazon Bedrock" },
	{ value: "glama", label: "Glama" },
	{ value: "vscode-lm", label: "VS Code LM API" },
	{ value: "mistral", label: "Mistral" },
	{ value: "lmstudio", label: "LM Studio" },
	{ value: "ollama", label: "Ollama" },
	{ value: "unbound", label: "Unbound" },
	{ value: "requesty", label: "Requesty" },
	{ value: "human-relay", label: "Human Relay" },
	{ value: "xai", label: "xAI" },
<<<<<<< HEAD
	{ value: "shengsuanyun", label: "Sheng Suan Yun" },
=======
	{ value: "groq", label: "Groq" }, 
	{ value: "chutes", label: "Chutes AI" }, 
>>>>>>> ce8fbbda
].sort((a, b) => a.label.localeCompare(b.label))

export const VERTEX_REGIONS = [
	{ value: "us-east5", label: "us-east5" },
	{ value: "us-central1", label: "us-central1" },
	{ value: "europe-west1", label: "europe-west1" },
	{ value: "europe-west4", label: "europe-west4" },
	{ value: "asia-southeast1", label: "asia-southeast1" },
]<|MERGE_RESOLUTION|>--- conflicted
+++ resolved
@@ -9,8 +9,8 @@
 	openAiNativeModels,
 	vertexModels,
 	xaiModels,
-	groqModels, 
-	chutesModels, 
+	groqModels,
+	chutesModels,
 } from "@roo/shared/api"
 
 export { REASONING_MODELS, PROMPT_CACHING_MODELS } from "@roo/shared/api"
@@ -26,8 +26,8 @@
 	"openai-native": openAiNativeModels,
 	vertex: vertexModels,
 	xai: xaiModels,
-	groq: groqModels, 
-	chutes: chutesModels, 
+	groq: groqModels,
+	chutes: chutesModels,
 }
 
 export const PROVIDERS = [
@@ -48,12 +48,9 @@
 	{ value: "requesty", label: "Requesty" },
 	{ value: "human-relay", label: "Human Relay" },
 	{ value: "xai", label: "xAI" },
-<<<<<<< HEAD
 	{ value: "shengsuanyun", label: "Sheng Suan Yun" },
-=======
-	{ value: "groq", label: "Groq" }, 
-	{ value: "chutes", label: "Chutes AI" }, 
->>>>>>> ce8fbbda
+	{ value: "groq", label: "Groq" },
+	{ value: "chutes", label: "Chutes AI" },
 ].sort((a, b) => a.label.localeCompare(b.label))
 
 export const VERTEX_REGIONS = [
