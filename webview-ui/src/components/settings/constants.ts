import {
	ProviderName,
	ModelInfo,
	anthropicModels,
	bedrockModels,
	deepSeekModels,
	geminiModels,
	mistralModels,
	openAiNativeModels,
	vertexModels,
	xaiModels,
	groqModels,
	chutesModels,
} from "@roo/shared/api"

export { REASONING_MODELS, PROMPT_CACHING_MODELS } from "@roo/shared/api"

export { AWS_REGIONS } from "@roo/shared/aws_regions"

export const MODELS_BY_PROVIDER: Partial<Record<ProviderName, Record<string, ModelInfo>>> = {
	anthropic: anthropicModels,
	bedrock: bedrockModels,
	deepseek: deepSeekModels,
	gemini: geminiModels,
	mistral: mistralModels,
	"openai-native": openAiNativeModels,
	vertex: vertexModels,
	xai: xaiModels,
	groq: groqModels,
	chutes: chutesModels,
}

export const PROVIDERS = [
	{ value: "openrouter", label: "OpenRouter" },
	{ value: "anthropic", label: "Anthropic" },
	{ value: "gemini", label: "Google Gemini" },
	{ value: "deepseek", label: "DeepSeek" },
	{ value: "openai-native", label: "OpenAI" },
	{ value: "openai", label: "OpenAI Compatible" },
	{ value: "vertex", label: "GCP Vertex AI" },
	{ value: "bedrock", label: "Amazon Bedrock" },
	{ value: "glama", label: "Glama" },
	{ value: "vscode-lm", label: "VS Code LM API" },
	{ value: "mistral", label: "Mistral" },
	{ value: "lmstudio", label: "LM Studio" },
	{ value: "ollama", label: "Ollama" },
	{ value: "unbound", label: "Unbound" },
	{ value: "requesty", label: "Requesty" },
	{ value: "human-relay", label: "Human Relay" },
<<<<<<< HEAD
	{ value: "xai", label: "xAI" },
	{ value: "shengsuanyun", label: "Sheng Suan Yun" },
=======
	{ value: "xai", label: "xAI (Grok)" },
>>>>>>> 94ae4488
	{ value: "groq", label: "Groq" },
	{ value: "chutes", label: "Chutes AI" },
].sort((a, b) => a.label.localeCompare(b.label))

export const VERTEX_REGIONS = [
	{ value: "us-east5", label: "us-east5" },
	{ value: "us-central1", label: "us-central1" },
	{ value: "europe-west1", label: "europe-west1" },
	{ value: "europe-west4", label: "europe-west4" },
	{ value: "asia-southeast1", label: "asia-southeast1" },
]<|MERGE_RESOLUTION|>--- conflicted
+++ resolved
@@ -47,12 +47,8 @@
 	{ value: "unbound", label: "Unbound" },
 	{ value: "requesty", label: "Requesty" },
 	{ value: "human-relay", label: "Human Relay" },
-<<<<<<< HEAD
 	{ value: "xai", label: "xAI" },
 	{ value: "shengsuanyun", label: "Sheng Suan Yun" },
-=======
-	{ value: "xai", label: "xAI (Grok)" },
->>>>>>> 94ae4488
 	{ value: "groq", label: "Groq" },
 	{ value: "chutes", label: "Chutes AI" },
 ].sort((a, b) => a.label.localeCompare(b.label))
