import { forwardRef, memo, useCallback, useEffect, useImperativeHandle, useMemo, useRef, useState } from "react"
import { useAppTranslation } from "@/i18n/TranslationContext"
import { Button as VSCodeButton } from "vscrui"
import {
	CheckCheck,
	SquareMousePointer,
	Webhook,
	GitBranch,
	Bell,
	Cog,
	FlaskConical,
	AlertTriangle,
} from "lucide-react"

import { Database } from "lucide-react"
import { ExperimentId } from "../../../../src/shared/experiments"
import { TelemetrySetting } from "../../../../src/shared/TelemetrySetting"
import { ApiConfiguration } from "../../../../src/shared/api"

import { vscode } from "@/utils/vscode"
import { ExtensionStateContextType, useExtensionState } from "@/context/ExtensionStateContext"
import { cn } from "@/lib/utils"
import {
	AlertDialog,
	AlertDialogContent,
	AlertDialogTitle,
	AlertDialogDescription,
	AlertDialogCancel,
	AlertDialogAction,
	AlertDialogHeader,
	AlertDialogFooter,
	Button,
} from "@/components/ui"

import { Tab, TabContent, TabHeader } from "../common/Tab"
import { SetCachedStateField, SetExperimentEnabled } from "./types"
import { SectionHeader } from "./SectionHeader"
import ApiConfigManager from "./ApiConfigManager"
import ApiOptions from "./ApiOptions"
import { AutoApproveSettings } from "./AutoApproveSettings"
import { BrowserSettings } from "./BrowserSettings"
import { CheckpointSettings } from "./CheckpointSettings"
import { NotificationSettings } from "./NotificationSettings"
import { ContextManagementSettings } from "./ContextManagementSettings"
import { AdvancedSettings } from "./AdvancedSettings"
import { SettingsFooter } from "./SettingsFooter"
import { Section } from "./Section"
import { ExperimentalSettings } from "./ExperimentalSettings"

export interface SettingsViewRef {
	checkUnsaveChanges: (then: () => void) => void
}

type SettingsViewProps = {
	onDone: () => void
}

const SettingsView = forwardRef<SettingsViewRef, SettingsViewProps>(({ onDone }, ref) => {
	const { t } = useAppTranslation()
	const extensionState = useExtensionState()
	const { currentApiConfigName, listApiConfigMeta, uriScheme, version } = extensionState

	const [isDiscardDialogShow, setDiscardDialogShow] = useState(false)
	const [isChangeDetected, setChangeDetected] = useState(false)
	const [errorMessage, setErrorMessage] = useState<string | undefined>(undefined)

	const prevApiConfigName = useRef(currentApiConfigName)
	const confirmDialogHandler = useRef<() => void>()

	const [cachedState, setCachedState] = useState(extensionState)

	const {
		alwaysAllowReadOnly,
		allowedCommands,
		language,
		alwaysAllowBrowser,
		alwaysAllowExecute,
		alwaysAllowMcp,
		alwaysAllowModeSwitch,
		alwaysAllowSubtasks,
		alwaysAllowWrite,
		alwaysApproveResubmit,
		browserToolEnabled,
		browserViewportSize,
		enableCheckpoints,
		checkpointStorage,
		diffEnabled,
		experiments,
		fuzzyMatchThreshold,
		maxOpenTabsContext,
		maxWorkspaceFiles,
		mcpEnabled,
		rateLimitSeconds,
		requestDelaySeconds,
		remoteBrowserHost,
		screenshotQuality,
		soundEnabled,
		ttsEnabled,
		ttsSpeed,
		soundVolume,
		telemetrySetting,
		terminalOutputLineLimit,
		terminalShellIntegrationTimeout,
		writeDelayMs,
		showRooIgnoredFiles,
		remoteBrowserEnabled,
	} = cachedState

	// Make sure apiConfiguration is initialized and managed by SettingsView.
	const apiConfiguration = useMemo(() => cachedState.apiConfiguration ?? {}, [cachedState.apiConfiguration])

	useEffect(() => {
		// Update only when currentApiConfigName is changed.
		// Expected to be triggered by loadApiConfiguration/upsertApiConfiguration.
		if (prevApiConfigName.current === currentApiConfigName) {
			return
		}

		setCachedState((prevCachedState) => ({ ...prevCachedState, ...extensionState }))
		prevApiConfigName.current = currentApiConfigName
		setChangeDetected(false)
	}, [currentApiConfigName, extensionState, isChangeDetected])

	const setCachedStateField: SetCachedStateField<keyof ExtensionStateContextType> = useCallback((field, value) => {
		setCachedState((prevState) => {
			if (prevState[field] === value) {
				return prevState
			}

			setChangeDetected(true)
			return { ...prevState, [field]: value }
		})
	}, [])

	const setApiConfigurationField = useCallback(
		<K extends keyof ApiConfiguration>(field: K, value: ApiConfiguration[K]) => {
			setCachedState((prevState) => {
				if (prevState.apiConfiguration?.[field] === value) {
					return prevState
				}

				setChangeDetected(true)

				return { ...prevState, apiConfiguration: { ...prevState.apiConfiguration, [field]: value } }
			})
		},
		[],
	)

	const setExperimentEnabled: SetExperimentEnabled = useCallback((id: ExperimentId, enabled: boolean) => {
		setCachedState((prevState) => {
			if (prevState.experiments?.[id] === enabled) {
				return prevState
			}

			setChangeDetected(true)

			return {
				...prevState,
				experiments: { ...prevState.experiments, [id]: enabled },
			}
		})
	}, [])

	const setTelemetrySetting = useCallback((setting: TelemetrySetting) => {
		setCachedState((prevState) => {
			if (prevState.telemetrySetting === setting) {
				return prevState
			}
			setChangeDetected(true)
			return {
				...prevState,
				telemetrySetting: setting,
			}
		})
	}, [])

	const isSettingValid = !errorMessage

	const handleSubmit = () => {
		if (isSettingValid) {
			vscode.postMessage({ type: "language", text: language })
			vscode.postMessage({ type: "alwaysAllowReadOnly", bool: alwaysAllowReadOnly })
			vscode.postMessage({ type: "alwaysAllowWrite", bool: alwaysAllowWrite })
			vscode.postMessage({ type: "alwaysAllowExecute", bool: alwaysAllowExecute })
			vscode.postMessage({ type: "alwaysAllowBrowser", bool: alwaysAllowBrowser })
			vscode.postMessage({ type: "alwaysAllowMcp", bool: alwaysAllowMcp })
			vscode.postMessage({ type: "allowedCommands", commands: allowedCommands ?? [] })
			vscode.postMessage({ type: "browserToolEnabled", bool: browserToolEnabled })
			vscode.postMessage({ type: "soundEnabled", bool: soundEnabled })
			vscode.postMessage({ type: "ttsEnabled", bool: ttsEnabled })
			vscode.postMessage({ type: "ttsSpeed", value: ttsSpeed })
			vscode.postMessage({ type: "soundVolume", value: soundVolume })
			vscode.postMessage({ type: "diffEnabled", bool: diffEnabled })
			vscode.postMessage({ type: "enableCheckpoints", bool: enableCheckpoints })
			vscode.postMessage({ type: "checkpointStorage", text: checkpointStorage })
			vscode.postMessage({ type: "browserViewportSize", text: browserViewportSize })
			vscode.postMessage({ type: "remoteBrowserHost", text: remoteBrowserHost })
			vscode.postMessage({ type: "remoteBrowserEnabled", bool: remoteBrowserEnabled })
			vscode.postMessage({ type: "fuzzyMatchThreshold", value: fuzzyMatchThreshold ?? 1.0 })
			vscode.postMessage({ type: "writeDelayMs", value: writeDelayMs })
			vscode.postMessage({ type: "screenshotQuality", value: screenshotQuality ?? 75 })
			vscode.postMessage({ type: "terminalOutputLineLimit", value: terminalOutputLineLimit ?? 500 })
			vscode.postMessage({ type: "terminalShellIntegrationTimeout", value: terminalShellIntegrationTimeout })
			vscode.postMessage({ type: "mcpEnabled", bool: mcpEnabled })
			vscode.postMessage({ type: "alwaysApproveResubmit", bool: alwaysApproveResubmit })
			vscode.postMessage({ type: "requestDelaySeconds", value: requestDelaySeconds })
			vscode.postMessage({ type: "maxOpenTabsContext", value: maxOpenTabsContext })
			vscode.postMessage({ type: "maxWorkspaceFiles", value: maxWorkspaceFiles ?? 200 })
			vscode.postMessage({ type: "showRooIgnoredFiles", bool: showRooIgnoredFiles })
			vscode.postMessage({ type: "currentApiConfigName", text: currentApiConfigName })
			vscode.postMessage({ type: "updateExperimental", values: experiments })
			vscode.postMessage({ type: "alwaysAllowModeSwitch", bool: alwaysAllowModeSwitch })
			vscode.postMessage({ type: "alwaysAllowSubtasks", bool: alwaysAllowSubtasks })
			vscode.postMessage({ type: "upsertApiConfiguration", text: currentApiConfigName, apiConfiguration })
			vscode.postMessage({ type: "telemetrySetting", text: telemetrySetting })
			setChangeDetected(false)
		}
	}

	const checkUnsaveChanges = useCallback(
		(then: () => void) => {
			if (isChangeDetected) {
				confirmDialogHandler.current = then
				setDiscardDialogShow(true)
			} else {
				then()
			}
		},
		[isChangeDetected],
	)

	useImperativeHandle(ref, () => ({ checkUnsaveChanges }), [checkUnsaveChanges])

	const onConfirmDialogResult = useCallback((confirm: boolean) => {
		if (confirm) {
			confirmDialogHandler.current?.()
		}
	}, [])

	const providersRef = useRef<HTMLDivElement>(null)
	const autoApproveRef = useRef<HTMLDivElement>(null)
	const browserRef = useRef<HTMLDivElement>(null)
	const checkpointRef = useRef<HTMLDivElement>(null)
	const notificationsRef = useRef<HTMLDivElement>(null)
	const contextRef = useRef<HTMLDivElement>(null)
	const advancedRef = useRef<HTMLDivElement>(null)
	const experimentalRef = useRef<HTMLDivElement>(null)

	const [activeSection, setActiveSection] = useState<string>("providers")

	const sections = useMemo(
		() => [
			{ id: "providers", icon: Webhook, ref: providersRef },
			{ id: "autoApprove", icon: CheckCheck, ref: autoApproveRef },
			{ id: "browser", icon: SquareMousePointer, ref: browserRef },
			{ id: "checkpoint", icon: GitBranch, ref: checkpointRef },
			{ id: "notifications", icon: Bell, ref: notificationsRef },
			{ id: "context", icon: Database, ref: contextRef },
			{ id: "advanced", icon: Cog, ref: advancedRef },
			{ id: "experimental", icon: FlaskConical, ref: experimentalRef },
		],
		[
			providersRef,
			autoApproveRef,
			browserRef,
			checkpointRef,
			notificationsRef,
			contextRef,
			advancedRef,
			experimentalRef,
		],
	)

	const handleScroll = useCallback((e: React.UIEvent<HTMLDivElement>) => {
		const sections = [
			{ ref: providersRef, id: "providers" },
			{ ref: autoApproveRef, id: "autoApprove" },
			{ ref: browserRef, id: "browser" },
			{ ref: checkpointRef, id: "checkpoint" },
			{ ref: notificationsRef, id: "notifications" },
			{ ref: contextRef, id: "context" },
			{ ref: advancedRef, id: "advanced" },
			{ ref: experimentalRef, id: "experimental" },
		]

		for (const section of sections) {
			const element = section.ref.current

			if (element) {
				const { top } = element.getBoundingClientRect()

				if (top >= 0 && top <= 50) {
					setActiveSection(section.id)
					break
				}
			}
		}
	}, [])

	const scrollToSection = (ref: React.RefObject<HTMLDivElement>) => ref.current?.scrollIntoView()

	return (
		<Tab>
			<TabHeader className="flex justify-between items-center gap-2">
				<div className="flex items-center gap-2">
					<h3 className="text-vscode-foreground m-0">{t("settings:header.title")}</h3>
					<div className="hidden [@media(min-width:400px)]:flex items-center">
						{sections.map(({ id, icon: Icon, ref }) => (
							<Button
								key={id}
								variant="ghost"
								onClick={() => scrollToSection(ref)}
								className={cn("w-6 h-6", activeSection === id ? "opacity-100" : "opacity-40")}>
								<Icon />
							</Button>
						))}
					</div>
				</div>
				<div className="flex gap-2">
					<VSCodeButton
						appearance={isSettingValid ? "primary" : "secondary"}
						className={!isSettingValid ? "!border-vscode-errorForeground" : ""}
						title={
							!isSettingValid
								? errorMessage
								: isChangeDetected
									? t("settings:header.saveButtonTooltip")
									: t("settings:header.nothingChangedTooltip")
						}
						onClick={handleSubmit}
						disabled={!isChangeDetected || !isSettingValid}
						data-testid="save-button">
						{t("settings:common.save")}
					</VSCodeButton>
					<VSCodeButton
						appearance="secondary"
						title={t("settings:header.doneButtonTooltip")}
						onClick={() => checkUnsaveChanges(onDone)}>
						{t("settings:common.done")}
					</VSCodeButton>
				</div>
			</TabHeader>

			<TabContent
				className="p-0 divide-y divide-vscode-sideBar-background will-change-scroll"
				style={{
					WebkitOverflowScrolling: "touch",
					msOverflowStyle: "-ms-autohiding-scrollbar",
					scrollbarGutter: "stable",
				}}
				onWheel={(e) => (e.currentTarget.scrollTop += e.deltaY)}
				onScroll={handleScroll}>
				<div ref={providersRef}>
					<SectionHeader>
						<div className="flex items-center gap-2">
							<Webhook className="w-4" />
							<div>{t("settings:sections.providers")}</div>
						</div>
					</SectionHeader>

					<Section>
						<ApiConfigManager
							currentApiConfigName={currentApiConfigName}
							listApiConfigMeta={listApiConfigMeta}
							onSelectConfig={(configName: string) =>
								checkUnsaveChanges(() =>
									vscode.postMessage({ type: "loadApiConfiguration", text: configName }),
								)
							}
							onDeleteConfig={(configName: string) =>
								vscode.postMessage({ type: "deleteApiConfiguration", text: configName })
							}
							onRenameConfig={(oldName: string, newName: string) => {
								vscode.postMessage({
									type: "renameApiConfiguration",
									values: { oldName, newName },
									apiConfiguration,
								})
								prevApiConfigName.current = newName
							}}
							onUpsertConfig={(configName: string) =>
								vscode.postMessage({
									type: "upsertApiConfiguration",
									text: configName,
									apiConfiguration,
								})
							}
						/>
						<ApiOptions
							uriScheme={uriScheme}
							apiConfiguration={apiConfiguration}
							setApiConfigurationField={setApiConfigurationField}
							errorMessage={errorMessage}
							setErrorMessage={setErrorMessage}
						/>
					</Section>
				</div>

				<div ref={autoApproveRef}>
					<AutoApproveSettings
						alwaysAllowReadOnly={alwaysAllowReadOnly}
						alwaysAllowWrite={alwaysAllowWrite}
						writeDelayMs={writeDelayMs}
						alwaysAllowBrowser={alwaysAllowBrowser}
						alwaysApproveResubmit={alwaysApproveResubmit}
						requestDelaySeconds={requestDelaySeconds}
						alwaysAllowMcp={alwaysAllowMcp}
						alwaysAllowModeSwitch={alwaysAllowModeSwitch}
						alwaysAllowSubtasks={alwaysAllowSubtasks}
						alwaysAllowExecute={alwaysAllowExecute}
						allowedCommands={allowedCommands}
						setCachedStateField={setCachedStateField}
					/>
				</div>

				<div ref={browserRef}>
					<BrowserSettings
						browserToolEnabled={browserToolEnabled}
						browserViewportSize={browserViewportSize}
						screenshotQuality={screenshotQuality}
						remoteBrowserHost={remoteBrowserHost}
						remoteBrowserEnabled={remoteBrowserEnabled}
						setCachedStateField={setCachedStateField}
					/>
				</div>

				<div ref={checkpointRef}>
					<CheckpointSettings
						enableCheckpoints={enableCheckpoints}
						checkpointStorage={checkpointStorage}
						setCachedStateField={setCachedStateField}
					/>
				</div>

				<div ref={notificationsRef}>
					<NotificationSettings
						ttsEnabled={ttsEnabled}
						ttsSpeed={ttsSpeed}
						soundEnabled={soundEnabled}
						soundVolume={soundVolume}
						setCachedStateField={setCachedStateField}
					/>
				</div>

				<div ref={contextRef}>
					<ContextManagementSettings
						terminalOutputLineLimit={terminalOutputLineLimit}
						maxOpenTabsContext={maxOpenTabsContext}
						maxWorkspaceFiles={maxWorkspaceFiles ?? 200}
						showRooIgnoredFiles={showRooIgnoredFiles}
						setCachedStateField={setCachedStateField}
					/>
				</div>

				<div ref={advancedRef}>
					<AdvancedSettings
<<<<<<< HEAD
=======
						rateLimitSeconds={rateLimitSeconds}
						terminalShellIntegrationTimeout={terminalShellIntegrationTimeout}
>>>>>>> 6301e904
						diffEnabled={diffEnabled}
						fuzzyMatchThreshold={fuzzyMatchThreshold}
						setCachedStateField={setCachedStateField}
						setExperimentEnabled={setExperimentEnabled}
						experiments={experiments}
					/>
				</div>

				<div ref={experimentalRef}>
					<ExperimentalSettings
						setCachedStateField={setCachedStateField}
						setExperimentEnabled={setExperimentEnabled}
						experiments={experiments}
					/>
				</div>

				<SettingsFooter
					version={version}
					telemetrySetting={telemetrySetting}
					setTelemetrySetting={setTelemetrySetting}
					language={language || "en"}
					setCachedStateField={setCachedStateField}
				/>
			</TabContent>

			<AlertDialog open={isDiscardDialogShow} onOpenChange={setDiscardDialogShow}>
				<AlertDialogContent>
					<AlertDialogHeader>
						<AlertDialogTitle>
							<AlertTriangle className="w-5 h-5 text-yellow-500" />
							{t("settings:unsavedChangesDialog.title")}
						</AlertDialogTitle>
						<AlertDialogDescription>
							{t("settings:unsavedChangesDialog.description")}
						</AlertDialogDescription>
					</AlertDialogHeader>
					<AlertDialogFooter>
						<AlertDialogCancel onClick={() => onConfirmDialogResult(false)}>
							{t("settings:unsavedChangesDialog.cancelButton")}
						</AlertDialogCancel>
						<AlertDialogAction onClick={() => onConfirmDialogResult(true)}>
							{t("settings:unsavedChangesDialog.discardButton")}
						</AlertDialogAction>
					</AlertDialogFooter>
				</AlertDialogContent>
			</AlertDialog>
		</Tab>
	)
})

export default memo(SettingsView)<|MERGE_RESOLUTION|>--- conflicted
+++ resolved
@@ -455,11 +455,7 @@
 
 				<div ref={advancedRef}>
 					<AdvancedSettings
-<<<<<<< HEAD
-=======
-						rateLimitSeconds={rateLimitSeconds}
 						terminalShellIntegrationTimeout={terminalShellIntegrationTimeout}
->>>>>>> 6301e904
 						diffEnabled={diffEnabled}
 						fuzzyMatchThreshold={fuzzyMatchThreshold}
 						setCachedStateField={setCachedStateField}
