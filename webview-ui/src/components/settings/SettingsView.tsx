--- conflicted
+++ resolved
@@ -149,7 +149,7 @@
 		telemetrySetting,
 		terminalOutputLineLimit,
 		terminalShellIntegrationTimeout,
-		terminalShellIntegrationDisabled,
+		terminalShellIntegrationDisabled, // Added from upstream
 		terminalCommandDelay,
 		terminalPowershellCounter,
 		terminalZshClearEolMark,
@@ -263,7 +263,7 @@
 			vscode.postMessage({ type: "screenshotQuality", value: screenshotQuality ?? 75 })
 			vscode.postMessage({ type: "terminalOutputLineLimit", value: terminalOutputLineLimit ?? 500 })
 			vscode.postMessage({ type: "terminalShellIntegrationTimeout", value: terminalShellIntegrationTimeout })
-			vscode.postMessage({ type: "terminalShellIntegrationDisabled", bool: terminalShellIntegrationDisabled })
+			vscode.postMessage({ type: "terminalShellIntegrationDisabled", bool: terminalShellIntegrationDisabled }) // Added from upstream
 			vscode.postMessage({ type: "terminalCommandDelay", value: terminalCommandDelay })
 			vscode.postMessage({ type: "terminalPowershellCounter", bool: terminalPowershellCounter })
 			vscode.postMessage({ type: "terminalZshClearEolMark", bool: terminalZshClearEolMark })
@@ -574,97 +574,7 @@
 							remoteBrowserEnabled={remoteBrowserEnabled}
 							setCachedStateField={setCachedStateField}
 						/>
-<<<<<<< HEAD
-					)}
-=======
-					</Section>
-				</div>
-
-				<div ref={autoApproveRef}>
-					<AutoApproveSettings
-						alwaysAllowReadOnly={alwaysAllowReadOnly}
-						alwaysAllowReadOnlyOutsideWorkspace={alwaysAllowReadOnlyOutsideWorkspace}
-						alwaysAllowWrite={alwaysAllowWrite}
-						alwaysAllowWriteOutsideWorkspace={alwaysAllowWriteOutsideWorkspace}
-						writeDelayMs={writeDelayMs}
-						alwaysAllowBrowser={alwaysAllowBrowser}
-						alwaysApproveResubmit={alwaysApproveResubmit}
-						requestDelaySeconds={requestDelaySeconds}
-						alwaysAllowMcp={alwaysAllowMcp}
-						alwaysAllowModeSwitch={alwaysAllowModeSwitch}
-						alwaysAllowSubtasks={alwaysAllowSubtasks}
-						alwaysAllowExecute={alwaysAllowExecute}
-						allowedCommands={allowedCommands}
-						setCachedStateField={setCachedStateField}
-					/>
-				</div>
-
-				<div ref={browserRef}>
-					<BrowserSettings
-						browserToolEnabled={browserToolEnabled}
-						browserViewportSize={browserViewportSize}
-						screenshotQuality={screenshotQuality}
-						remoteBrowserHost={remoteBrowserHost}
-						remoteBrowserEnabled={remoteBrowserEnabled}
-						setCachedStateField={setCachedStateField}
-					/>
-				</div>
-
-				<div ref={checkpointsRef}>
-					<CheckpointSettings
-						enableCheckpoints={enableCheckpoints}
-						setCachedStateField={setCachedStateField}
-					/>
-				</div>
-
-				<div ref={notificationsRef}>
-					<NotificationSettings
-						ttsEnabled={ttsEnabled}
-						ttsSpeed={ttsSpeed}
-						soundEnabled={soundEnabled}
-						soundVolume={soundVolume}
-						setCachedStateField={setCachedStateField}
-					/>
-				</div>
-
-				<div ref={contextManagementRef}>
-					<ContextManagementSettings
-						maxOpenTabsContext={maxOpenTabsContext}
-						maxWorkspaceFiles={maxWorkspaceFiles ?? 200}
-						showRooIgnoredFiles={showRooIgnoredFiles}
-						maxReadFileLine={maxReadFileLine}
-						setCachedStateField={setCachedStateField}
-					/>
-				</div>
-
-				<div ref={terminalRef}>
-					<TerminalSettings
-						terminalOutputLineLimit={terminalOutputLineLimit}
-						terminalShellIntegrationTimeout={terminalShellIntegrationTimeout}
-						terminalShellIntegrationDisabled={terminalShellIntegrationDisabled}
-						terminalCommandDelay={terminalCommandDelay}
-						terminalPowershellCounter={terminalPowershellCounter}
-						terminalZshClearEolMark={terminalZshClearEolMark}
-						terminalZshOhMy={terminalZshOhMy}
-						terminalZshP10k={terminalZshP10k}
-						terminalZdotdir={terminalZdotdir}
-						terminalCompressProgressBar={terminalCompressProgressBar}
-						setCachedStateField={setCachedStateField}
-					/>
-				</div>
-
-				<div ref={experimentalRef}>
-					<ExperimentalSettings
-						setCachedStateField={setCachedStateField}
-						setExperimentEnabled={setExperimentEnabled}
-						experiments={experiments}
-					/>
-				</div>
-
-				<div ref={languageRef}>
-					<LanguageSettings language={language || "en"} setCachedStateField={setCachedStateField} />
-				</div>
->>>>>>> 7863303a
+					)}
 
 					{/* Checkpoints Section */}
 					{activeTab === "checkpoints" && (
@@ -701,6 +611,7 @@
 						<TerminalSettings
 							terminalOutputLineLimit={terminalOutputLineLimit}
 							terminalShellIntegrationTimeout={terminalShellIntegrationTimeout}
+							terminalShellIntegrationDisabled={terminalShellIntegrationDisabled} // Added from upstream
 							terminalCommandDelay={terminalCommandDelay}
 							terminalPowershellCounter={terminalPowershellCounter}
 							terminalZshClearEolMark={terminalZshClearEolMark}
