import React, {
	forwardRef,
	memo,
	useCallback,
	useEffect,
	useImperativeHandle,
	useLayoutEffect,
	useMemo,
	useRef,
	useState,
} from "react"
import {
	CheckCheck,
	SquareMousePointer,
	Webhook,
	GitBranch,
	Bell,
	Database,
	SquareTerminal,
	FlaskConical,
	AlertTriangle,
	Globe,
	Info,
	MessageSquare,
	LucideIcon,
} from "lucide-react"

import type { ProviderSettings, ExperimentId } from "@roo-code/types"

import { TelemetrySetting } from "@roo/TelemetrySetting"

import { vscode } from "@src/utils/vscode"
import { useAppTranslation } from "@src/i18n/TranslationContext"
import { ExtensionStateContextType, useExtensionState } from "@src/context/ExtensionStateContext"
import {
	AlertDialog,
	AlertDialogContent,
	AlertDialogTitle,
	AlertDialogDescription,
	AlertDialogCancel,
	AlertDialogAction,
	AlertDialogHeader,
	AlertDialogFooter,
	Button,
	Tooltip,
	TooltipContent,
	TooltipProvider,
	TooltipTrigger,
	StandardTooltip,
} from "@src/components/ui"

import { Tab, TabContent, TabHeader, TabList, TabTrigger } from "../common/Tab"
import { SetCachedStateField, SetExperimentEnabled } from "./types"
import { SectionHeader } from "./SectionHeader"
import ApiConfigManager from "./ApiConfigManager"
import ApiOptions from "./ApiOptions"
import { AutoApproveSettings } from "./AutoApproveSettings"
import { BrowserSettings } from "./BrowserSettings"
import { CheckpointSettings } from "./CheckpointSettings"
import { NotificationSettings } from "./NotificationSettings"
import { ContextManagementSettings } from "./ContextManagementSettings"
import { TerminalSettings } from "./TerminalSettings"
import { ExperimentalSettings } from "./ExperimentalSettings"
import { LanguageSettings } from "./LanguageSettings"
import { About } from "./About"
import { Section } from "./Section"
import PromptsSettings from "./PromptsSettings"
import { cn } from "@/lib/utils"

export const settingsTabsContainer = "flex flex-1 overflow-hidden [&.narrow_.tab-label]:hidden"
export const settingsTabList =
	"w-48 data-[compact=true]:w-12 flex-shrink-0 flex flex-col overflow-y-auto overflow-x-hidden border-r border-vscode-sideBar-background"
export const settingsTabTrigger =
	"whitespace-nowrap overflow-hidden min-w-0 h-12 px-4 py-3 box-border flex items-center border-l-2 border-transparent text-vscode-foreground opacity-70 hover:bg-vscode-list-hoverBackground data-[compact=true]:w-12 data-[compact=true]:p-4"
export const settingsTabTriggerActive = "opacity-100 border-vscode-focusBorder bg-vscode-list-activeSelectionBackground"

export interface SettingsViewRef {
	checkUnsaveChanges: (then: () => void) => void
}

const sectionNames = [
	"providers",
	"autoApprove",
	"browser",
	"checkpoints",
	"notifications",
	"contextManagement",
	"terminal",
	"prompts",
	"experimental",
	"language",
	"about",
] as const

type SectionName = (typeof sectionNames)[number]

type SettingsViewProps = {
	onDone: () => void
	targetSection?: string
}

const SettingsView = forwardRef<SettingsViewRef, SettingsViewProps>(({ onDone, targetSection }, ref) => {
	const { t } = useAppTranslation()

	const extensionState = useExtensionState()
	const { currentApiConfigName, listApiConfigMeta, uriScheme, settingsImportedAt } = extensionState

	const [isDiscardDialogShow, setDiscardDialogShow] = useState(false)
	const [isChangeDetected, setChangeDetected] = useState(false)
	const [errorMessage, setErrorMessage] = useState<string | undefined>(undefined)
	const [activeTab, setActiveTab] = useState<SectionName>(
		targetSection && sectionNames.includes(targetSection as SectionName)
			? (targetSection as SectionName)
			: "providers",
	)

	const prevApiConfigName = useRef(currentApiConfigName)
	const confirmDialogHandler = useRef<() => void>()

	const [cachedState, setCachedState] = useState(extensionState)

	const {
		alwaysAllowReadOnly,
		alwaysAllowReadOnlyOutsideWorkspace,
		allowedCommands,
		deniedCommands,
		allowedMaxRequests,
		language,
		alwaysAllowBrowser,
		alwaysAllowExecute,
		alwaysAllowMcp,
		alwaysAllowModeSwitch,
		alwaysAllowSubtasks,
		alwaysAllowWrite,
		alwaysAllowWriteOutsideWorkspace,
		alwaysAllowWriteProtected,
		alwaysApproveResubmit,
		autoCondenseContext,
		autoCondenseContextPercent,
		browserToolEnabled,
		browserViewportSize,
		enableCheckpoints,
		diffEnabled,
		experiments,
		fuzzyMatchThreshold,
		maxOpenTabsContext,
		maxWorkspaceFiles,
		mcpEnabled,
		requestDelaySeconds,
		remoteBrowserHost,
		screenshotQuality,
		soundEnabled,
		ttsEnabled,
		ttsSpeed,
		soundVolume,
		telemetrySetting,
		terminalOutputLineLimit,
		terminalOutputCharacterLimit,
		terminalShellIntegrationTimeout,
		terminalShellIntegrationDisabled, // Added from upstream
		terminalCommandDelay,
		terminalPowershellCounter,
		terminalZshClearEolMark,
		terminalZshOhMy,
		terminalZshP10k,
		terminalZdotdir,
		writeDelayMs,
		showRooIgnoredFiles,
		remoteBrowserEnabled,
		maxReadFileLine,
		maxImageFileSize,
		maxTotalImageSize,
		terminalCompressProgressBar,
		maxConcurrentFileReads,
		condensingApiConfigId,
		customCondensingPrompt,
		customSupportPrompts,
		profileThresholds,
		alwaysAllowFollowupQuestions,
		alwaysAllowUpdateTodoList,
		followupAutoApproveTimeoutMs,
<<<<<<< HEAD
		rulesSettings,
=======
		includeDiagnosticMessages,
		maxDiagnosticMessages,
>>>>>>> 00a3738d
	} = cachedState

	const apiConfiguration = useMemo(() => cachedState.apiConfiguration ?? {}, [cachedState.apiConfiguration])

	useEffect(() => {
		// Update only when currentApiConfigName is changed.
		// Expected to be triggered by loadApiConfiguration/upsertApiConfiguration.
		if (prevApiConfigName.current === currentApiConfigName) {
			return
		}

		setCachedState((prevCachedState) => ({ ...prevCachedState, ...extensionState }))
		prevApiConfigName.current = currentApiConfigName
		setChangeDetected(false)
	}, [currentApiConfigName, extensionState, isChangeDetected])

	// Bust the cache when settings are imported.
	useEffect(() => {
		if (settingsImportedAt) {
			setCachedState((prevCachedState) => ({ ...prevCachedState, ...extensionState }))
			setChangeDetected(false)
		}
	}, [settingsImportedAt, extensionState])

	const setCachedStateField: SetCachedStateField<keyof ExtensionStateContextType> = useCallback((field, value) => {
		setCachedState((prevState) => {
			if (prevState[field] === value) {
				return prevState
			}

			setChangeDetected(true)
			return { ...prevState, [field]: value }
		})
	}, [])

	const setApiConfigurationField = useCallback(
		<K extends keyof ProviderSettings>(field: K, value: ProviderSettings[K]) => {
			setCachedState((prevState) => {
				if (prevState.apiConfiguration?.[field] === value) {
					return prevState
				}

				const previousValue = prevState.apiConfiguration?.[field]

				// Don't treat initial sync from undefined to a defined value as a user change
				// This prevents the dirty state when the component initializes and auto-syncs the model ID
				const isInitialSync = previousValue === undefined && value !== undefined

				if (!isInitialSync) {
					setChangeDetected(true)
				}
				return { ...prevState, apiConfiguration: { ...prevState.apiConfiguration, [field]: value } }
			})
		},
		[],
	)

	const setExperimentEnabled: SetExperimentEnabled = useCallback((id: ExperimentId, enabled: boolean) => {
		setCachedState((prevState) => {
			if (prevState.experiments?.[id] === enabled) {
				return prevState
			}

			setChangeDetected(true)
			return { ...prevState, experiments: { ...prevState.experiments, [id]: enabled } }
		})
	}, [])

	const setTelemetrySetting = useCallback((setting: TelemetrySetting) => {
		setCachedState((prevState) => {
			if (prevState.telemetrySetting === setting) {
				return prevState
			}

			setChangeDetected(true)
			return { ...prevState, telemetrySetting: setting }
		})
	}, [])

	const setCustomSupportPromptsField = useCallback((prompts: Record<string, string | undefined>) => {
		setCachedState((prevState) => {
			if (JSON.stringify(prevState.customSupportPrompts) === JSON.stringify(prompts)) {
				return prevState
			}

			setChangeDetected(true)
			return { ...prevState, customSupportPrompts: prompts }
		})
	}, [])

	const isSettingValid = !errorMessage

	const handleSubmit = () => {
		if (isSettingValid) {
			vscode.postMessage({ type: "language", text: language })
			vscode.postMessage({ type: "alwaysAllowReadOnly", bool: alwaysAllowReadOnly })
			vscode.postMessage({
				type: "alwaysAllowReadOnlyOutsideWorkspace",
				bool: alwaysAllowReadOnlyOutsideWorkspace,
			})
			vscode.postMessage({ type: "alwaysAllowWrite", bool: alwaysAllowWrite })
			vscode.postMessage({ type: "alwaysAllowWriteOutsideWorkspace", bool: alwaysAllowWriteOutsideWorkspace })
			vscode.postMessage({ type: "alwaysAllowWriteProtected", bool: alwaysAllowWriteProtected })
			vscode.postMessage({ type: "alwaysAllowExecute", bool: alwaysAllowExecute })
			vscode.postMessage({ type: "alwaysAllowBrowser", bool: alwaysAllowBrowser })
			vscode.postMessage({ type: "alwaysAllowMcp", bool: alwaysAllowMcp })
			vscode.postMessage({ type: "allowedCommands", commands: allowedCommands ?? [] })
			vscode.postMessage({ type: "deniedCommands", commands: deniedCommands ?? [] })
			vscode.postMessage({ type: "allowedMaxRequests", value: allowedMaxRequests ?? undefined })
			vscode.postMessage({ type: "autoCondenseContext", bool: autoCondenseContext })
			vscode.postMessage({ type: "autoCondenseContextPercent", value: autoCondenseContextPercent })
			vscode.postMessage({ type: "browserToolEnabled", bool: browserToolEnabled })
			vscode.postMessage({ type: "soundEnabled", bool: soundEnabled })
			vscode.postMessage({ type: "ttsEnabled", bool: ttsEnabled })
			vscode.postMessage({ type: "ttsSpeed", value: ttsSpeed })
			vscode.postMessage({ type: "soundVolume", value: soundVolume })
			vscode.postMessage({ type: "diffEnabled", bool: diffEnabled })
			vscode.postMessage({ type: "enableCheckpoints", bool: enableCheckpoints })
			vscode.postMessage({ type: "browserViewportSize", text: browserViewportSize })
			vscode.postMessage({ type: "remoteBrowserHost", text: remoteBrowserHost })
			vscode.postMessage({ type: "remoteBrowserEnabled", bool: remoteBrowserEnabled })
			vscode.postMessage({ type: "fuzzyMatchThreshold", value: fuzzyMatchThreshold ?? 1.0 })
			vscode.postMessage({ type: "writeDelayMs", value: writeDelayMs })
			vscode.postMessage({ type: "screenshotQuality", value: screenshotQuality ?? 75 })
			vscode.postMessage({ type: "terminalOutputLineLimit", value: terminalOutputLineLimit ?? 500 })
			vscode.postMessage({ type: "terminalOutputCharacterLimit", value: terminalOutputCharacterLimit ?? 50000 })
			vscode.postMessage({ type: "terminalShellIntegrationTimeout", value: terminalShellIntegrationTimeout })
			vscode.postMessage({ type: "terminalShellIntegrationDisabled", bool: terminalShellIntegrationDisabled })
			vscode.postMessage({ type: "terminalCommandDelay", value: terminalCommandDelay })
			vscode.postMessage({ type: "terminalPowershellCounter", bool: terminalPowershellCounter })
			vscode.postMessage({ type: "terminalZshClearEolMark", bool: terminalZshClearEolMark })
			vscode.postMessage({ type: "terminalZshOhMy", bool: terminalZshOhMy })
			vscode.postMessage({ type: "terminalZshP10k", bool: terminalZshP10k })
			vscode.postMessage({ type: "terminalZdotdir", bool: terminalZdotdir })
			vscode.postMessage({ type: "terminalCompressProgressBar", bool: terminalCompressProgressBar })
			vscode.postMessage({ type: "mcpEnabled", bool: mcpEnabled })
			vscode.postMessage({ type: "alwaysApproveResubmit", bool: alwaysApproveResubmit })
			vscode.postMessage({ type: "requestDelaySeconds", value: requestDelaySeconds })
			vscode.postMessage({ type: "maxOpenTabsContext", value: maxOpenTabsContext })
			vscode.postMessage({ type: "maxWorkspaceFiles", value: maxWorkspaceFiles ?? 200 })
			vscode.postMessage({ type: "showRooIgnoredFiles", bool: showRooIgnoredFiles })
			vscode.postMessage({ type: "maxReadFileLine", value: maxReadFileLine ?? -1 })
			vscode.postMessage({ type: "maxImageFileSize", value: maxImageFileSize ?? 5 })
			vscode.postMessage({ type: "maxTotalImageSize", value: maxTotalImageSize ?? 20 })
			vscode.postMessage({ type: "maxConcurrentFileReads", value: cachedState.maxConcurrentFileReads ?? 5 })
			vscode.postMessage({ type: "includeDiagnosticMessages", bool: includeDiagnosticMessages })
			vscode.postMessage({ type: "maxDiagnosticMessages", value: maxDiagnosticMessages ?? 50 })
			vscode.postMessage({ type: "currentApiConfigName", text: currentApiConfigName })
			vscode.postMessage({ type: "updateExperimental", values: experiments })
			vscode.postMessage({ type: "alwaysAllowModeSwitch", bool: alwaysAllowModeSwitch })
			vscode.postMessage({ type: "alwaysAllowSubtasks", bool: alwaysAllowSubtasks })
			vscode.postMessage({ type: "alwaysAllowFollowupQuestions", bool: alwaysAllowFollowupQuestions })
			vscode.postMessage({ type: "alwaysAllowUpdateTodoList", bool: alwaysAllowUpdateTodoList })
			vscode.postMessage({ type: "followupAutoApproveTimeoutMs", value: followupAutoApproveTimeoutMs })
			vscode.postMessage({ type: "condensingApiConfigId", text: condensingApiConfigId || "" })
			vscode.postMessage({ type: "updateCondensingPrompt", text: customCondensingPrompt || "" })
			vscode.postMessage({ type: "updateSupportPrompt", values: customSupportPrompts || {} })
			vscode.postMessage({ type: "upsertApiConfiguration", text: currentApiConfigName, apiConfiguration })
			vscode.postMessage({ type: "telemetrySetting", text: telemetrySetting })
			vscode.postMessage({ type: "profileThresholds", values: profileThresholds })
			setChangeDetected(false)
		}
	}

	const checkUnsaveChanges = useCallback(
		(then: () => void) => {
			if (isChangeDetected) {
				confirmDialogHandler.current = then
				setDiscardDialogShow(true)
			} else {
				then()
			}
		},
		[isChangeDetected],
	)

	useImperativeHandle(ref, () => ({ checkUnsaveChanges }), [checkUnsaveChanges])

	const onConfirmDialogResult = useCallback(
		(confirm: boolean) => {
			if (confirm) {
				// Discard changes: Reset state and flag
				setCachedState(extensionState) // Revert to original state
				setChangeDetected(false) // Reset change flag
				confirmDialogHandler.current?.() // Execute the pending action (e.g., tab switch)
			}
			// If confirm is false (Cancel), do nothing, dialog closes automatically
		},
		[extensionState], // Depend on extensionState to get the latest original state
	)

	// Handle tab changes with unsaved changes check
	const handleTabChange = useCallback(
		(newTab: SectionName) => {
			// Directly switch tab without checking for unsaved changes
			setActiveTab(newTab)
		},
		[], // No dependency on isChangeDetected needed anymore
	)

	// Store direct DOM element refs for each tab
	const tabRefs = useRef<Record<SectionName, HTMLButtonElement | null>>(
		Object.fromEntries(sectionNames.map((name) => [name, null])) as Record<SectionName, HTMLButtonElement | null>,
	)

	// Track whether we're in compact mode
	const [isCompactMode, setIsCompactMode] = useState(false)
	const containerRef = useRef<HTMLDivElement>(null)

	// Setup resize observer to detect when we should switch to compact mode
	useEffect(() => {
		if (!containerRef.current) return

		const observer = new ResizeObserver((entries) => {
			for (const entry of entries) {
				// If container width is less than 500px, switch to compact mode
				setIsCompactMode(entry.contentRect.width < 500)
			}
		})

		observer.observe(containerRef.current)

		return () => {
			observer?.disconnect()
		}
	}, [])

	const sections: { id: SectionName; icon: LucideIcon }[] = useMemo(
		() => [
			{ id: "providers", icon: Webhook },
			{ id: "autoApprove", icon: CheckCheck },
			{ id: "browser", icon: SquareMousePointer },
			{ id: "checkpoints", icon: GitBranch },
			{ id: "notifications", icon: Bell },
			{ id: "contextManagement", icon: Database },
			{ id: "terminal", icon: SquareTerminal },
			{ id: "prompts", icon: MessageSquare },
			{ id: "experimental", icon: FlaskConical },
			{ id: "language", icon: Globe },
			{ id: "about", icon: Info },
		],
		[], // No dependencies needed now
	)

	// Update target section logic to set active tab
	useEffect(() => {
		if (targetSection && sectionNames.includes(targetSection as SectionName)) {
			setActiveTab(targetSection as SectionName)
		}
	}, [targetSection])

	// Function to scroll the active tab into view for vertical layout
	const scrollToActiveTab = useCallback(() => {
		const activeTabElement = tabRefs.current[activeTab]

		if (activeTabElement) {
			activeTabElement.scrollIntoView({
				behavior: "auto",
				block: "nearest",
			})
		}
	}, [activeTab])

	// Effect to scroll when the active tab changes
	useEffect(() => {
		scrollToActiveTab()
	}, [activeTab, scrollToActiveTab])

	// Effect to scroll when the webview becomes visible
	useLayoutEffect(() => {
		const handleMessage = (event: MessageEvent) => {
			const message = event.data
			if (message.type === "action" && message.action === "didBecomeVisible") {
				scrollToActiveTab()
			}
		}

		window.addEventListener("message", handleMessage)

		return () => {
			window.removeEventListener("message", handleMessage)
		}
	}, [scrollToActiveTab])

	return (
		<Tab>
			<TabHeader className="flex justify-between items-center gap-2">
				<div className="flex items-center gap-1">
					<h3 className="text-vscode-foreground m-0">{t("settings:header.title")}</h3>
				</div>
				<div className="flex gap-2">
					<StandardTooltip
						content={
							!isSettingValid
								? errorMessage
								: isChangeDetected
									? t("settings:header.saveButtonTooltip")
									: t("settings:header.nothingChangedTooltip")
						}>
						<Button
							variant={isSettingValid ? "default" : "secondary"}
							className={!isSettingValid ? "!border-vscode-errorForeground" : ""}
							onClick={handleSubmit}
							disabled={!isChangeDetected || !isSettingValid}
							data-testid="save-button">
							{t("settings:common.save")}
						</Button>
					</StandardTooltip>
					<StandardTooltip content={t("settings:header.doneButtonTooltip")}>
						<Button variant="secondary" onClick={() => checkUnsaveChanges(onDone)}>
							{t("settings:common.done")}
						</Button>
					</StandardTooltip>
				</div>
			</TabHeader>

			{/* Vertical tabs layout */}
			<div ref={containerRef} className={cn(settingsTabsContainer, isCompactMode && "narrow")}>
				{/* Tab sidebar */}
				<TabList
					value={activeTab}
					onValueChange={(value) => handleTabChange(value as SectionName)}
					className={cn(settingsTabList)}
					data-compact={isCompactMode}
					data-testid="settings-tab-list">
					{sections.map(({ id, icon: Icon }) => {
						const isSelected = id === activeTab
						const onSelect = () => handleTabChange(id)

						// Base TabTrigger component definition
						// We pass isSelected manually for styling, but onSelect is handled conditionally
						const triggerComponent = (
							<TabTrigger
								ref={(element) => (tabRefs.current[id] = element)}
								value={id}
								isSelected={isSelected} // Pass manually for styling state
								className={cn(
									isSelected // Use manual isSelected for styling
										? `${settingsTabTrigger} ${settingsTabTriggerActive}`
										: settingsTabTrigger,
									"focus:ring-0", // Remove the focus ring styling
								)}
								data-testid={`tab-${id}`}
								data-compact={isCompactMode}>
								<div className={cn("flex items-center gap-2", isCompactMode && "justify-center")}>
									<Icon className="w-4 h-4" />
									<span className="tab-label">{t(`settings:sections.${id}`)}</span>
								</div>
							</TabTrigger>
						)

						if (isCompactMode) {
							// Wrap in Tooltip and manually add onClick to the trigger
							return (
								<TooltipProvider key={id} delayDuration={300}>
									<Tooltip>
										<TooltipTrigger asChild onClick={onSelect}>
											{/* Clone to avoid ref issues if triggerComponent itself had a key */}
											{React.cloneElement(triggerComponent)}
										</TooltipTrigger>
										<TooltipContent side="right" className="text-base">
											<p className="m-0">{t(`settings:sections.${id}`)}</p>
										</TooltipContent>
									</Tooltip>
								</TooltipProvider>
							)
						} else {
							// Render trigger directly; TabList will inject onSelect via cloning
							// Ensure the element passed to TabList has the key
							return React.cloneElement(triggerComponent, { key: id })
						}
					})}
				</TabList>

				{/* Content area */}
				<TabContent className="p-0 flex-1 overflow-auto">
					{/* Providers Section */}
					{activeTab === "providers" && (
						<div>
							<SectionHeader>
								<div className="flex items-center gap-2">
									<Webhook className="w-4" />
									<div>{t("settings:sections.providers")}</div>
								</div>
							</SectionHeader>

							<Section>
								<ApiConfigManager
									currentApiConfigName={currentApiConfigName}
									listApiConfigMeta={listApiConfigMeta}
									onSelectConfig={(configName: string) =>
										checkUnsaveChanges(() =>
											vscode.postMessage({ type: "loadApiConfiguration", text: configName }),
										)
									}
									onDeleteConfig={(configName: string) =>
										vscode.postMessage({ type: "deleteApiConfiguration", text: configName })
									}
									onRenameConfig={(oldName: string, newName: string) => {
										vscode.postMessage({
											type: "renameApiConfiguration",
											values: { oldName, newName },
											apiConfiguration,
										})
										prevApiConfigName.current = newName
									}}
									onUpsertConfig={(configName: string) =>
										vscode.postMessage({
											type: "upsertApiConfiguration",
											text: configName,
											apiConfiguration,
										})
									}
								/>
								<ApiOptions
									uriScheme={uriScheme}
									apiConfiguration={apiConfiguration}
									setApiConfigurationField={setApiConfigurationField}
									errorMessage={errorMessage}
									setErrorMessage={setErrorMessage}
								/>
							</Section>
						</div>
					)}

					{/* Auto-Approve Section */}
					{activeTab === "autoApprove" && (
						<AutoApproveSettings
							alwaysAllowReadOnly={alwaysAllowReadOnly}
							alwaysAllowReadOnlyOutsideWorkspace={alwaysAllowReadOnlyOutsideWorkspace}
							alwaysAllowWrite={alwaysAllowWrite}
							alwaysAllowWriteOutsideWorkspace={alwaysAllowWriteOutsideWorkspace}
							alwaysAllowWriteProtected={alwaysAllowWriteProtected}
							alwaysAllowBrowser={alwaysAllowBrowser}
							alwaysApproveResubmit={alwaysApproveResubmit}
							requestDelaySeconds={requestDelaySeconds}
							alwaysAllowMcp={alwaysAllowMcp}
							alwaysAllowModeSwitch={alwaysAllowModeSwitch}
							alwaysAllowSubtasks={alwaysAllowSubtasks}
							alwaysAllowExecute={alwaysAllowExecute}
							alwaysAllowFollowupQuestions={alwaysAllowFollowupQuestions}
							alwaysAllowUpdateTodoList={alwaysAllowUpdateTodoList}
							followupAutoApproveTimeoutMs={followupAutoApproveTimeoutMs}
							allowedCommands={allowedCommands}
							deniedCommands={deniedCommands}
							setCachedStateField={setCachedStateField}
						/>
					)}

					{/* Browser Section */}
					{activeTab === "browser" && (
						<BrowserSettings
							browserToolEnabled={browserToolEnabled}
							browserViewportSize={browserViewportSize}
							screenshotQuality={screenshotQuality}
							remoteBrowserHost={remoteBrowserHost}
							remoteBrowserEnabled={remoteBrowserEnabled}
							setCachedStateField={setCachedStateField}
						/>
					)}

					{/* Checkpoints Section */}
					{activeTab === "checkpoints" && (
						<CheckpointSettings
							enableCheckpoints={enableCheckpoints}
							setCachedStateField={setCachedStateField}
						/>
					)}

					{/* Notifications Section */}
					{activeTab === "notifications" && (
						<NotificationSettings
							ttsEnabled={ttsEnabled}
							ttsSpeed={ttsSpeed}
							soundEnabled={soundEnabled}
							soundVolume={soundVolume}
							setCachedStateField={setCachedStateField}
						/>
					)}

					{/* Context Management Section */}
					{activeTab === "contextManagement" && (
						<ContextManagementSettings
							autoCondenseContext={autoCondenseContext}
							autoCondenseContextPercent={autoCondenseContextPercent}
							listApiConfigMeta={listApiConfigMeta ?? []}
							maxOpenTabsContext={maxOpenTabsContext}
							maxWorkspaceFiles={maxWorkspaceFiles ?? 200}
							showRooIgnoredFiles={showRooIgnoredFiles}
							maxReadFileLine={maxReadFileLine}
							maxImageFileSize={maxImageFileSize}
							maxTotalImageSize={maxTotalImageSize}
							maxConcurrentFileReads={maxConcurrentFileReads}
							profileThresholds={profileThresholds}
							includeDiagnosticMessages={includeDiagnosticMessages}
							maxDiagnosticMessages={maxDiagnosticMessages}
							writeDelayMs={writeDelayMs}
							setCachedStateField={setCachedStateField}
						/>
					)}

					{/* Terminal Section */}
					{activeTab === "terminal" && (
						<TerminalSettings
							terminalOutputLineLimit={terminalOutputLineLimit}
							terminalOutputCharacterLimit={terminalOutputCharacterLimit}
							terminalShellIntegrationTimeout={terminalShellIntegrationTimeout}
							terminalShellIntegrationDisabled={terminalShellIntegrationDisabled}
							terminalCommandDelay={terminalCommandDelay}
							terminalPowershellCounter={terminalPowershellCounter}
							terminalZshClearEolMark={terminalZshClearEolMark}
							terminalZshOhMy={terminalZshOhMy}
							terminalZshP10k={terminalZshP10k}
							terminalZdotdir={terminalZdotdir}
							terminalCompressProgressBar={terminalCompressProgressBar}
							setCachedStateField={setCachedStateField}
						/>
					)}

					{/* Prompts Section */}
					{activeTab === "prompts" && (
						<PromptsSettings
							customSupportPrompts={customSupportPrompts || {}}
							setCustomSupportPrompts={setCustomSupportPromptsField}
						/>
					)}

					{/* Experimental Section */}
					{activeTab === "experimental" && (
						<ExperimentalSettings
							setExperimentEnabled={setExperimentEnabled}
							experiments={experiments}
							hasUnsavedChanges={isChangeDetected}
							rulesSettings={rulesSettings}
							setCachedStateField={setCachedStateField}
						/>
					)}

					{/* Language Section */}
					{activeTab === "language" && (
						<LanguageSettings language={language || "en"} setCachedStateField={setCachedStateField} />
					)}

					{/* About Section */}
					{activeTab === "about" && (
						<About telemetrySetting={telemetrySetting} setTelemetrySetting={setTelemetrySetting} />
					)}
				</TabContent>
			</div>

			<AlertDialog open={isDiscardDialogShow} onOpenChange={setDiscardDialogShow}>
				<AlertDialogContent>
					<AlertDialogHeader>
						<AlertDialogTitle>
							<AlertTriangle className="w-5 h-5 text-yellow-500" />
							{t("settings:unsavedChangesDialog.title")}
						</AlertDialogTitle>
						<AlertDialogDescription>
							{t("settings:unsavedChangesDialog.description")}
						</AlertDialogDescription>
					</AlertDialogHeader>
					<AlertDialogFooter>
						<AlertDialogCancel onClick={() => onConfirmDialogResult(false)}>
							{t("settings:unsavedChangesDialog.cancelButton")}
						</AlertDialogCancel>
						<AlertDialogAction onClick={() => onConfirmDialogResult(true)}>
							{t("settings:unsavedChangesDialog.discardButton")}
						</AlertDialogAction>
					</AlertDialogFooter>
				</AlertDialogContent>
			</AlertDialog>
		</Tab>
	)
})

export default memo(SettingsView)<|MERGE_RESOLUTION|>--- conflicted
+++ resolved
@@ -179,12 +179,9 @@
 		alwaysAllowFollowupQuestions,
 		alwaysAllowUpdateTodoList,
 		followupAutoApproveTimeoutMs,
-<<<<<<< HEAD
 		rulesSettings,
-=======
 		includeDiagnosticMessages,
 		maxDiagnosticMessages,
->>>>>>> 00a3738d
 	} = cachedState
 
 	const apiConfiguration = useMemo(() => cachedState.apiConfiguration ?? {}, [cachedState.apiConfiguration])
