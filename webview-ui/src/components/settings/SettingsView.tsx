import React, {
	forwardRef,
	memo,
	useCallback,
	useEffect,
	useImperativeHandle,
	useLayoutEffect,
	useMemo,
	useRef,
	useState,
} from "react"
import { useAppTranslation } from "@/i18n/TranslationContext"
import {
	CheckCheck,
	SquareMousePointer,
	Webhook,
	GitBranch,
	Bell,
	Database,
	SquareTerminal,
	FlaskConical,
	AlertTriangle,
	Globe,
	Info,
	LucideIcon,
} from "lucide-react"

import { ExperimentId } from "@roo/shared/experiments"
import { TelemetrySetting } from "@roo/shared/TelemetrySetting"
import { ApiConfiguration } from "@roo/shared/api"

import { vscode } from "@/utils/vscode"
import { ExtensionStateContextType, useExtensionState } from "@/context/ExtensionStateContext"
import {
	AlertDialog,
	AlertDialogContent,
	AlertDialogTitle,
	AlertDialogDescription,
	AlertDialogCancel,
	AlertDialogAction,
	AlertDialogHeader,
	AlertDialogFooter,
	Button,
	Tooltip,
	TooltipContent,
	TooltipProvider,
	TooltipTrigger,
} from "@/components/ui"

import { Tab, TabContent, TabHeader, TabList, TabTrigger } from "../common/Tab"
import { SetCachedStateField, SetExperimentEnabled } from "./types"
import { SectionHeader } from "./SectionHeader"
import ApiConfigManager from "./ApiConfigManager"
import ApiOptions from "./ApiOptions"
import { AutoApproveSettings } from "./AutoApproveSettings"
import { BrowserSettings } from "./BrowserSettings"
import { CheckpointSettings } from "./CheckpointSettings"
import { NotificationSettings } from "./NotificationSettings"
import { ContextManagementSettings } from "./ContextManagementSettings"
import { TerminalSettings } from "./TerminalSettings"
import { ExperimentalSettings } from "./ExperimentalSettings"
import { LanguageSettings } from "./LanguageSettings"
import { About } from "./About"
import { Section } from "./Section"
import { cn } from "@/lib/utils"
import { settingsTabsContainer, settingsTabList, settingsTabTrigger, settingsTabTriggerActive } from "./styles"

export interface SettingsViewRef {
	checkUnsaveChanges: (then: () => void) => void
}

const sectionNames = [
	"providers",
	"autoApprove",
	"browser",
	"checkpoints",
	"notifications",
	"contextManagement",
	"terminal",
	"experimental",
	"language",
	"about",
] as const

type SectionName = (typeof sectionNames)[number]

type SettingsViewProps = {
	onDone: () => void
	targetSection?: string
}

const SettingsView = forwardRef<SettingsViewRef, SettingsViewProps>(({ onDone, targetSection }, ref) => {
	const { t } = useAppTranslation()

	const extensionState = useExtensionState()
	const { currentApiConfigName, listApiConfigMeta, uriScheme, version, settingsImportedAt } = extensionState

	const [isDiscardDialogShow, setDiscardDialogShow] = useState(false)
	const [isChangeDetected, setChangeDetected] = useState(false)
	const [errorMessage, setErrorMessage] = useState<string | undefined>(undefined)
	const [activeTab, setActiveTab] = useState<SectionName>(
		targetSection && sectionNames.includes(targetSection as SectionName)
			? (targetSection as SectionName)
			: "providers",
	)

	const prevApiConfigName = useRef(currentApiConfigName)
	const confirmDialogHandler = useRef<() => void>()

	const [cachedState, setCachedState] = useState(extensionState)

	const {
		alwaysAllowReadOnly,
		alwaysAllowReadOnlyOutsideWorkspace,
		allowedCommands,
		language,
		alwaysAllowBrowser,
		alwaysAllowExecute,
		alwaysAllowMcp,
		alwaysAllowModeSwitch,
		alwaysAllowSubtasks,
		alwaysAllowWrite,
		alwaysAllowWriteOutsideWorkspace,
		alwaysApproveResubmit,
		browserToolEnabled,
		browserViewportSize,
		enableCheckpoints,
		diffEnabled,
		experiments,
		fuzzyMatchThreshold,
		maxOpenTabsContext,
		maxWorkspaceFiles,
		mcpEnabled,
		requestDelaySeconds,
		remoteBrowserHost,
		screenshotQuality,
		soundEnabled,
		ttsEnabled,
		ttsSpeed,
		soundVolume,
		telemetrySetting,
		terminalOutputLineLimit,
		terminalShellIntegrationTimeout,
		terminalCommandDelay,
		terminalPowershellCounter,
		terminalZshClearEolMark,
		terminalZshOhMy,
		terminalZshP10k,
		terminalZdotdir,
		writeDelayMs,
		showRooIgnoredFiles,
		remoteBrowserEnabled,
		maxReadFileLine,
		terminalCompressProgressBar,
	} = cachedState

	const apiConfiguration = useMemo(() => cachedState.apiConfiguration ?? {}, [cachedState.apiConfiguration])

	useEffect(() => {
		// Update only when currentApiConfigName is changed.
		// Expected to be triggered by loadApiConfiguration/upsertApiConfiguration.
		if (prevApiConfigName.current === currentApiConfigName) {
			return
		}

		setCachedState((prevCachedState) => ({ ...prevCachedState, ...extensionState }))
		prevApiConfigName.current = currentApiConfigName
		setChangeDetected(false)
	}, [currentApiConfigName, extensionState, isChangeDetected])

	// Bust the cache when settings are imported.
	useEffect(() => {
		if (settingsImportedAt) {
			setCachedState((prevCachedState) => ({ ...prevCachedState, ...extensionState }))
			setChangeDetected(false)
		}
	}, [settingsImportedAt, extensionState])

	const setCachedStateField: SetCachedStateField<keyof ExtensionStateContextType> = useCallback((field, value) => {
		setCachedState((prevState) => {
			if (prevState[field] === value) {
				return prevState
			}

			setChangeDetected(true)
			return { ...prevState, [field]: value }
		})
	}, [])

	const setApiConfigurationField = useCallback(
		<K extends keyof ApiConfiguration>(field: K, value: ApiConfiguration[K]) => {
			setCachedState((prevState) => {
				if (prevState.apiConfiguration?.[field] === value) {
					return prevState
				}

				setChangeDetected(true)
				return { ...prevState, apiConfiguration: { ...prevState.apiConfiguration, [field]: value } }
			})
		},
		[],
	)

	const setExperimentEnabled: SetExperimentEnabled = useCallback((id: ExperimentId, enabled: boolean) => {
		setCachedState((prevState) => {
			if (prevState.experiments?.[id] === enabled) {
				return prevState
			}

			setChangeDetected(true)
			return { ...prevState, experiments: { ...prevState.experiments, [id]: enabled } }
		})
	}, [])

	const setTelemetrySetting = useCallback((setting: TelemetrySetting) => {
		setCachedState((prevState) => {
			if (prevState.telemetrySetting === setting) {
				return prevState
			}

			setChangeDetected(true)
			return { ...prevState, telemetrySetting: setting }
		})
	}, [])

	const isSettingValid = !errorMessage

	const handleSubmit = () => {
		if (isSettingValid) {
			vscode.postMessage({ type: "language", text: language })
			vscode.postMessage({ type: "alwaysAllowReadOnly", bool: alwaysAllowReadOnly })
			vscode.postMessage({
				type: "alwaysAllowReadOnlyOutsideWorkspace",
				bool: alwaysAllowReadOnlyOutsideWorkspace,
			})
			vscode.postMessage({ type: "alwaysAllowWrite", bool: alwaysAllowWrite })
			vscode.postMessage({ type: "alwaysAllowWriteOutsideWorkspace", bool: alwaysAllowWriteOutsideWorkspace })
			vscode.postMessage({ type: "alwaysAllowExecute", bool: alwaysAllowExecute })
			vscode.postMessage({ type: "alwaysAllowBrowser", bool: alwaysAllowBrowser })
			vscode.postMessage({ type: "alwaysAllowMcp", bool: alwaysAllowMcp })
			vscode.postMessage({ type: "allowedCommands", commands: allowedCommands ?? [] })
			vscode.postMessage({ type: "browserToolEnabled", bool: browserToolEnabled })
			vscode.postMessage({ type: "soundEnabled", bool: soundEnabled })
			vscode.postMessage({ type: "ttsEnabled", bool: ttsEnabled })
			vscode.postMessage({ type: "ttsSpeed", value: ttsSpeed })
			vscode.postMessage({ type: "soundVolume", value: soundVolume })
			vscode.postMessage({ type: "diffEnabled", bool: diffEnabled })
			vscode.postMessage({ type: "enableCheckpoints", bool: enableCheckpoints })
			vscode.postMessage({ type: "browserViewportSize", text: browserViewportSize })
			vscode.postMessage({ type: "remoteBrowserHost", text: remoteBrowserHost })
			vscode.postMessage({ type: "remoteBrowserEnabled", bool: remoteBrowserEnabled })
			vscode.postMessage({ type: "fuzzyMatchThreshold", value: fuzzyMatchThreshold ?? 1.0 })
			vscode.postMessage({ type: "writeDelayMs", value: writeDelayMs })
			vscode.postMessage({ type: "screenshotQuality", value: screenshotQuality ?? 75 })
			vscode.postMessage({ type: "terminalOutputLineLimit", value: terminalOutputLineLimit ?? 500 })
			vscode.postMessage({ type: "terminalShellIntegrationTimeout", value: terminalShellIntegrationTimeout })
			vscode.postMessage({ type: "terminalCommandDelay", value: terminalCommandDelay })
			vscode.postMessage({ type: "terminalPowershellCounter", bool: terminalPowershellCounter })
			vscode.postMessage({ type: "terminalZshClearEolMark", bool: terminalZshClearEolMark })
			vscode.postMessage({ type: "terminalZshOhMy", bool: terminalZshOhMy })
			vscode.postMessage({ type: "terminalZshP10k", bool: terminalZshP10k })
			vscode.postMessage({ type: "terminalZdotdir", bool: terminalZdotdir })
			vscode.postMessage({ type: "terminalCompressProgressBar", bool: terminalCompressProgressBar })
			vscode.postMessage({ type: "mcpEnabled", bool: mcpEnabled })
			vscode.postMessage({ type: "alwaysApproveResubmit", bool: alwaysApproveResubmit })
			vscode.postMessage({ type: "requestDelaySeconds", value: requestDelaySeconds })
			vscode.postMessage({ type: "maxOpenTabsContext", value: maxOpenTabsContext })
			vscode.postMessage({ type: "maxWorkspaceFiles", value: maxWorkspaceFiles ?? 200 })
			vscode.postMessage({ type: "showRooIgnoredFiles", bool: showRooIgnoredFiles })
			vscode.postMessage({ type: "maxReadFileLine", value: maxReadFileLine ?? 500 })
			vscode.postMessage({ type: "currentApiConfigName", text: currentApiConfigName })
			vscode.postMessage({ type: "updateExperimental", values: experiments })
			vscode.postMessage({ type: "alwaysAllowModeSwitch", bool: alwaysAllowModeSwitch })
			vscode.postMessage({ type: "alwaysAllowSubtasks", bool: alwaysAllowSubtasks })
			vscode.postMessage({ type: "upsertApiConfiguration", text: currentApiConfigName, apiConfiguration })
			vscode.postMessage({ type: "telemetrySetting", text: telemetrySetting })
			setChangeDetected(false)
		}
	}

	const checkUnsaveChanges = useCallback(
		(then: () => void) => {
			if (isChangeDetected) {
				confirmDialogHandler.current = then
				setDiscardDialogShow(true)
			} else {
				then()
			}
		},
		[isChangeDetected],
	)

	useImperativeHandle(ref, () => ({ checkUnsaveChanges }), [checkUnsaveChanges])

	const onConfirmDialogResult = useCallback((confirm: boolean) => {
		if (confirm) {
			confirmDialogHandler.current?.()
		}
	}, [])

	// Handle tab changes with unsaved changes check
	const handleTabChange = useCallback(
		(newTab: SectionName) => {
			if (isChangeDetected) {
				confirmDialogHandler.current = () => setActiveTab(newTab)
				setDiscardDialogShow(true)
			} else {
				setActiveTab(newTab)
			}
		},
		[isChangeDetected],
	)

	// Store direct DOM element refs for each tab
	const tabRefs = useRef<Record<SectionName, HTMLButtonElement | null>>(
		Object.fromEntries(sectionNames.map((name) => [name, null])) as Record<SectionName, HTMLButtonElement | null>,
	)

	// Track whether we're in compact mode
	const [isCompactMode, setIsCompactMode] = useState(false)
	const containerRef = useRef<HTMLDivElement>(null)

	// Setup resize observer to detect when we should switch to compact mode
	useEffect(() => {
		if (!containerRef.current) return

		const observer = new ResizeObserver((entries) => {
			for (const entry of entries) {
				// If container width is less than 500px, switch to compact mode
				setIsCompactMode(entry.contentRect.width < 500)
			}
		})

		observer.observe(containerRef.current)

		return () => {
			observer?.disconnect()
		}
	}, [])

	const sections: { id: SectionName; icon: LucideIcon }[] = useMemo(
		() => [
			{ id: "providers", icon: Webhook },
			{ id: "autoApprove", icon: CheckCheck },
			{ id: "browser", icon: SquareMousePointer },
			{ id: "checkpoints", icon: GitBranch },
			{ id: "notifications", icon: Bell },
			{ id: "contextManagement", icon: Database },
			{ id: "terminal", icon: SquareTerminal },
			{ id: "experimental", icon: FlaskConical },
			{ id: "language", icon: Globe },
			{ id: "about", icon: Info },
		],
		[], // No dependencies needed now
	)

	// Update target section logic to set active tab
	useEffect(() => {
		if (targetSection && sectionNames.includes(targetSection as SectionName)) {
			setActiveTab(targetSection as SectionName)
		}
	}, [targetSection])

	// Function to scroll the active tab into view for vertical layout
	const scrollToActiveTab = useCallback(() => {
		const activeTabElement = tabRefs.current[activeTab]

		if (activeTabElement) {
			activeTabElement.scrollIntoView({
				behavior: "auto",
				block: "nearest",
			})
		}
	}, [activeTab])

	// Effect to scroll when the active tab changes
	useEffect(() => {
		scrollToActiveTab()
	}, [activeTab, scrollToActiveTab])

	// Effect to scroll when the webview becomes visible
	useLayoutEffect(() => {
		const handleMessage = (event: MessageEvent) => {
			const message = event.data
			if (message.type === "action" && message.action === "didBecomeVisible") {
				scrollToActiveTab()
			}
		}

		window.addEventListener("message", handleMessage)

		return () => {
			window.removeEventListener("message", handleMessage)
		}
	}, [scrollToActiveTab])

	return (
		<Tab>
			<TabHeader className="flex justify-between items-center gap-2">
				<div className="flex items-center gap-1">
					<h3 className="text-vscode-foreground m-0">{t("settings:header.title")}</h3>
				</div>
				<div className="flex gap-2">
					<Button
						variant={isSettingValid ? "default" : "secondary"}
						className={!isSettingValid ? "!border-vscode-errorForeground" : ""}
						title={
							!isSettingValid
								? errorMessage
								: isChangeDetected
									? t("settings:header.saveButtonTooltip")
									: t("settings:header.nothingChangedTooltip")
						}
						onClick={handleSubmit}
						disabled={!isChangeDetected || !isSettingValid}
						data-testid="save-button">
						{t("settings:common.save")}
					</Button>
					<Button
						variant="secondary"
						title={t("settings:header.doneButtonTooltip")}
						onClick={() => checkUnsaveChanges(onDone)}>
						{t("settings:common.done")}
					</Button>
				</div>
			</TabHeader>

			{/* Vertical tabs layout */}
			<div ref={containerRef} className={cn(settingsTabsContainer, isCompactMode && "narrow")}>
				{/* Tab sidebar */}
				<TabList
					value={activeTab}
					onValueChange={(value) => handleTabChange(value as SectionName)}
					className={cn(settingsTabList)}
					data-compact={isCompactMode}
					data-testid="settings-tab-list">
					{sections.map(({ id, icon: Icon }) => {
						const isSelected = id === activeTab
						const onSelect = () => handleTabChange(id)

						// Base TabTrigger component definition
						// We pass isSelected manually for styling, but onSelect is handled conditionally
						const triggerComponent = (
							<TabTrigger
								ref={(element) => (tabRefs.current[id] = element)}
								value={id}
								isSelected={isSelected} // Pass manually for styling state
								className={cn(
									isSelected // Use manual isSelected for styling
										? `${settingsTabTrigger} ${settingsTabTriggerActive}`
										: settingsTabTrigger,
									"focus:ring-0", // Remove the focus ring styling
								)}
								data-testid={`tab-${id}`}
								data-compact={isCompactMode}>
								<div className={cn("flex items-center gap-2", isCompactMode && "justify-center")}>
									<Icon className="w-4 h-4" />
									<span className="tab-label">{t(`settings:sections.${id}`)}</span>
								</div>
							</TabTrigger>
						)

						if (isCompactMode) {
							// Wrap in Tooltip and manually add onClick to the trigger
							return (
								<TooltipProvider key={id} delayDuration={0}>
									<Tooltip>
										<TooltipTrigger asChild onClick={onSelect}>
											{/* Clone to avoid ref issues if triggerComponent itself had a key */}
											{React.cloneElement(triggerComponent)}
										</TooltipTrigger>
										<TooltipContent side="right" className="text-base">
											<p className="m-0">{t(`settings:sections.${id}`)}</p>
										</TooltipContent>
									</Tooltip>
								</TooltipProvider>
							)
						} else {
							// Render trigger directly; TabList will inject onSelect via cloning
							// Ensure the element passed to TabList has the key
							return React.cloneElement(triggerComponent, { key: id })
						}
					})}
				</TabList>

				{/* Content area */}
				<TabContent className="p-0 flex-1 overflow-auto">
					{/* Providers Section */}
					{activeTab === "providers" && (
						<div>
							<SectionHeader>
								<div className="flex items-center gap-2">
									<Webhook className="w-4" />
									<div>{t("settings:sections.providers")}</div>
								</div>
							</SectionHeader>

							<Section>
								<ApiConfigManager
									currentApiConfigName={currentApiConfigName}
									listApiConfigMeta={listApiConfigMeta}
									onSelectConfig={(configName: string) =>
										checkUnsaveChanges(() =>
											vscode.postMessage({ type: "loadApiConfiguration", text: configName }),
										)
									}
									onDeleteConfig={(configName: string) =>
										vscode.postMessage({ type: "deleteApiConfiguration", text: configName })
									}
									onRenameConfig={(oldName: string, newName: string) => {
										vscode.postMessage({
											type: "renameApiConfiguration",
											values: { oldName, newName },
											apiConfiguration,
										})
										prevApiConfigName.current = newName
									}}
									onUpsertConfig={(configName: string) =>
										vscode.postMessage({
											type: "upsertApiConfiguration",
											text: configName,
											apiConfiguration,
										})
									}
								/>
								<ApiOptions
									uriScheme={uriScheme}
									apiConfiguration={apiConfiguration}
									setApiConfigurationField={setApiConfigurationField}
									errorMessage={errorMessage}
									setErrorMessage={setErrorMessage}
								/>
							</Section>
						</div>
					)}

					{/* Auto-Approve Section */}
					{activeTab === "autoApprove" && (
						<AutoApproveSettings
							alwaysAllowReadOnly={alwaysAllowReadOnly}
							alwaysAllowReadOnlyOutsideWorkspace={alwaysAllowReadOnlyOutsideWorkspace}
							alwaysAllowWrite={alwaysAllowWrite}
							alwaysAllowWriteOutsideWorkspace={alwaysAllowWriteOutsideWorkspace}
							writeDelayMs={writeDelayMs}
							alwaysAllowBrowser={alwaysAllowBrowser}
							alwaysApproveResubmit={alwaysApproveResubmit}
							requestDelaySeconds={requestDelaySeconds}
							alwaysAllowMcp={alwaysAllowMcp}
							alwaysAllowModeSwitch={alwaysAllowModeSwitch}
							alwaysAllowSubtasks={alwaysAllowSubtasks}
							alwaysAllowExecute={alwaysAllowExecute}
							allowedCommands={allowedCommands}
							setCachedStateField={setCachedStateField}
						/>
					)}

					{/* Browser Section */}
					{activeTab === "browser" && (
						<BrowserSettings
							browserToolEnabled={browserToolEnabled}
							browserViewportSize={browserViewportSize}
							screenshotQuality={screenshotQuality}
							remoteBrowserHost={remoteBrowserHost}
							remoteBrowserEnabled={remoteBrowserEnabled}
							setCachedStateField={setCachedStateField}
						/>
<<<<<<< HEAD
					)}
=======
					</Section>
				</div>

				<div ref={autoApproveRef}>
					<AutoApproveSettings
						alwaysAllowReadOnly={alwaysAllowReadOnly}
						alwaysAllowReadOnlyOutsideWorkspace={alwaysAllowReadOnlyOutsideWorkspace}
						alwaysAllowWrite={alwaysAllowWrite}
						alwaysAllowWriteOutsideWorkspace={alwaysAllowWriteOutsideWorkspace}
						writeDelayMs={writeDelayMs}
						alwaysAllowBrowser={alwaysAllowBrowser}
						alwaysApproveResubmit={alwaysApproveResubmit}
						requestDelaySeconds={requestDelaySeconds}
						alwaysAllowMcp={alwaysAllowMcp}
						alwaysAllowModeSwitch={alwaysAllowModeSwitch}
						alwaysAllowSubtasks={alwaysAllowSubtasks}
						alwaysAllowExecute={alwaysAllowExecute}
						allowedCommands={allowedCommands}
						setCachedStateField={setCachedStateField}
					/>
				</div>

				<div ref={browserRef}>
					<BrowserSettings
						browserToolEnabled={browserToolEnabled}
						browserViewportSize={browserViewportSize}
						screenshotQuality={screenshotQuality}
						remoteBrowserHost={remoteBrowserHost}
						remoteBrowserEnabled={remoteBrowserEnabled}
						setCachedStateField={setCachedStateField}
					/>
				</div>

				<div ref={checkpointsRef}>
					<CheckpointSettings
						enableCheckpoints={enableCheckpoints}
						setCachedStateField={setCachedStateField}
					/>
				</div>

				<div ref={notificationsRef}>
					<NotificationSettings
						ttsEnabled={ttsEnabled}
						ttsSpeed={ttsSpeed}
						soundEnabled={soundEnabled}
						soundVolume={soundVolume}
						setCachedStateField={setCachedStateField}
					/>
				</div>

				<div ref={contextManagementRef}>
					<ContextManagementSettings
						maxOpenTabsContext={maxOpenTabsContext}
						maxWorkspaceFiles={maxWorkspaceFiles ?? 200}
						showRooIgnoredFiles={showRooIgnoredFiles}
						maxReadFileLine={maxReadFileLine}
						setCachedStateField={setCachedStateField}
					/>
				</div>

				<div ref={terminalRef}>
					<TerminalSettings
						terminalOutputLineLimit={terminalOutputLineLimit}
						terminalShellIntegrationTimeout={terminalShellIntegrationTimeout}
						terminalCommandDelay={terminalCommandDelay}
						terminalPowershellCounter={terminalPowershellCounter}
						terminalZshClearEolMark={terminalZshClearEolMark}
						terminalZshOhMy={terminalZshOhMy}
						terminalZshP10k={terminalZshP10k}
						terminalZdotdir={terminalZdotdir}
						terminalCompressProgressBar={terminalCompressProgressBar}
						setCachedStateField={setCachedStateField}
					/>
				</div>

				<div ref={experimentalRef}>
					<ExperimentalSettings
						setCachedStateField={setCachedStateField}
						setExperimentEnabled={setExperimentEnabled}
						experiments={experiments}
					/>
				</div>

				<div ref={languageRef}>
					<LanguageSettings language={language || "en"} setCachedStateField={setCachedStateField} />
				</div>
>>>>>>> 42c1f5f8

					{/* Checkpoints Section */}
					{activeTab === "checkpoints" && (
						<CheckpointSettings
							enableCheckpoints={enableCheckpoints}
							setCachedStateField={setCachedStateField}
						/>
					)}

					{/* Notifications Section */}
					{activeTab === "notifications" && (
						<NotificationSettings
							ttsEnabled={ttsEnabled}
							ttsSpeed={ttsSpeed}
							soundEnabled={soundEnabled}
							soundVolume={soundVolume}
							setCachedStateField={setCachedStateField}
						/>
					)}

					{/* Context Management Section */}
					{activeTab === "contextManagement" && (
						<ContextManagementSettings
							maxOpenTabsContext={maxOpenTabsContext}
							maxWorkspaceFiles={maxWorkspaceFiles ?? 200}
							showRooIgnoredFiles={showRooIgnoredFiles}
							maxReadFileLine={maxReadFileLine}
							setCachedStateField={setCachedStateField}
						/>
					)}

					{/* Terminal Section */}
					{activeTab === "terminal" && (
						<TerminalSettings
							terminalOutputLineLimit={terminalOutputLineLimit}
							terminalShellIntegrationTimeout={terminalShellIntegrationTimeout}
							terminalCommandDelay={terminalCommandDelay}
							terminalPowershellCounter={terminalPowershellCounter}
							terminalZshClearEolMark={terminalZshClearEolMark}
							terminalZshOhMy={terminalZshOhMy}
							terminalZshP10k={terminalZshP10k}
							terminalZdotdir={terminalZdotdir}
							setCachedStateField={setCachedStateField}
						/>
					)}

					{/* Experimental Section */}
					{activeTab === "experimental" && (
						<ExperimentalSettings
							setCachedStateField={setCachedStateField}
							setExperimentEnabled={setExperimentEnabled}
							experiments={experiments}
						/>
					)}

					{/* Language Section */}
					{activeTab === "language" && (
						<LanguageSettings language={language || "en"} setCachedStateField={setCachedStateField} />
					)}

					{/* About Section */}
					{activeTab === "about" && (
						<About
							version={version}
							telemetrySetting={telemetrySetting}
							setTelemetrySetting={setTelemetrySetting}
						/>
					)}
				</TabContent>
			</div>

			<AlertDialog open={isDiscardDialogShow} onOpenChange={setDiscardDialogShow}>
				<AlertDialogContent>
					<AlertDialogHeader>
						<AlertDialogTitle>
							<AlertTriangle className="w-5 h-5 text-yellow-500" />
							{t("settings:unsavedChangesDialog.title")}
						</AlertDialogTitle>
						<AlertDialogDescription>
							{t("settings:unsavedChangesDialog.description")}
						</AlertDialogDescription>
					</AlertDialogHeader>
					<AlertDialogFooter>
						<AlertDialogCancel onClick={() => onConfirmDialogResult(false)}>
							{t("settings:unsavedChangesDialog.cancelButton")}
						</AlertDialogCancel>
						<AlertDialogAction onClick={() => onConfirmDialogResult(true)}>
							{t("settings:unsavedChangesDialog.discardButton")}
						</AlertDialogAction>
					</AlertDialogFooter>
				</AlertDialogContent>
			</AlertDialog>
		</Tab>
	)
})

export default memo(SettingsView)<|MERGE_RESOLUTION|>--- conflicted
+++ resolved
@@ -564,96 +564,7 @@
 							remoteBrowserEnabled={remoteBrowserEnabled}
 							setCachedStateField={setCachedStateField}
 						/>
-<<<<<<< HEAD
-					)}
-=======
-					</Section>
-				</div>
-
-				<div ref={autoApproveRef}>
-					<AutoApproveSettings
-						alwaysAllowReadOnly={alwaysAllowReadOnly}
-						alwaysAllowReadOnlyOutsideWorkspace={alwaysAllowReadOnlyOutsideWorkspace}
-						alwaysAllowWrite={alwaysAllowWrite}
-						alwaysAllowWriteOutsideWorkspace={alwaysAllowWriteOutsideWorkspace}
-						writeDelayMs={writeDelayMs}
-						alwaysAllowBrowser={alwaysAllowBrowser}
-						alwaysApproveResubmit={alwaysApproveResubmit}
-						requestDelaySeconds={requestDelaySeconds}
-						alwaysAllowMcp={alwaysAllowMcp}
-						alwaysAllowModeSwitch={alwaysAllowModeSwitch}
-						alwaysAllowSubtasks={alwaysAllowSubtasks}
-						alwaysAllowExecute={alwaysAllowExecute}
-						allowedCommands={allowedCommands}
-						setCachedStateField={setCachedStateField}
-					/>
-				</div>
-
-				<div ref={browserRef}>
-					<BrowserSettings
-						browserToolEnabled={browserToolEnabled}
-						browserViewportSize={browserViewportSize}
-						screenshotQuality={screenshotQuality}
-						remoteBrowserHost={remoteBrowserHost}
-						remoteBrowserEnabled={remoteBrowserEnabled}
-						setCachedStateField={setCachedStateField}
-					/>
-				</div>
-
-				<div ref={checkpointsRef}>
-					<CheckpointSettings
-						enableCheckpoints={enableCheckpoints}
-						setCachedStateField={setCachedStateField}
-					/>
-				</div>
-
-				<div ref={notificationsRef}>
-					<NotificationSettings
-						ttsEnabled={ttsEnabled}
-						ttsSpeed={ttsSpeed}
-						soundEnabled={soundEnabled}
-						soundVolume={soundVolume}
-						setCachedStateField={setCachedStateField}
-					/>
-				</div>
-
-				<div ref={contextManagementRef}>
-					<ContextManagementSettings
-						maxOpenTabsContext={maxOpenTabsContext}
-						maxWorkspaceFiles={maxWorkspaceFiles ?? 200}
-						showRooIgnoredFiles={showRooIgnoredFiles}
-						maxReadFileLine={maxReadFileLine}
-						setCachedStateField={setCachedStateField}
-					/>
-				</div>
-
-				<div ref={terminalRef}>
-					<TerminalSettings
-						terminalOutputLineLimit={terminalOutputLineLimit}
-						terminalShellIntegrationTimeout={terminalShellIntegrationTimeout}
-						terminalCommandDelay={terminalCommandDelay}
-						terminalPowershellCounter={terminalPowershellCounter}
-						terminalZshClearEolMark={terminalZshClearEolMark}
-						terminalZshOhMy={terminalZshOhMy}
-						terminalZshP10k={terminalZshP10k}
-						terminalZdotdir={terminalZdotdir}
-						terminalCompressProgressBar={terminalCompressProgressBar}
-						setCachedStateField={setCachedStateField}
-					/>
-				</div>
-
-				<div ref={experimentalRef}>
-					<ExperimentalSettings
-						setCachedStateField={setCachedStateField}
-						setExperimentEnabled={setExperimentEnabled}
-						experiments={experiments}
-					/>
-				</div>
-
-				<div ref={languageRef}>
-					<LanguageSettings language={language || "en"} setCachedStateField={setCachedStateField} />
-				</div>
->>>>>>> 42c1f5f8
+					)}
 
 					{/* Checkpoints Section */}
 					{activeTab === "checkpoints" && (
@@ -696,6 +607,7 @@
 							terminalZshOhMy={terminalZshOhMy}
 							terminalZshP10k={terminalZshP10k}
 							terminalZdotdir={terminalZdotdir}
+							terminalCompressProgressBar={terminalCompressProgressBar}
 							setCachedStateField={setCachedStateField}
 						/>
 					)}
