--- conflicted
+++ resolved
@@ -579,7 +579,6 @@
 						/>
 					)}
 
-<<<<<<< HEAD
 					{/* Checkpoints Section */}
 					{activeTab === "checkpoints" && (
 						<CheckpointSettings
@@ -629,11 +628,7 @@
 
 					{/* Experimental Section */}
 					{activeTab === "experimental" && (
-						<ExperimentalSettings
-							setCachedStateField={setCachedStateField}
-							setExperimentEnabled={setExperimentEnabled}
-							experiments={experiments}
-						/>
+						<ExperimentalSettings setExperimentEnabled={setExperimentEnabled} experiments={experiments} />
 					)}
 
 					{/* Language Section */}
@@ -651,40 +646,6 @@
 					)}
 				</TabContent>
 			</div>
-=======
-				<div ref={terminalRef}>
-					<TerminalSettings
-						terminalOutputLineLimit={terminalOutputLineLimit}
-						terminalShellIntegrationTimeout={terminalShellIntegrationTimeout}
-						terminalShellIntegrationDisabled={terminalShellIntegrationDisabled}
-						terminalCommandDelay={terminalCommandDelay}
-						terminalPowershellCounter={terminalPowershellCounter}
-						terminalZshClearEolMark={terminalZshClearEolMark}
-						terminalZshOhMy={terminalZshOhMy}
-						terminalZshP10k={terminalZshP10k}
-						terminalZdotdir={terminalZdotdir}
-						terminalCompressProgressBar={terminalCompressProgressBar}
-						setCachedStateField={setCachedStateField}
-					/>
-				</div>
-
-				<div ref={experimentalRef}>
-					<ExperimentalSettings setExperimentEnabled={setExperimentEnabled} experiments={experiments} />
-				</div>
-
-				<div ref={languageRef}>
-					<LanguageSettings language={language || "en"} setCachedStateField={setCachedStateField} />
-				</div>
-
-				<div ref={aboutRef}>
-					<About
-						version={version}
-						telemetrySetting={telemetrySetting}
-						setTelemetrySetting={setTelemetrySetting}
-					/>
-				</div>
-			</TabContent>
->>>>>>> 305185cd
 
 			<AlertDialog open={isDiscardDialogShow} onOpenChange={setDiscardDialogShow}>
 				<AlertDialogContent>
