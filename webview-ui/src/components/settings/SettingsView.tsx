import { forwardRef, memo, useCallback, useEffect, useImperativeHandle, useMemo, useRef, useState } from "react"
import { useAppTranslation } from "@/i18n/TranslationContext"
import { Button as VSCodeButton } from "vscrui"
import {
	CheckCheck,
	SquareMousePointer,
	Webhook,
	GitBranch,
	Bell,
	Database,
	SquareTerminal,
	Cog,
	FlaskConical,
	AlertTriangle,
	Globe,
	Info,
	LucideIcon,
} from "lucide-react"
import { CaretSortIcon } from "@radix-ui/react-icons"

import { ExperimentId } from "../../../../src/shared/experiments"
import { TelemetrySetting } from "../../../../src/shared/TelemetrySetting"
import { ApiConfiguration } from "../../../../src/shared/api"

import { vscode } from "@/utils/vscode"
import { ExtensionStateContextType, useExtensionState } from "@/context/ExtensionStateContext"
import {
	AlertDialog,
	AlertDialogContent,
	AlertDialogTitle,
	AlertDialogDescription,
	AlertDialogCancel,
	AlertDialogAction,
	AlertDialogHeader,
	AlertDialogFooter,
	Button,
	DropdownMenu,
	DropdownMenuTrigger,
	DropdownMenuContent,
	DropdownMenuItem,
} from "@/components/ui"

import { Tab, TabContent, TabHeader } from "../common/Tab"
import { SetCachedStateField, SetExperimentEnabled } from "./types"
import { SectionHeader } from "./SectionHeader"
import ApiConfigManager from "./ApiConfigManager"
import ApiOptions from "./ApiOptions"
import { AutoApproveSettings } from "./AutoApproveSettings"
import { BrowserSettings } from "./BrowserSettings"
import { CheckpointSettings } from "./CheckpointSettings"
import { NotificationSettings } from "./NotificationSettings"
import { ContextManagementSettings } from "./ContextManagementSettings"
import { TerminalSettings } from "./TerminalSettings"
import { AdvancedSettings } from "./AdvancedSettings"
import { ExperimentalSettings } from "./ExperimentalSettings"
import { LanguageSettings } from "./LanguageSettings"
import { About } from "./About"
import { Section } from "./Section"

export interface SettingsViewRef {
	checkUnsaveChanges: (then: () => void) => void
}

const sectionNames = [
	"providers",
	"autoApprove",
	"browser",
	"checkpoints",
	"notifications",
	"contextManagement",
	"terminal",
	"advanced",
	"experimental",
	"language",
	"about",
] as const

type SectionName = (typeof sectionNames)[number]

type SettingsViewProps = {
	onDone: () => void
}

const SettingsView = forwardRef<SettingsViewRef, SettingsViewProps>(({ onDone }, ref) => {
	const { t } = useAppTranslation()

	const extensionState = useExtensionState()
	const { currentApiConfigName, listApiConfigMeta, uriScheme, version } = extensionState

	const [isDiscardDialogShow, setDiscardDialogShow] = useState(false)
	const [isChangeDetected, setChangeDetected] = useState(false)
	const [errorMessage, setErrorMessage] = useState<string | undefined>(undefined)

	const prevApiConfigName = useRef(currentApiConfigName)
	const confirmDialogHandler = useRef<() => void>()

	const [cachedState, setCachedState] = useState(extensionState)

	const {
		alwaysAllowReadOnly,
		allowedCommands,
		language,
		alwaysAllowBrowser,
		alwaysAllowExecute,
		alwaysAllowMcp,
		alwaysAllowModeSwitch,
		alwaysAllowSubtasks,
		alwaysAllowWrite,
		alwaysApproveResubmit,
		browserToolEnabled,
		browserViewportSize,
		enableCheckpoints,
		checkpointStorage,
		diffEnabled,
		experiments,
		fuzzyMatchThreshold,
		maxOpenTabsContext,
		maxWorkspaceFiles,
		mcpEnabled,
		rateLimitSeconds,
		requestDelaySeconds,
		remoteBrowserHost,
		screenshotQuality,
		soundEnabled,
		ttsEnabled,
		ttsSpeed,
		soundVolume,
		telemetrySetting,
		terminalOutputLineLimit,
		terminalShellIntegrationTimeout,
		writeDelayMs,
		showRooIgnoredFiles,
		remoteBrowserEnabled,
		maxReadFileLine,
	} = cachedState

	// Make sure apiConfiguration is initialized and managed by SettingsView.
	const apiConfiguration = useMemo(() => cachedState.apiConfiguration ?? {}, [cachedState.apiConfiguration])

	useEffect(() => {
		// Update only when currentApiConfigName is changed.
		// Expected to be triggered by loadApiConfiguration/upsertApiConfiguration.
		if (prevApiConfigName.current === currentApiConfigName) {
			return
		}

		setCachedState((prevCachedState) => ({ ...prevCachedState, ...extensionState }))
		prevApiConfigName.current = currentApiConfigName
		setChangeDetected(false)
	}, [currentApiConfigName, extensionState, isChangeDetected])

	const setCachedStateField: SetCachedStateField<keyof ExtensionStateContextType> = useCallback((field, value) => {
		setCachedState((prevState) => {
			if (prevState[field] === value) {
				return prevState
			}

			setChangeDetected(true)
			return { ...prevState, [field]: value }
		})
	}, [])

	const setApiConfigurationField = useCallback(
		<K extends keyof ApiConfiguration>(field: K, value: ApiConfiguration[K]) => {
			setCachedState((prevState) => {
				if (prevState.apiConfiguration?.[field] === value) {
					return prevState
				}

				setChangeDetected(true)

				return { ...prevState, apiConfiguration: { ...prevState.apiConfiguration, [field]: value } }
			})
		},
		[],
	)

	const setExperimentEnabled: SetExperimentEnabled = useCallback((id: ExperimentId, enabled: boolean) => {
		setCachedState((prevState) => {
			if (prevState.experiments?.[id] === enabled) {
				return prevState
			}

			setChangeDetected(true)

			return {
				...prevState,
				experiments: { ...prevState.experiments, [id]: enabled },
			}
		})
	}, [])

	const setTelemetrySetting = useCallback((setting: TelemetrySetting) => {
		setCachedState((prevState) => {
			if (prevState.telemetrySetting === setting) {
				return prevState
			}
			setChangeDetected(true)
			return {
				...prevState,
				telemetrySetting: setting,
			}
		})
	}, [])

	const isSettingValid = !errorMessage

	const handleSubmit = () => {
		if (isSettingValid) {
			vscode.postMessage({ type: "language", text: language })
			vscode.postMessage({ type: "alwaysAllowReadOnly", bool: alwaysAllowReadOnly })
			vscode.postMessage({ type: "alwaysAllowWrite", bool: alwaysAllowWrite })
			vscode.postMessage({ type: "alwaysAllowExecute", bool: alwaysAllowExecute })
			vscode.postMessage({ type: "alwaysAllowBrowser", bool: alwaysAllowBrowser })
			vscode.postMessage({ type: "alwaysAllowMcp", bool: alwaysAllowMcp })
			vscode.postMessage({ type: "allowedCommands", commands: allowedCommands ?? [] })
			vscode.postMessage({ type: "browserToolEnabled", bool: browserToolEnabled })
			vscode.postMessage({ type: "soundEnabled", bool: soundEnabled })
			vscode.postMessage({ type: "ttsEnabled", bool: ttsEnabled })
			vscode.postMessage({ type: "ttsSpeed", value: ttsSpeed })
			vscode.postMessage({ type: "soundVolume", value: soundVolume })
			vscode.postMessage({ type: "diffEnabled", bool: diffEnabled })
			vscode.postMessage({ type: "enableCheckpoints", bool: enableCheckpoints })
			vscode.postMessage({ type: "checkpointStorage", text: checkpointStorage })
			vscode.postMessage({ type: "browserViewportSize", text: browserViewportSize })
			vscode.postMessage({ type: "remoteBrowserHost", text: remoteBrowserHost })
			vscode.postMessage({ type: "remoteBrowserEnabled", bool: remoteBrowserEnabled })
			vscode.postMessage({ type: "fuzzyMatchThreshold", value: fuzzyMatchThreshold ?? 1.0 })
			vscode.postMessage({ type: "writeDelayMs", value: writeDelayMs })
			vscode.postMessage({ type: "screenshotQuality", value: screenshotQuality ?? 75 })
			vscode.postMessage({ type: "terminalOutputLineLimit", value: terminalOutputLineLimit ?? 500 })
			vscode.postMessage({ type: "terminalShellIntegrationTimeout", value: terminalShellIntegrationTimeout })
			vscode.postMessage({ type: "mcpEnabled", bool: mcpEnabled })
			vscode.postMessage({ type: "alwaysApproveResubmit", bool: alwaysApproveResubmit })
			vscode.postMessage({ type: "requestDelaySeconds", value: requestDelaySeconds })
			vscode.postMessage({ type: "rateLimitSeconds", value: rateLimitSeconds })
			vscode.postMessage({ type: "maxOpenTabsContext", value: maxOpenTabsContext })
			vscode.postMessage({ type: "maxWorkspaceFiles", value: maxWorkspaceFiles ?? 200 })
			vscode.postMessage({ type: "showRooIgnoredFiles", bool: showRooIgnoredFiles })
			vscode.postMessage({ type: "maxReadFileLine", value: maxReadFileLine ?? 500 })
			vscode.postMessage({ type: "currentApiConfigName", text: currentApiConfigName })
			vscode.postMessage({ type: "updateExperimental", values: experiments })
			vscode.postMessage({ type: "alwaysAllowModeSwitch", bool: alwaysAllowModeSwitch })
			vscode.postMessage({ type: "alwaysAllowSubtasks", bool: alwaysAllowSubtasks })
			vscode.postMessage({ type: "upsertApiConfiguration", text: currentApiConfigName, apiConfiguration })
			vscode.postMessage({ type: "telemetrySetting", text: telemetrySetting })
			setChangeDetected(false)
		}
	}

	const checkUnsaveChanges = useCallback(
		(then: () => void) => {
			if (isChangeDetected) {
				confirmDialogHandler.current = then
				setDiscardDialogShow(true)
			} else {
				then()
			}
		},
		[isChangeDetected],
	)

	useImperativeHandle(ref, () => ({ checkUnsaveChanges }), [checkUnsaveChanges])

	const onConfirmDialogResult = useCallback((confirm: boolean) => {
		if (confirm) {
			confirmDialogHandler.current?.()
		}
	}, [])

	const providersRef = useRef<HTMLDivElement>(null)
	const autoApproveRef = useRef<HTMLDivElement>(null)
	const browserRef = useRef<HTMLDivElement>(null)
	const checkpointsRef = useRef<HTMLDivElement>(null)
	const notificationsRef = useRef<HTMLDivElement>(null)
	const contextManagementRef = useRef<HTMLDivElement>(null)
	const terminalRef = useRef<HTMLDivElement>(null)
	const advancedRef = useRef<HTMLDivElement>(null)
	const experimentalRef = useRef<HTMLDivElement>(null)
	const languageRef = useRef<HTMLDivElement>(null)
	const aboutRef = useRef<HTMLDivElement>(null)

	const sections: { id: SectionName; icon: LucideIcon; ref: React.RefObject<HTMLDivElement> }[] = useMemo(
		() => [
			{ id: "providers", icon: Webhook, ref: providersRef },
			{ id: "autoApprove", icon: CheckCheck, ref: autoApproveRef },
			{ id: "browser", icon: SquareMousePointer, ref: browserRef },
			{ id: "checkpoints", icon: GitBranch, ref: checkpointsRef },
			{ id: "notifications", icon: Bell, ref: notificationsRef },
			{ id: "contextManagement", icon: Database, ref: contextManagementRef },
			{ id: "terminal", icon: SquareTerminal, ref: terminalRef },
			{ id: "advanced", icon: Cog, ref: advancedRef },
			{ id: "experimental", icon: FlaskConical, ref: experimentalRef },
			{ id: "language", icon: Globe, ref: languageRef },
			{ id: "about", icon: Info, ref: aboutRef },
		],
		[
			providersRef,
			autoApproveRef,
			browserRef,
			checkpointsRef,
			notificationsRef,
			contextManagementRef,
			terminalRef,
			advancedRef,
			experimentalRef,
		],
	)

	const scrollToSection = (ref: React.RefObject<HTMLDivElement>) => ref.current?.scrollIntoView()

	return (
		<Tab>
			<TabHeader className="flex justify-between items-center gap-2">
				<div className="flex items-center gap-1">
					<h3 className="text-vscode-foreground m-0">{t("settings:header.title")}</h3>
					<DropdownMenu>
						<DropdownMenuTrigger asChild>
							<Button variant="ghost" size="icon" className="w-6 h-6">
								<CaretSortIcon />
							</Button>
						</DropdownMenuTrigger>
						<DropdownMenuContent align="start" side="bottom">
							{sections.map(({ id, icon: Icon, ref }) => (
								<DropdownMenuItem key={id} onClick={() => scrollToSection(ref)}>
									<Icon />
									<span>{t(`settings:sections.${id}`)}</span>
								</DropdownMenuItem>
							))}
						</DropdownMenuContent>
					</DropdownMenu>
				</div>
				<div className="flex gap-2">
					<VSCodeButton
						appearance={isSettingValid ? "primary" : "secondary"}
						className={!isSettingValid ? "!border-vscode-errorForeground" : ""}
						title={
							!isSettingValid
								? errorMessage
								: isChangeDetected
									? t("settings:header.saveButtonTooltip")
									: t("settings:header.nothingChangedTooltip")
						}
						onClick={handleSubmit}
						disabled={!isChangeDetected || !isSettingValid}
						data-testid="save-button">
						{t("settings:common.save")}
					</VSCodeButton>
					<VSCodeButton
						appearance="secondary"
						title={t("settings:header.doneButtonTooltip")}
						onClick={() => checkUnsaveChanges(onDone)}>
						{t("settings:common.done")}
					</VSCodeButton>
				</div>
			</TabHeader>

			<TabContent className="p-0 divide-y divide-vscode-sideBar-background">
				<div ref={providersRef}>
					<SectionHeader>
						<div className="flex items-center gap-2">
							<Webhook className="w-4" />
							<div>{t("settings:sections.providers")}</div>
						</div>
					</SectionHeader>

					<Section>
						<ApiConfigManager
							currentApiConfigName={currentApiConfigName}
							listApiConfigMeta={listApiConfigMeta}
							onSelectConfig={(configName: string) =>
								checkUnsaveChanges(() =>
									vscode.postMessage({ type: "loadApiConfiguration", text: configName }),
								)
							}
							onDeleteConfig={(configName: string) =>
								vscode.postMessage({ type: "deleteApiConfiguration", text: configName })
							}
							onRenameConfig={(oldName: string, newName: string) => {
								vscode.postMessage({
									type: "renameApiConfiguration",
									values: { oldName, newName },
									apiConfiguration,
								})
								prevApiConfigName.current = newName
							}}
							onUpsertConfig={(configName: string) =>
								vscode.postMessage({
									type: "upsertApiConfiguration",
									text: configName,
									apiConfiguration,
								})
							}
						/>
						<ApiOptions
							uriScheme={uriScheme}
							apiConfiguration={apiConfiguration}
							setApiConfigurationField={setApiConfigurationField}
							errorMessage={errorMessage}
							setErrorMessage={setErrorMessage}
						/>
					</Section>
				</div>

				<div ref={autoApproveRef}>
					<AutoApproveSettings
						alwaysAllowReadOnly={alwaysAllowReadOnly}
						alwaysAllowWrite={alwaysAllowWrite}
						writeDelayMs={writeDelayMs}
						alwaysAllowBrowser={alwaysAllowBrowser}
						alwaysApproveResubmit={alwaysApproveResubmit}
						requestDelaySeconds={requestDelaySeconds}
						alwaysAllowMcp={alwaysAllowMcp}
						alwaysAllowModeSwitch={alwaysAllowModeSwitch}
						alwaysAllowSubtasks={alwaysAllowSubtasks}
						alwaysAllowExecute={alwaysAllowExecute}
						allowedCommands={allowedCommands}
						setCachedStateField={setCachedStateField}
					/>
				</div>

				<div ref={browserRef}>
					<BrowserSettings
						browserToolEnabled={browserToolEnabled}
						browserViewportSize={browserViewportSize}
						screenshotQuality={screenshotQuality}
						remoteBrowserHost={remoteBrowserHost}
						remoteBrowserEnabled={remoteBrowserEnabled}
						setCachedStateField={setCachedStateField}
					/>
				</div>

				<div ref={checkpointsRef}>
					<CheckpointSettings
						enableCheckpoints={enableCheckpoints}
						checkpointStorage={checkpointStorage}
						setCachedStateField={setCachedStateField}
					/>
				</div>

				<div ref={notificationsRef}>
					<NotificationSettings
						ttsEnabled={ttsEnabled}
						ttsSpeed={ttsSpeed}
						soundEnabled={soundEnabled}
						soundVolume={soundVolume}
						setCachedStateField={setCachedStateField}
					/>
				</div>

				<div ref={contextManagementRef}>
					<ContextManagementSettings
						maxOpenTabsContext={maxOpenTabsContext}
						maxWorkspaceFiles={maxWorkspaceFiles ?? 200}
						showRooIgnoredFiles={showRooIgnoredFiles}
						setCachedStateField={setCachedStateField}
						maxReadFileLine={maxReadFileLine}
					/>
				</div>

<<<<<<< HEAD
				<div
					style={{
						textAlign: "center",
						color: "var(--vscode-descriptionForeground)",
						fontSize: "12px",
						lineHeight: "1.2",
						marginTop: "auto",
						padding: "10px 8px 15px 0px",
					}}>
					<p style={{ wordWrap: "break-word", margin: 0, padding: 0 }}>
						If you have any questions or feedback, feel free to open an issue at{" "}
						<VSCodeLink href="https://github.com/trypear/PearAI-Roo-Code" style={{ display: "inline" }}>
							github.com/trypear/PearAI-Roo-Code
						</VSCodeLink>{" "}
						or join the{" "}
						<VSCodeLink href="https://discord.gg/7QMraJUsQt" style={{ display: "inline" }}>
							Discord
						</VSCodeLink>
					</p>
					<p style={{ fontStyle: "italic", margin: "10px 0 0 0", padding: 0, marginBottom: 100 }}>
						v{extensionState.version}
					</p>

					<p
						style={{
							fontSize: "12px",
							marginTop: "5px",
							color: "var(--vscode-descriptionForeground)",
						}}>
						This will reset all global state and secret storage in the extension.
					</p>
=======
				<div ref={terminalRef}>
					<TerminalSettings
						terminalOutputLineLimit={terminalOutputLineLimit}
						terminalShellIntegrationTimeout={terminalShellIntegrationTimeout}
						setCachedStateField={setCachedStateField}
					/>
				</div>
>>>>>>> e075fbfa

				<div ref={advancedRef}>
					<AdvancedSettings
						rateLimitSeconds={rateLimitSeconds}
						diffEnabled={diffEnabled}
						fuzzyMatchThreshold={fuzzyMatchThreshold}
						setCachedStateField={setCachedStateField}
						setExperimentEnabled={setExperimentEnabled}
						experiments={experiments}
					/>
				</div>

				<div ref={experimentalRef}>
					<ExperimentalSettings
						setCachedStateField={setCachedStateField}
						setExperimentEnabled={setExperimentEnabled}
						experiments={experiments}
					/>
				</div>

				<div ref={languageRef}>
					<LanguageSettings language={language || "en"} setCachedStateField={setCachedStateField} />
				</div>

				<div ref={aboutRef}>
					<About
						version={version}
						telemetrySetting={telemetrySetting}
						setTelemetrySetting={setTelemetrySetting}
					/>
				</div>
			</TabContent>

			<AlertDialog open={isDiscardDialogShow} onOpenChange={setDiscardDialogShow}>
				<AlertDialogContent>
					<AlertDialogHeader>
						<AlertDialogTitle>
							<AlertTriangle className="w-5 h-5 text-yellow-500" />
							{t("settings:unsavedChangesDialog.title")}
						</AlertDialogTitle>
						<AlertDialogDescription>
							{t("settings:unsavedChangesDialog.description")}
						</AlertDialogDescription>
					</AlertDialogHeader>
					<AlertDialogFooter>
						<AlertDialogCancel onClick={() => onConfirmDialogResult(false)}>
							{t("settings:unsavedChangesDialog.cancelButton")}
						</AlertDialogCancel>
						<AlertDialogAction onClick={() => onConfirmDialogResult(true)}>
							{t("settings:unsavedChangesDialog.discardButton")}
						</AlertDialogAction>
					</AlertDialogFooter>
				</AlertDialogContent>
			</AlertDialog>
		</Tab>
	)
})

export default memo(SettingsView)<|MERGE_RESOLUTION|>--- conflicted
+++ resolved
@@ -458,39 +458,6 @@
 					/>
 				</div>
 
-<<<<<<< HEAD
-				<div
-					style={{
-						textAlign: "center",
-						color: "var(--vscode-descriptionForeground)",
-						fontSize: "12px",
-						lineHeight: "1.2",
-						marginTop: "auto",
-						padding: "10px 8px 15px 0px",
-					}}>
-					<p style={{ wordWrap: "break-word", margin: 0, padding: 0 }}>
-						If you have any questions or feedback, feel free to open an issue at{" "}
-						<VSCodeLink href="https://github.com/trypear/PearAI-Roo-Code" style={{ display: "inline" }}>
-							github.com/trypear/PearAI-Roo-Code
-						</VSCodeLink>{" "}
-						or join the{" "}
-						<VSCodeLink href="https://discord.gg/7QMraJUsQt" style={{ display: "inline" }}>
-							Discord
-						</VSCodeLink>
-					</p>
-					<p style={{ fontStyle: "italic", margin: "10px 0 0 0", padding: 0, marginBottom: 100 }}>
-						v{extensionState.version}
-					</p>
-
-					<p
-						style={{
-							fontSize: "12px",
-							marginTop: "5px",
-							color: "var(--vscode-descriptionForeground)",
-						}}>
-						This will reset all global state and secret storage in the extension.
-					</p>
-=======
 				<div ref={terminalRef}>
 					<TerminalSettings
 						terminalOutputLineLimit={terminalOutputLineLimit}
@@ -498,7 +465,6 @@
 						setCachedStateField={setCachedStateField}
 					/>
 				</div>
->>>>>>> e075fbfa
 
 				<div ref={advancedRef}>
 					<AdvancedSettings
