--- conflicted
+++ resolved
@@ -72,13 +72,11 @@
 	// Safely calculate available models for current provider
 	const currentProvider = codebaseIndexConfig?.codebaseIndexEmbedderProvider
 	const modelsForProvider =
-<<<<<<< HEAD
-		currentProvider === "openai" || currentProvider === "ollama" || currentProvider === "gemini"
-			? codebaseIndexModels?.[currentProvider]
-=======
-		currentProvider === "openai" || currentProvider === "ollama" || currentProvider === "openai-compatible"
+		currentProvider === "openai" ||
+		currentProvider === "ollama" ||
+		currentProvider === "openai-compatible" ||
+		currentProvider === "gemini"
 			? codebaseIndexModels?.[currentProvider] || codebaseIndexModels?.openai
->>>>>>> e2516ebe
 			: codebaseIndexModels?.openai
 	const availableModelIds = Object.keys(modelsForProvider || {})
 
@@ -158,7 +156,16 @@
 				codebaseIndexEmbedderProvider: z.literal("ollama"),
 				codebaseIndexEmbedderBaseUrl: z.string().url("Ollama URL must be a valid URL"),
 			}),
-<<<<<<< HEAD
+			"openai-compatible": baseSchema.extend({
+				codebaseIndexEmbedderProvider: z.literal("openai-compatible"),
+				codebaseIndexOpenAiCompatibleBaseUrl: z.string().url("Base URL must be a valid URL"),
+				codebaseIndexOpenAiCompatibleApiKey: z.string().min(1, "API key is required"),
+				codebaseIndexOpenAiCompatibleModelDimension: z
+					.number()
+					.int("Dimension must be an integer")
+					.positive("Dimension must be a positive number")
+					.optional(),
+			}),
 			gemini: baseSchema.extend({
 				codebaseIndexEmbedderProvider: z.literal("gemini"),
 				geminiApiKey: z.string().min(1, "Gemini API key is required"),
@@ -167,16 +174,6 @@
 					.number()
 					.int()
 					.positive("Embedding dimension must be a positive integer")
-=======
-			"openai-compatible": baseSchema.extend({
-				codebaseIndexEmbedderProvider: z.literal("openai-compatible"),
-				codebaseIndexOpenAiCompatibleBaseUrl: z.string().url("Base URL must be a valid URL"),
-				codebaseIndexOpenAiCompatibleApiKey: z.string().min(1, "API key is required"),
-				codebaseIndexOpenAiCompatibleModelDimension: z
-					.number()
-					.int("Dimension must be an integer")
-					.positive("Dimension must be a positive number")
->>>>>>> e2516ebe
 					.optional(),
 			}),
 		}
@@ -187,22 +184,17 @@
 					? providerSchemas.openai
 					: config.codebaseIndexEmbedderProvider === "ollama"
 						? providerSchemas.ollama
-<<<<<<< HEAD
-						: providerSchemas.gemini
-=======
-						: providerSchemas["openai-compatible"]
->>>>>>> e2516ebe
+						: config.codebaseIndexEmbedderProvider === "openai-compatible"
+							? providerSchemas["openai-compatible"]
+							: providerSchemas.gemini
 
 			schema.parse({
 				...config,
 				codeIndexOpenAiKey: apiConfig.codeIndexOpenAiKey,
-<<<<<<< HEAD
-				geminiApiKey: apiConfig.geminiApiKey,
-=======
 				codebaseIndexOpenAiCompatibleBaseUrl: apiConfig.codebaseIndexOpenAiCompatibleBaseUrl,
 				codebaseIndexOpenAiCompatibleApiKey: apiConfig.codebaseIndexOpenAiCompatibleApiKey,
 				codebaseIndexOpenAiCompatibleModelDimension: apiConfig.codebaseIndexOpenAiCompatibleModelDimension,
->>>>>>> e2516ebe
+				geminiApiKey: apiConfig.geminiApiKey,
 			})
 			return true
 		} catch {
@@ -314,13 +306,10 @@
 								<SelectContent>
 									<SelectItem value="openai">{t("settings:codeIndex.openaiProvider")}</SelectItem>
 									<SelectItem value="ollama">{t("settings:codeIndex.ollamaProvider")}</SelectItem>
-<<<<<<< HEAD
-									<SelectItem value="gemini">{t("settings:codeIndex.geminiProvider")}</SelectItem>
-=======
 									<SelectItem value="openai-compatible">
 										{t("settings:codeIndex.openaiCompatibleProvider")}
 									</SelectItem>
->>>>>>> e2516ebe
+									<SelectItem value="gemini">{t("settings:codeIndex.geminiProvider")}</SelectItem>
 								</SelectContent>
 							</Select>
 						</div>
