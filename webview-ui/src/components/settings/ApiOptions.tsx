--- conflicted
+++ resolved
@@ -51,11 +51,8 @@
 import { TemperatureControl } from "./TemperatureControl"
 import { RateLimitSecondsControl } from "./RateLimitSecondsControl"
 import { BedrockCustomArn } from "./providers/BedrockCustomArn"
-<<<<<<< HEAD
 import { SeedControl } from "./SeedControl"
-=======
 import { buildDocLink } from "@src/utils/docLinks"
->>>>>>> 61a381af
 
 export interface ApiOptionsProps {
 	uriScheme: string | undefined
