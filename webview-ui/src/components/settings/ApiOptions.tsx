--- conflicted
+++ resolved
@@ -9,11 +9,8 @@
 	requestyDefaultModelId,
 	glamaDefaultModelId,
 	unboundDefaultModelId,
-<<<<<<< HEAD
+	litellmDefaultModelId,
 	shengSuanYunDefaultModelId,
-=======
-	litellmDefaultModelId,
->>>>>>> 6f90d4c5
 } from "@roo/shared/api"
 
 import { vscode } from "@src/utils/vscode"
@@ -244,15 +241,14 @@
 						setApiConfigurationField("requestyModelId", requestyDefaultModelId)
 					}
 					break
-<<<<<<< HEAD
+				case "litellm":
+					if (!apiConfiguration.litellmModelId) {
+						setApiConfigurationField("litellmModelId", litellmDefaultModelId)
+					}
+					break
 				case "shengsuanyun":
 					if (!apiConfiguration.shengSuanYunModelId) {
 						setApiConfigurationField("shengSuanYunModelId", shengSuanYunDefaultModelId)
-=======
-				case "litellm":
-					if (!apiConfiguration.litellmModelId) {
-						setApiConfigurationField("litellmModelId", litellmDefaultModelId)
->>>>>>> 6f90d4c5
 					}
 					break
 			}
@@ -265,11 +261,8 @@
 			apiConfiguration.glamaModelId,
 			apiConfiguration.unboundModelId,
 			apiConfiguration.requestyModelId,
-<<<<<<< HEAD
+			apiConfiguration.litellmModelId,
 			apiConfiguration.shengSuanYunModelId,
-=======
-			apiConfiguration.litellmModelId,
->>>>>>> 6f90d4c5
 		],
 	)
 
