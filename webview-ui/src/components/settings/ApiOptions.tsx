import React, { memo, useCallback, useEffect, useMemo, useState } from "react"
import { useDebounce, useEvent } from "react-use"
import { Checkbox, Dropdown, Pane, type DropdownOption } from "vscrui"
import { VSCodeLink, VSCodeRadio, VSCodeRadioGroup, VSCodeTextField } from "@vscode/webview-ui-toolkit/react"
import * as vscodemodels from "vscode"

import {
	ApiConfiguration,
	ModelInfo,
	anthropicDefaultModelId,
	anthropicModels,
	azureOpenAiDefaultApiVersion,
	bedrockDefaultModelId,
	bedrockModels,
	geminiDefaultModelId,
	geminiModels,
	glamaDefaultModelId,
	glamaDefaultModelInfo,
	mistralDefaultModelId,
	mistralModels,
	openAiModelInfoSaneDefaults,
	openAiNativeDefaultModelId,
	openAiNativeModels,
	openRouterDefaultModelId,
	openRouterDefaultModelInfo,
	vertexDefaultModelId,
	vertexModels,
	unboundDefaultModelId,
	unboundDefaultModelInfo,
	requestyDefaultModelId,
	requestyDefaultModelInfo,
} from "../../../../src/shared/api"
import { ExtensionMessage } from "../../../../src/shared/ExtensionMessage"

import { vscode } from "../../utils/vscode"
import VSCodeButtonLink from "../common/VSCodeButtonLink"
import { ModelInfoView } from "./ModelInfoView"
import { DROPDOWN_Z_INDEX } from "./styles"
import { ModelPicker } from "./ModelPicker"
import { TemperatureControl } from "./TemperatureControl"
import { validateApiConfiguration, validateModelId } from "@/utils/validate"
import { ApiErrorMessage } from "./ApiErrorMessage"
import { ThinkingBudget } from "./ThinkingBudget"

const modelsByProvider: Record<string, Record<string, ModelInfo>> = {
	anthropic: anthropicModels,
	bedrock: bedrockModels,
	vertex: vertexModels,
	gemini: geminiModels,
	"openai-native": openAiNativeModels,
<<<<<<< HEAD
=======
	deepseek: deepSeekModels,
>>>>>>> 2773208d
	mistral: mistralModels,
}

interface ApiOptionsProps {
	uriScheme: string | undefined
	apiConfiguration: ApiConfiguration
	setApiConfigurationField: <K extends keyof ApiConfiguration>(field: K, value: ApiConfiguration[K]) => void
	fromWelcomeView?: boolean
	errorMessage: string | undefined
	setErrorMessage: React.Dispatch<React.SetStateAction<string | undefined>>
}

const ApiOptions = ({
	uriScheme,
	apiConfiguration,
	setApiConfigurationField,
	fromWelcomeView,
	errorMessage,
	setErrorMessage,
}: ApiOptionsProps) => {
	const [ollamaModels, setOllamaModels] = useState<string[]>([])
	const [lmStudioModels, setLmStudioModels] = useState<string[]>([])
	const [vsCodeLmModels, setVsCodeLmModels] = useState<vscodemodels.LanguageModelChatSelector[]>([])

	const [openRouterModels, setOpenRouterModels] = useState<Record<string, ModelInfo>>({
		[openRouterDefaultModelId]: openRouterDefaultModelInfo,
	})

	const [glamaModels, setGlamaModels] = useState<Record<string, ModelInfo>>({
		[glamaDefaultModelId]: glamaDefaultModelInfo,
	})

	const [unboundModels, setUnboundModels] = useState<Record<string, ModelInfo>>({
		[unboundDefaultModelId]: unboundDefaultModelInfo,
	})

	const [requestyModels, setRequestyModels] = useState<Record<string, ModelInfo>>({
		[requestyDefaultModelId]: requestyDefaultModelInfo,
	})

	const [openAiModels, setOpenAiModels] = useState<Record<string, ModelInfo> | null>(null)

	const [anthropicBaseUrlSelected, setAnthropicBaseUrlSelected] = useState(!!apiConfiguration?.anthropicBaseUrl)
	const [azureApiVersionSelected, setAzureApiVersionSelected] = useState(!!apiConfiguration?.azureApiVersion)
	const [openRouterBaseUrlSelected, setOpenRouterBaseUrlSelected] = useState(!!apiConfiguration?.openRouterBaseUrl)
	const [isDescriptionExpanded, setIsDescriptionExpanded] = useState(false)

	const noTransform = <T,>(value: T) => value
	const inputEventTransform = <E,>(event: E) => (event as { target: HTMLInputElement })?.target?.value as any
	const dropdownEventTransform = <T,>(event: DropdownOption | string | undefined) =>
		(typeof event == "string" ? event : event?.value) as T

	const handleInputChange = useCallback(
		<K extends keyof ApiConfiguration, E>(
			field: K,
			transform: (event: E) => ApiConfiguration[K] = inputEventTransform,
		) =>
			(event: E | Event) => {
				const value = transform(event as E)
				console.log(`Changing ${field} to:`, value)
				setApiConfigurationField(field, value)
			},
		[setApiConfigurationField],
	)

	const { selectedProvider, selectedModelId, selectedModelInfo } = useMemo(
		() => normalizeApiConfiguration(apiConfiguration),
		[apiConfiguration],
	)

	// Debounced refresh model updates, only executed 250ms after the user
	// stops typing.
	useDebounce(
		() => {
			if (selectedProvider === "openrouter") {
				vscode.postMessage({ type: "refreshOpenRouterModels" })
			} else if (selectedProvider === "glama") {
				vscode.postMessage({ type: "refreshGlamaModels" })
			} else if (selectedProvider === "unbound") {
				vscode.postMessage({ type: "refreshUnboundModels" })
			} else if (selectedProvider === "requesty") {
				vscode.postMessage({
					type: "refreshRequestyModels",
					values: { apiKey: apiConfiguration?.requestyApiKey },
				})
			} else if (selectedProvider === "openai") {
				vscode.postMessage({
					type: "refreshOpenAiModels",
					values: { baseUrl: apiConfiguration?.openAiBaseUrl, apiKey: apiConfiguration?.openAiApiKey },
				})
			} else if (selectedProvider === "ollama") {
				vscode.postMessage({ type: "requestOllamaModels", text: apiConfiguration?.ollamaBaseUrl })
			} else if (selectedProvider === "lmstudio") {
				vscode.postMessage({ type: "requestLmStudioModels", text: apiConfiguration?.lmStudioBaseUrl })
			} else if (selectedProvider === "vscode-lm") {
				vscode.postMessage({ type: "requestVsCodeLmModels" })
			}
		},
		250,
		[
			selectedProvider,
			apiConfiguration?.requestyApiKey,
			apiConfiguration?.openAiBaseUrl,
			apiConfiguration?.openAiApiKey,
			apiConfiguration?.ollamaBaseUrl,
			apiConfiguration?.lmStudioBaseUrl,
		],
	)

	useEffect(() => {
		const apiValidationResult =
			validateApiConfiguration(apiConfiguration) ||
			validateModelId(apiConfiguration, glamaModels, openRouterModels, unboundModels, requestyModels)

		setErrorMessage(apiValidationResult)
	}, [apiConfiguration, glamaModels, openRouterModels, setErrorMessage, unboundModels, requestyModels])

	const onMessage = useCallback((event: MessageEvent) => {
		const message: ExtensionMessage = event.data

		switch (message.type) {
			case "openRouterModels": {
				const updatedModels = message.openRouterModels ?? {}
				setOpenRouterModels({ [openRouterDefaultModelId]: openRouterDefaultModelInfo, ...updatedModels })
				break
			}
			case "glamaModels": {
				const updatedModels = message.glamaModels ?? {}
				setGlamaModels({ [glamaDefaultModelId]: glamaDefaultModelInfo, ...updatedModels })
				break
			}
			case "unboundModels": {
				const updatedModels = message.unboundModels ?? {}
				setUnboundModels({ [unboundDefaultModelId]: unboundDefaultModelInfo, ...updatedModels })
				break
			}
			case "requestyModels": {
				const updatedModels = message.requestyModels ?? {}
				setRequestyModels({ [requestyDefaultModelId]: requestyDefaultModelInfo, ...updatedModels })
				break
			}
			case "openAiModels": {
				const updatedModels = message.openAiModels ?? []
				setOpenAiModels(Object.fromEntries(updatedModels.map((item) => [item, openAiModelInfoSaneDefaults])))
				break
			}
			case "ollamaModels":
				{
					const newModels = message.ollamaModels ?? []
					setOllamaModels(newModels)
				}
				break
			case "lmStudioModels":
				{
					const newModels = message.lmStudioModels ?? []
					setLmStudioModels(newModels)
				}
				break
			case "vsCodeLmModels":
				{
					const newModels = message.vsCodeLmModels ?? []
					setVsCodeLmModels(newModels)
				}
				break
		}
	}, [])

	useEvent("message", onMessage)

	const selectedProviderModelOptions: DropdownOption[] = useMemo(
		() =>
			modelsByProvider[selectedProvider]
				? [
						{ value: "", label: "Select a model..." },
						...Object.keys(modelsByProvider[selectedProvider]).map((modelId) => ({
							value: modelId,
							label: modelId,
						})),
					]
				: [],
		[selectedProvider],
	)

	return (
		<div style={{ display: "flex", flexDirection: "column", gap: 5 }}>
			<div className="dropdown-container">
				<label htmlFor="api-provider" className="font-medium">
					API Provider
				</label>
				<Dropdown
					id="api-provider"
					value={selectedProvider}
					onChange={handleInputChange("apiProvider", dropdownEventTransform)}
					style={{ minWidth: 130, position: "relative", zIndex: DROPDOWN_Z_INDEX + 1 }}
					options={[
						{ value: "openrouter", label: "OpenRouter" },
						{ value: "anthropic", label: "Anthropic" },
						{ value: "gemini", label: "Google Gemini" },
						{ value: "deepseek", label: "DeepSeek" },
						{ value: "openai-native", label: "OpenAI" },
						{ value: "openai", label: "OpenAI Compatible" },
						{ value: "vertex", label: "GCP Vertex AI" },
						{ value: "bedrock", label: "AWS Bedrock" },
						{ value: "glama", label: "Glama" },
						{ value: "vscode-lm", label: "VS Code LM API" },
						{ value: "mistral", label: "Mistral" },
						{ value: "lmstudio", label: "LM Studio" },
						{ value: "ollama", label: "Ollama" },
						{ value: "unbound", label: "Unbound" },
						{ value: "requesty", label: "Requesty" },
						{ value: "ark", label: "Ark" },
					]}
				/>
			</div>

			{errorMessage && <ApiErrorMessage errorMessage={errorMessage} />}

			{selectedProvider === "anthropic" && (
				<div>
					<VSCodeTextField
						value={apiConfiguration?.apiKey || ""}
						style={{ width: "100%" }}
						type="password"
						onInput={handleInputChange("apiKey")}
						placeholder="Enter API Key...">
						<span className="font-medium">Anthropic API Key</span>
					</VSCodeTextField>

					<Checkbox
						checked={anthropicBaseUrlSelected}
						onChange={(checked: boolean) => {
							setAnthropicBaseUrlSelected(checked)

							if (!checked) {
								setApiConfigurationField("anthropicBaseUrl", "")
							}
						}}>
						Use custom base URL
					</Checkbox>

					{anthropicBaseUrlSelected && (
						<VSCodeTextField
							value={apiConfiguration?.anthropicBaseUrl || ""}
							style={{ width: "100%", marginTop: 3 }}
							type="url"
							onInput={handleInputChange("anthropicBaseUrl")}
							placeholder="Default: https://api.anthropic.com"
						/>
					)}

					<p
						style={{
							fontSize: "12px",
							marginTop: 3,
							color: "var(--vscode-descriptionForeground)",
						}}>
						This key is stored locally and only used to make API requests from this extension.
						{!apiConfiguration?.apiKey && (
							<VSCodeLink
								href="https://console.anthropic.com/settings/keys"
								style={{ display: "inline", fontSize: "inherit" }}>
								You can get an Anthropic API key by signing up here.
							</VSCodeLink>
						)}
					</p>
				</div>
			)}

			{selectedProvider === "glama" && (
				<div>
					<VSCodeTextField
						value={apiConfiguration?.glamaApiKey || ""}
						style={{ width: "100%" }}
						type="password"
						onInput={handleInputChange("glamaApiKey")}
						placeholder="Enter API Key...">
						<span className="font-medium">Glama API Key</span>
					</VSCodeTextField>
					{!apiConfiguration?.glamaApiKey && (
						<VSCodeButtonLink
							href={getGlamaAuthUrl(uriScheme)}
							style={{ margin: "5px 0 0 0" }}
							appearance="secondary">
							Get Glama API Key
						</VSCodeButtonLink>
					)}
					<p
						style={{
							fontSize: "12px",
							marginTop: "5px",
							color: "var(--vscode-descriptionForeground)",
						}}>
						This key is stored locally and only used to make API requests from this extension.
					</p>
				</div>
			)}

			{selectedProvider === "requesty" && (
				<div>
					<VSCodeTextField
						value={apiConfiguration?.requestyApiKey || ""}
						style={{ width: "100%" }}
						type="password"
						onInput={handleInputChange("requestyApiKey")}
						placeholder="Enter API Key...">
						<span className="font-medium">Requesty API Key</span>
					</VSCodeTextField>
					<p
						style={{
							fontSize: "12px",
							marginTop: "5px",
							color: "var(--vscode-descriptionForeground)",
						}}>
						This key is stored locally and only used to make API requests from this extension.
					</p>
				</div>
			)}

			{selectedProvider === "openai-native" && (
				<div>
					<VSCodeTextField
						value={apiConfiguration?.openAiNativeApiKey || ""}
						style={{ width: "100%" }}
						type="password"
						onInput={handleInputChange("openAiNativeApiKey")}
						placeholder="Enter API Key...">
						<span className="font-medium">OpenAI API Key</span>
					</VSCodeTextField>
					<p
						style={{
							fontSize: "12px",
							marginTop: 3,
							color: "var(--vscode-descriptionForeground)",
						}}>
						This key is stored locally and only used to make API requests from this extension.
						{!apiConfiguration?.openAiNativeApiKey && (
							<VSCodeLink
								href="https://platform.openai.com/api-keys"
								style={{ display: "inline", fontSize: "inherit" }}>
								You can get an OpenAI API key by signing up here.
							</VSCodeLink>
						)}
					</p>
				</div>
			)}

			{selectedProvider === "mistral" && (
				<div>
					<VSCodeTextField
						value={apiConfiguration?.mistralApiKey || ""}
						style={{ width: "100%" }}
						type="password"
						onInput={handleInputChange("mistralApiKey")}
						placeholder="Enter API Key...">
						<span className="font-medium">Mistral API Key</span>
					</VSCodeTextField>
					<p
						style={{
							fontSize: "12px",
							marginTop: 3,
							color: "var(--vscode-descriptionForeground)",
						}}>
						This key is stored locally and only used to make API requests from this extension.
						<VSCodeLink
							href="https://console.mistral.ai/"
							style={{
								display: "inline",
								fontSize: "inherit",
							}}>
							You can get a La Plateforme (api.mistral.ai) or Codestral (codestral.mistral.ai) API key by
							signing up here.
						</VSCodeLink>
					</p>

					{(apiConfiguration?.apiModelId?.startsWith("codestral-") ||
						(!apiConfiguration?.apiModelId && mistralDefaultModelId.startsWith("codestral-"))) && (
						<div>
							<VSCodeTextField
								value={apiConfiguration?.mistralCodestralUrl || ""}
								style={{ width: "100%", marginTop: "10px" }}
								type="url"
								onInput={handleInputChange("mistralCodestralUrl")}
								placeholder="Default: https://codestral.mistral.ai">
								<span className="font-medium">Codestral Base URL (Optional)</span>
							</VSCodeTextField>
							<p
								style={{
									fontSize: "12px",
									marginTop: 3,
									color: "var(--vscode-descriptionForeground)",
								}}>
								Set alternative URL for Codestral model: https://api.mistral.ai
							</p>
						</div>
					)}
				</div>
			)}

			{selectedProvider === "openrouter" && (
				<div>
					<VSCodeTextField
						value={apiConfiguration?.openRouterApiKey || ""}
						style={{ width: "100%" }}
						type="password"
						onInput={handleInputChange("openRouterApiKey")}
						placeholder="Enter API Key...">
						<span className="font-medium">OpenRouter API Key</span>
					</VSCodeTextField>
					{!apiConfiguration?.openRouterApiKey && (
						<p>
							<VSCodeButtonLink
								href={getOpenRouterAuthUrl(uriScheme)}
								style={{ margin: "5px 0 0 0" }}
								appearance="secondary">
								Get OpenRouter API Key
							</VSCodeButtonLink>
						</p>
					)}
					<p
						style={{
							fontSize: "12px",
							marginTop: "5px",
							color: "var(--vscode-descriptionForeground)",
						}}>
						This key is stored locally and only used to make API requests from this extension.{" "}
					</p>
					{!fromWelcomeView && (
						<>
							<Checkbox
								checked={openRouterBaseUrlSelected}
								onChange={(checked: boolean) => {
									setOpenRouterBaseUrlSelected(checked)

									if (!checked) {
										setApiConfigurationField("openRouterBaseUrl", "")
									}
								}}>
								Use custom base URL
							</Checkbox>

							{openRouterBaseUrlSelected && (
								<VSCodeTextField
									value={apiConfiguration?.openRouterBaseUrl || ""}
									style={{ width: "100%", marginTop: 3 }}
									type="url"
									onInput={handleInputChange("openRouterBaseUrl")}
									placeholder="Default: https://openrouter.ai/api/v1"
								/>
							)}
							<Checkbox
								checked={apiConfiguration?.openRouterUseMiddleOutTransform || false}
								onChange={handleInputChange("openRouterUseMiddleOutTransform", noTransform)}>
								Compress prompts and message chains to the context size (
								<a href="https://openrouter.ai/docs/transforms">OpenRouter Transforms</a>)
							</Checkbox>
						</>
					)}
				</div>
			)}

			{selectedProvider === "bedrock" && (
				<div style={{ display: "flex", flexDirection: "column", gap: 5 }}>
					<VSCodeRadioGroup
						value={apiConfiguration?.awsUseProfile ? "profile" : "credentials"}
						onChange={handleInputChange(
							"awsUseProfile",
							(e) => (e.target as HTMLInputElement).value === "profile",
						)}>
						<VSCodeRadio value="credentials">AWS Credentials</VSCodeRadio>
						<VSCodeRadio value="profile">AWS Profile</VSCodeRadio>
					</VSCodeRadioGroup>
					{/* AWS Profile Config Block */}
					{apiConfiguration?.awsUseProfile ? (
						<VSCodeTextField
							value={apiConfiguration?.awsProfile || ""}
							style={{ width: "100%" }}
							onInput={handleInputChange("awsProfile")}
							placeholder="Enter profile name">
							<span className="font-medium">AWS Profile Name</span>
						</VSCodeTextField>
					) : (
						<>
							{/* AWS Credentials Config Block */}
							<VSCodeTextField
								value={apiConfiguration?.awsAccessKey || ""}
								style={{ width: "100%" }}
								type="password"
								onInput={handleInputChange("awsAccessKey")}
								placeholder="Enter Access Key...">
								<span className="font-medium">AWS Access Key</span>
							</VSCodeTextField>
							<VSCodeTextField
								value={apiConfiguration?.awsSecretKey || ""}
								style={{ width: "100%" }}
								type="password"
								onInput={handleInputChange("awsSecretKey")}
								placeholder="Enter Secret Key...">
								<span className="font-medium">AWS Secret Key</span>
							</VSCodeTextField>
							<VSCodeTextField
								value={apiConfiguration?.awsSessionToken || ""}
								style={{ width: "100%" }}
								type="password"
								onInput={handleInputChange("awsSessionToken")}
								placeholder="Enter Session Token...">
								<span className="font-medium">AWS Session Token</span>
							</VSCodeTextField>
						</>
					)}
					<div className="dropdown-container">
						<label htmlFor="aws-region-dropdown">
							<span className="font-medium">AWS Region</span>
						</label>
						<Dropdown
							id="aws-region-dropdown"
							value={apiConfiguration?.awsRegion || ""}
							style={{ width: "100%" }}
							onChange={handleInputChange("awsRegion", dropdownEventTransform)}
							options={[
								{ value: "", label: "Select a region..." },
								{ value: "us-east-1", label: "us-east-1" },
								{ value: "us-east-2", label: "us-east-2" },
								{ value: "us-west-2", label: "us-west-2" },
								{ value: "ap-south-1", label: "ap-south-1" },
								{ value: "ap-northeast-1", label: "ap-northeast-1" },
								{ value: "ap-northeast-2", label: "ap-northeast-2" },
								{ value: "ap-southeast-1", label: "ap-southeast-1" },
								{ value: "ap-southeast-2", label: "ap-southeast-2" },
								{ value: "ca-central-1", label: "ca-central-1" },
								{ value: "eu-central-1", label: "eu-central-1" },
								{ value: "eu-west-1", label: "eu-west-1" },
								{ value: "eu-west-2", label: "eu-west-2" },
								{ value: "eu-west-3", label: "eu-west-3" },
								{ value: "sa-east-1", label: "sa-east-1" },
								{ value: "us-gov-west-1", label: "us-gov-west-1" },
							]}
						/>
					</div>
					<Checkbox
						checked={apiConfiguration?.awsUseCrossRegionInference || false}
						onChange={handleInputChange("awsUseCrossRegionInference", noTransform)}>
						Use cross-region inference
					</Checkbox>
					<p
						style={{
							fontSize: "12px",
							marginTop: "5px",
							color: "var(--vscode-descriptionForeground)",
						}}>
						Authenticate by either providing the keys above or use the default AWS credential providers,
						i.e. ~/.aws/credentials or environment variables. These credentials are only used locally to
						make API requests from this extension.
					</p>
				</div>
			)}

			{selectedProvider === "vertex" && (
				<div style={{ display: "flex", flexDirection: "column", gap: 5 }}>
					<VSCodeTextField
						value={apiConfiguration?.vertexProjectId || ""}
						style={{ width: "100%" }}
						onInput={handleInputChange("vertexProjectId")}
						placeholder="Enter Project ID...">
						<span className="font-medium">Google Cloud Project ID</span>
					</VSCodeTextField>
					<div className="dropdown-container">
						<label htmlFor="vertex-region-dropdown">
							<span className="font-medium">Google Cloud Region</span>
						</label>
						<Dropdown
							id="vertex-region-dropdown"
							value={apiConfiguration?.vertexRegion || ""}
							style={{ width: "100%" }}
							onChange={handleInputChange("vertexRegion", dropdownEventTransform)}
							options={[
								{ value: "", label: "Select a region..." },
								{ value: "us-east5", label: "us-east5" },
								{ value: "us-central1", label: "us-central1" },
								{ value: "europe-west1", label: "europe-west1" },
								{ value: "europe-west4", label: "europe-west4" },
								{ value: "asia-southeast1", label: "asia-southeast1" },
							]}
						/>
					</div>
					<p
						style={{
							fontSize: "12px",
							marginTop: "5px",
							color: "var(--vscode-descriptionForeground)",
						}}>
						To use Google Cloud Vertex AI, you need to
						<VSCodeLink
							href="https://cloud.google.com/vertex-ai/generative-ai/docs/partner-models/use-claude#before_you_begin"
							style={{ display: "inline", fontSize: "inherit" }}>
							{
								"1) create a Google Cloud account › enable the Vertex AI API › enable the desired Claude models,"
							}
						</VSCodeLink>{" "}
						<VSCodeLink
							href="https://cloud.google.com/docs/authentication/provide-credentials-adc#google-idp"
							style={{ display: "inline", fontSize: "inherit" }}>
							{"2) install the Google Cloud CLI › configure Application Default Credentials."}
						</VSCodeLink>
					</p>
				</div>
			)}

			{selectedProvider === "gemini" && (
				<div>
					<VSCodeTextField
						value={apiConfiguration?.geminiApiKey || ""}
						style={{ width: "100%" }}
						type="password"
						onInput={handleInputChange("geminiApiKey")}
						placeholder="Enter API Key...">
						<span className="font-medium">Gemini API Key</span>
					</VSCodeTextField>
					<p
						style={{
							fontSize: "12px",
							marginTop: 3,
							color: "var(--vscode-descriptionForeground)",
						}}>
						This key is stored locally and only used to make API requests from this extension.
						{!apiConfiguration?.geminiApiKey && (
							<VSCodeLink
								href="https://ai.google.dev/"
								style={{ display: "inline", fontSize: "inherit" }}>
								You can get a Gemini API key by signing up here.
							</VSCodeLink>
						)}
					</p>
				</div>
			)}

			{selectedProvider === "openai" && (
				<div style={{ display: "flex", flexDirection: "column", rowGap: "5px" }}>
					<VSCodeTextField
						value={apiConfiguration?.openAiBaseUrl || ""}
						style={{ width: "100%" }}
						type="url"
						onInput={handleInputChange("openAiBaseUrl")}
						placeholder={"Enter base URL..."}>
						<span className="font-medium">Base URL</span>
					</VSCodeTextField>
					<VSCodeTextField
						value={apiConfiguration?.openAiApiKey || ""}
						style={{ width: "100%" }}
						type="password"
						onInput={handleInputChange("openAiApiKey")}
						placeholder="Enter API Key...">
						<span className="font-medium">API Key</span>
					</VSCodeTextField>
					<ModelPicker
						apiConfiguration={apiConfiguration}
						setApiConfigurationField={setApiConfigurationField}
						defaultModelId="gpt-4o"
						defaultModelInfo={openAiModelInfoSaneDefaults}
						models={openAiModels}
						modelIdKey="openAiModelId"
						modelInfoKey="openAiCustomModelInfo"
						serviceName="OpenAI"
						serviceUrl="https://platform.openai.com"
					/>
					<div style={{ display: "flex", alignItems: "center" }}>
						<Checkbox
							checked={apiConfiguration?.openAiStreamingEnabled ?? true}
							onChange={handleInputChange("openAiStreamingEnabled", noTransform)}>
							Enable streaming
						</Checkbox>
					</div>
					<Checkbox
						checked={apiConfiguration?.openAiUseAzure ?? false}
						onChange={handleInputChange("openAiUseAzure", noTransform)}>
						Use Azure
					</Checkbox>
					<Checkbox
						checked={azureApiVersionSelected}
						onChange={(checked: boolean) => {
							setAzureApiVersionSelected(checked)

							if (!checked) {
								setApiConfigurationField("azureApiVersion", "")
							}
						}}>
						Set Azure API version
					</Checkbox>
					{azureApiVersionSelected && (
						<VSCodeTextField
							value={apiConfiguration?.azureApiVersion || ""}
							style={{ width: "100%", marginTop: 3 }}
							onInput={handleInputChange("azureApiVersion")}
							placeholder={`Default: ${azureOpenAiDefaultApiVersion}`}
						/>
					)}
					<div className="mt-4" />
					<Pane
						title="Model Configuration"
						open={false}
						actions={[
							{
								iconName: "refresh",
								onClick: () =>
									setApiConfigurationField("openAiCustomModelInfo", openAiModelInfoSaneDefaults),
							},
						]}>
						<div
							style={{
								padding: 12,
							}}>
							<p
								style={{
									fontSize: "12px",
									color: "var(--vscode-descriptionForeground)",
									margin: "0 0 15px 0",
									lineHeight: "1.4",
								}}>
								Configure the capabilities and pricing for your custom OpenAI-compatible model. <br />
								Be careful for the model capabilities, as they can affect how Roo Code can work.
							</p>

							{/* Capabilities Section */}
							<div>
								<h3 className="font-medium text-sm text-vscode-editor-foreground">
									Model Capabilities
								</h3>
								<div className="flex flex-col gap-2">
									<div className="token-config-field">
										<VSCodeTextField
											value={
												apiConfiguration?.openAiCustomModelInfo?.maxTokens?.toString() ||
												openAiModelInfoSaneDefaults.maxTokens?.toString() ||
												""
											}
											type="text"
											style={{
												width: "100%",
												borderColor: (() => {
													const value = apiConfiguration?.openAiCustomModelInfo?.maxTokens
													if (!value) return "var(--vscode-input-border)"
													return value > 0
														? "var(--vscode-charts-green)"
														: "var(--vscode-errorForeground)"
												})(),
											}}
											title="Maximum number of tokens the model can generate in a single response"
											onInput={handleInputChange("openAiCustomModelInfo", (e) => {
												const value = parseInt((e.target as HTMLInputElement).value)
												return {
													...(apiConfiguration?.openAiCustomModelInfo ||
														openAiModelInfoSaneDefaults),
													maxTokens: isNaN(value) ? undefined : value,
												}
											})}
											placeholder="e.g. 4096">
											<span className="font-medium">Max Output Tokens</span>
										</VSCodeTextField>
										<div
											style={{
												fontSize: "11px",
												color: "var(--vscode-descriptionForeground)",
												marginTop: 4,
												display: "flex",
												alignItems: "center",
												gap: 4,
											}}>
											<i className="codicon codicon-info" style={{ fontSize: "12px" }}></i>
											<span>
												Maximum number of tokens the model can generate in a response. <br />
												(-1 is depend on server)
											</span>
										</div>
									</div>

									<div className="token-config-field">
										<VSCodeTextField
											value={
												apiConfiguration?.openAiCustomModelInfo?.contextWindow?.toString() ||
												openAiModelInfoSaneDefaults.contextWindow?.toString() ||
												""
											}
											type="text"
											style={{
												width: "100%",
												borderColor: (() => {
													const value = apiConfiguration?.openAiCustomModelInfo?.contextWindow
													if (!value) return "var(--vscode-input-border)"
													return value > 0
														? "var(--vscode-charts-green)"
														: "var(--vscode-errorForeground)"
												})(),
											}}
											title="Total number of tokens (input + output) the model can process in a single request"
											onInput={handleInputChange("openAiCustomModelInfo", (e) => {
												const value = (e.target as HTMLInputElement).value
												const parsed = parseInt(value)
												return {
													...(apiConfiguration?.openAiCustomModelInfo ||
														openAiModelInfoSaneDefaults),
													contextWindow: isNaN(parsed)
														? openAiModelInfoSaneDefaults.contextWindow
														: parsed,
												}
											})}
											placeholder="e.g. 128000">
											<span className="font-medium">Context Window Size</span>
										</VSCodeTextField>
										<div
											style={{
												fontSize: "11px",
												color: "var(--vscode-descriptionForeground)",
												marginTop: 4,
												display: "flex",
												alignItems: "center",
												gap: 4,
											}}>
											<i className="codicon codicon-info" style={{ fontSize: "12px" }}></i>
											<span>
												Total tokens (input + output) the model can process. This will help Roo
												Code run correctly.
											</span>
										</div>
									</div>
								</div>
							</div>

							<div>
								<h3 className="font-medium text-sm text-vscode-editor-foreground">Model Features</h3>
								<div className="flex flex-col gap-2">
									<div className="feature-toggle">
										<div style={{ display: "flex", alignItems: "center", gap: "8px" }}>
											<Checkbox
												checked={
													apiConfiguration?.openAiCustomModelInfo?.supportsImages ??
													openAiModelInfoSaneDefaults.supportsImages
												}
												onChange={handleInputChange("openAiCustomModelInfo", (checked) => {
													return {
														...(apiConfiguration?.openAiCustomModelInfo ||
															openAiModelInfoSaneDefaults),
														supportsImages: checked,
													}
												})}>
												<span className="font-medium">Image Support</span>
											</Checkbox>
											<i
												className="codicon codicon-info"
												title="Enable if the model can process and understand images in the input. Required for image-based assistance and visual code understanding."
												style={{
													fontSize: "12px",
													color: "var(--vscode-descriptionForeground)",
													cursor: "help",
												}}
											/>
										</div>
										<p
											style={{
												fontSize: "11px",
												color: "var(--vscode-descriptionForeground)",
												marginLeft: "24px",
												marginTop: "4px",
												lineHeight: "1.4",
												marginBottom: 0,
											}}>
											Allows the model to analyze and understand images, essential for visual code
											assistance
										</p>
									</div>

									<div
										className="feature-toggle"
										style={{
											borderTop: "1px solid var(--vscode-input-border)",
										}}>
										<div style={{ display: "flex", alignItems: "center", gap: "8px" }}>
											<Checkbox
												checked={
													apiConfiguration?.openAiCustomModelInfo?.supportsComputerUse ??
													false
												}
												onChange={handleInputChange("openAiCustomModelInfo", (checked) => {
													return {
														...(apiConfiguration?.openAiCustomModelInfo ||
															openAiModelInfoSaneDefaults),
														supportsComputerUse: checked,
													}
												})}>
												<span className="font-medium">Computer Use</span>
											</Checkbox>
											<i
												className="codicon codicon-info"
												title="Enable if the model can interact with your computer through commands and file operations. Required for automated tasks and file modifications."
												style={{
													fontSize: "12px",
													color: "var(--vscode-descriptionForeground)",
													cursor: "help",
												}}
											/>
										</div>
										<p
											style={{
												fontSize: "11px",
												color: "var(--vscode-descriptionForeground)",
												marginLeft: "24px",
												marginTop: "4px",
												lineHeight: "1.4",
												marginBottom: 0,
											}}>
											This model feature is for computer use like sonnet 3.5 support
										</p>
									</div>
								</div>
							</div>

							{/* Pricing Section */}
							<div>
								<h3 className="font-medium text-sm text-vscode-editor-foreground mb-0">
									Model Pricing
								</h3>
								<div className="text-xs">Configure token-based pricing in USD per million tokens</div>
								<div className="flex flex-row gap-2 mt-1.5">
									<div className="price-input">
										<VSCodeTextField
											value={
												apiConfiguration?.openAiCustomModelInfo?.inputPrice?.toString() ??
												openAiModelInfoSaneDefaults.inputPrice?.toString() ??
												""
											}
											type="text"
											style={{
												width: "100%",
												borderColor: (() => {
													const value = apiConfiguration?.openAiCustomModelInfo?.inputPrice
													if (!value && value !== 0) return "var(--vscode-input-border)"
													return value >= 0
														? "var(--vscode-charts-green)"
														: "var(--vscode-errorForeground)"
												})(),
											}}
											onInput={handleInputChange("openAiCustomModelInfo", (e) => {
												const value = (e.target as HTMLInputElement).value
												const parsed = parseFloat(value)
												return {
													...(apiConfiguration?.openAiCustomModelInfo ??
														openAiModelInfoSaneDefaults),
													inputPrice: isNaN(parsed)
														? openAiModelInfoSaneDefaults.inputPrice
														: parsed,
												}
											})}
											placeholder="e.g. 0.0001">
											<div style={{ display: "flex", alignItems: "center", gap: "4px" }}>
												<span className="font-medium">Input Price</span>
												<i
													className="codicon codicon-info"
													title="Cost per million tokens in the input/prompt. This affects the cost of sending context and instructions to the model."
													style={{
														fontSize: "12px",
														color: "var(--vscode-descriptionForeground)",
														cursor: "help",
													}}
												/>
											</div>
										</VSCodeTextField>
									</div>

									<div className="price-input">
										<VSCodeTextField
											value={
												apiConfiguration?.openAiCustomModelInfo?.outputPrice?.toString() ||
												openAiModelInfoSaneDefaults.outputPrice?.toString() ||
												""
											}
											type="text"
											style={{
												width: "100%",
												borderColor: (() => {
													const value = apiConfiguration?.openAiCustomModelInfo?.outputPrice
													if (!value && value !== 0) return "var(--vscode-input-border)"
													return value >= 0
														? "var(--vscode-charts-green)"
														: "var(--vscode-errorForeground)"
												})(),
											}}
											onInput={handleInputChange("openAiCustomModelInfo", (e) => {
												const value = (e.target as HTMLInputElement).value
												const parsed = parseFloat(value)
												return {
													...(apiConfiguration?.openAiCustomModelInfo ||
														openAiModelInfoSaneDefaults),
													outputPrice: isNaN(parsed)
														? openAiModelInfoSaneDefaults.outputPrice
														: parsed,
												}
											})}
											placeholder="e.g. 0.0002">
											<div style={{ display: "flex", alignItems: "center", gap: "4px" }}>
												<span className="font-medium">Output Price</span>
												<i
													className="codicon codicon-info"
													title="Cost per million tokens in the model's response. This affects the cost of generated content and completions."
													style={{
														fontSize: "12px",
														color: "var(--vscode-descriptionForeground)",
														cursor: "help",
													}}
												/>
											</div>
										</VSCodeTextField>
									</div>
								</div>
							</div>
						</div>
					</Pane>
					<div
						style={{
							marginTop: 15,
						}}
					/>

					{/* end Model Info Configuration */}
				</div>
			)}

			{selectedProvider === "lmstudio" && (
				<div>
					<VSCodeTextField
						value={apiConfiguration?.lmStudioBaseUrl || ""}
						style={{ width: "100%" }}
						type="url"
						onInput={handleInputChange("lmStudioBaseUrl")}
						placeholder={"Default: http://localhost:1234"}>
						<span className="font-medium">Base URL (optional)</span>
					</VSCodeTextField>
					<VSCodeTextField
						value={apiConfiguration?.lmStudioModelId || ""}
						style={{ width: "100%" }}
						onInput={handleInputChange("lmStudioModelId")}
						placeholder={"e.g. meta-llama-3.1-8b-instruct"}>
						<span className="font-medium">Model ID</span>
					</VSCodeTextField>
					{lmStudioModels.length > 0 && (
						<VSCodeRadioGroup
							value={
								lmStudioModels.includes(apiConfiguration?.lmStudioModelId || "")
									? apiConfiguration?.lmStudioModelId
									: ""
							}
							onChange={handleInputChange("lmStudioModelId")}>
							{lmStudioModels.map((model) => (
								<VSCodeRadio
									key={model}
									value={model}
									checked={apiConfiguration?.lmStudioModelId === model}>
									{model}
								</VSCodeRadio>
							))}
						</VSCodeRadioGroup>
					)}
					<p
						style={{
							fontSize: "12px",
							marginTop: "5px",
							color: "var(--vscode-descriptionForeground)",
						}}>
						LM Studio allows you to run models locally on your computer. For instructions on how to get
						started, see their
						<VSCodeLink href="https://lmstudio.ai/docs" style={{ display: "inline", fontSize: "inherit" }}>
							quickstart guide.
						</VSCodeLink>
						You will also need to start LM Studio's{" "}
						<VSCodeLink
							href="https://lmstudio.ai/docs/basics/server"
							style={{ display: "inline", fontSize: "inherit" }}>
							local server
						</VSCodeLink>{" "}
						feature to use it with this extension.{" "}
						<span style={{ color: "var(--vscode-errorForeground)" }}>
							(<span className="font-medium">Note:</span> Roo Code uses complex prompts and works best
							with Claude models. Less capable models may not work as expected.)
						</span>
					</p>
				</div>
			)}

			{selectedProvider === "deepseek" && (
				<div>
					<VSCodeTextField
						value={apiConfiguration?.deepSeekApiKey || ""}
						style={{ width: "100%" }}
						type="password"
						onInput={handleInputChange("deepSeekApiKey")}
						placeholder="Enter API Key...">
						<span className="font-medium">DeepSeek API Key</span>
<<<<<<< HEAD
					</VSCodeTextField>
					<VSCodeTextField
						value={apiConfiguration?.deepSeekBaseUrl || ""}
						style={{ width: "100%", marginTop: 3 }}
						type="url"
						onInput={handleInputChange("deepSeekBaseUrl")}
						placeholder="Default: https://api.deepseek.com/v1">
						<span className="font-medium">DeepSeek Base URL</span>
					</VSCodeTextField>
					<VSCodeTextField
						value={apiConfiguration?.apiModelId || ""}
						style={{ width: "100%" }}
						onInput={handleInputChange("apiModelId")}
						placeholder="Enter Model ID...">
						<span style={{ fontWeight: 500 }}>DeepSeek Model ID</span>
=======
>>>>>>> 2773208d
					</VSCodeTextField>
					<p
						style={{
							fontSize: "12px",
							marginTop: "5px",
							color: "var(--vscode-descriptionForeground)",
						}}>
						This key is stored locally and only used to make API requests from this extension.
						{!apiConfiguration?.deepSeekApiKey && (
							<VSCodeLink
								href="https://platform.deepseek.com/"
								style={{ display: "inline", fontSize: "inherit" }}>
								You can get a DeepSeek API key by signing up here.
							</VSCodeLink>
						)}
					</p>
				</div>
			)}

			{selectedProvider === "vscode-lm" && (
				<div>
					<div className="dropdown-container">
						<label htmlFor="vscode-lm-model">
							<span className="font-medium">Language Model</span>
						</label>
						{vsCodeLmModels.length > 0 ? (
							<Dropdown
								id="vscode-lm-model"
								value={
									apiConfiguration?.vsCodeLmModelSelector
										? `${apiConfiguration.vsCodeLmModelSelector.vendor ?? ""}/${apiConfiguration.vsCodeLmModelSelector.family ?? ""}`
										: ""
								}
								onChange={handleInputChange("vsCodeLmModelSelector", (e) => {
									const valueStr = (e as DropdownOption)?.value
									const [vendor, family] = valueStr.split("/")
									return { vendor, family }
								})}
								style={{ width: "100%" }}
								options={[
									{ value: "", label: "Select a model..." },
									...vsCodeLmModels.map((model) => ({
										value: `${model.vendor}/${model.family}`,
										label: `${model.vendor} - ${model.family}`,
									})),
								]}
							/>
						) : (
							<p
								style={{
									fontSize: "12px",
									marginTop: "5px",
									color: "var(--vscode-descriptionForeground)",
								}}>
								The VS Code Language Model API allows you to run models provided by other VS Code
								extensions (including but not limited to GitHub Copilot). The easiest way to get started
								is to install the Copilot and Copilot Chat extensions from the VS Code Marketplace.
							</p>
						)}

						<p
							style={{
								fontSize: "12px",
								marginTop: "5px",
								color: "var(--vscode-errorForeground)",
								fontWeight: 500,
							}}>
							Note: This is a very experimental integration and may not work as expected. Please report
							any issues to the Roo-Code GitHub repository.
						</p>
					</div>
				</div>
			)}

			{selectedProvider === "ollama" && (
				<div>
					<VSCodeTextField
						value={apiConfiguration?.ollamaBaseUrl || ""}
						style={{ width: "100%" }}
						type="url"
						onInput={handleInputChange("ollamaBaseUrl")}
						placeholder={"Default: http://localhost:11434"}>
						<span className="font-medium">Base URL (optional)</span>
					</VSCodeTextField>
					<VSCodeTextField
						value={apiConfiguration?.ollamaModelId || ""}
						style={{ width: "100%" }}
						onInput={handleInputChange("ollamaModelId")}
						placeholder={"e.g. llama3.1"}>
						<span className="font-medium">Model ID</span>
					</VSCodeTextField>
					{errorMessage && (
						<div className="text-vscode-errorForeground text-sm">
							<span style={{ fontSize: "2em" }} className={`codicon codicon-close align-middle mr-1`} />
							{errorMessage}
						</div>
					)}
					{ollamaModels.length > 0 && (
						<VSCodeRadioGroup
							value={
								ollamaModels.includes(apiConfiguration?.ollamaModelId || "")
									? apiConfiguration?.ollamaModelId
									: ""
							}
							onChange={handleInputChange("ollamaModelId")}>
							{ollamaModels.map((model) => (
								<VSCodeRadio
									key={model}
									value={model}
									checked={apiConfiguration?.ollamaModelId === model}>
									{model}
								</VSCodeRadio>
							))}
						</VSCodeRadioGroup>
					)}
					<p
						style={{
							fontSize: "12px",
							marginTop: "5px",
							color: "var(--vscode-descriptionForeground)",
						}}>
						Ollama allows you to run models locally on your computer. For instructions on how to get
						started, see their
						<VSCodeLink
							href="https://github.com/ollama/ollama/blob/main/README.md"
							style={{ display: "inline", fontSize: "inherit" }}>
							quickstart guide.
						</VSCodeLink>
						<span style={{ color: "var(--vscode-errorForeground)" }}>
							(<span className="font-medium">Note:</span> Roo Code uses complex prompts and works best
							with Claude models. Less capable models may not work as expected.)
						</span>
					</p>
				</div>
			)}

			{selectedProvider === "unbound" && (
				<div>
					<VSCodeTextField
						value={apiConfiguration?.unboundApiKey || ""}
						style={{ width: "100%" }}
						type="password"
						onChange={handleInputChange("unboundApiKey")}
						placeholder="Enter API Key...">
						<span className="font-medium">Unbound API Key</span>
					</VSCodeTextField>
					{!apiConfiguration?.unboundApiKey && (
						<VSCodeButtonLink
							href="https://gateway.getunbound.ai"
							style={{ margin: "5px 0 0 0" }}
							appearance="secondary">
							Get Unbound API Key
						</VSCodeButtonLink>
					)}
					<p
						style={{
							fontSize: "12px",
							marginTop: 3,
							color: "var(--vscode-descriptionForeground)",
						}}>
						This key is stored locally and only used to make API requests from this extension.
					</p>
				</div>
			)}

<<<<<<< HEAD
			{selectedProvider === "ark" && (
				<div>
					<VSCodeTextField
						value={apiConfiguration?.apiKey || ""}
						style={{ width: "100%" }}
						type="password"
						onInput={handleInputChange("apiKey")}
						placeholder="Enter API Key...">
						<span style={{ fontWeight: 500 }}>Ark API Key</span>
					</VSCodeTextField>
					<VSCodeTextField
						value={apiConfiguration?.arkBaseUrl || ""}
						style={{ width: "100%" }}
						type="url"
						onInput={handleInputChange("arkBaseUrl")}
						placeholder="Enter Base URL...">
						<span style={{ fontWeight: 500 }}>Ark Base URL</span>
					</VSCodeTextField>
					<VSCodeTextField
						value={apiConfiguration?.apiModelId || ""}
						style={{ width: "100%" }}
						onInput={handleInputChange("apiModelId")}
						placeholder="Enter Model ID...">
						<span style={{ fontWeight: 500 }}>Ark Model ID</span>
					</VSCodeTextField>
					<p
						style={{
							fontSize: "12px",
							marginTop: 3,
							color: "var(--vscode-descriptionForeground)",
						}}>
						This key is stored locally and only used to make API requests from this extension.
					</p>
					<p
						style={{
							fontSize: "12px",
							marginTop: 5,
							color: "var(--vscode-descriptionForeground)",
						}}>
						Ark is an OpenAI-compatible API provider. You can use it to access various AI models through a
						unified interface.
					</p>
				</div>
			)}

=======
>>>>>>> 2773208d
			{selectedProvider === "openrouter" && (
				<ModelPicker
					apiConfiguration={apiConfiguration}
					setApiConfigurationField={setApiConfigurationField}
					defaultModelId={openRouterDefaultModelId}
					defaultModelInfo={openRouterDefaultModelInfo}
					models={openRouterModels}
					modelIdKey="openRouterModelId"
					modelInfoKey="openRouterModelInfo"
					serviceName="OpenRouter"
					serviceUrl="https://openrouter.ai/models"
				/>
			)}

			{selectedProvider === "glama" && (
				<ModelPicker
					apiConfiguration={apiConfiguration}
					setApiConfigurationField={setApiConfigurationField}
					defaultModelId={glamaDefaultModelId}
					defaultModelInfo={glamaDefaultModelInfo}
					models={glamaModels}
					modelInfoKey="glamaModelInfo"
					modelIdKey="glamaModelId"
					serviceName="Glama"
					serviceUrl="https://glama.ai/models"
				/>
			)}

			{selectedProvider === "unbound" && (
				<ModelPicker
					apiConfiguration={apiConfiguration}
					defaultModelId={unboundDefaultModelId}
					defaultModelInfo={unboundDefaultModelInfo}
					models={unboundModels}
					modelInfoKey="unboundModelInfo"
					modelIdKey="unboundModelId"
					serviceName="Unbound"
					serviceUrl="https://api.getunbound.ai/models"
					setApiConfigurationField={setApiConfigurationField}
				/>
			)}

			{selectedProvider === "requesty" && (
				<ModelPicker
					apiConfiguration={apiConfiguration}
					setApiConfigurationField={setApiConfigurationField}
					defaultModelId={requestyDefaultModelId}
					defaultModelInfo={requestyDefaultModelInfo}
					models={requestyModels}
					modelIdKey="requestyModelId"
					modelInfoKey="requestyModelInfo"
					serviceName="Requesty"
					serviceUrl="https://requesty.ai"
				/>
			)}

			{selectedProviderModelOptions.length > 0 && (
				<>
					<div className="dropdown-container">
						<label htmlFor="model-id" className="font-medium">
							Model
						</label>
						<Dropdown
							id="model-id"
							value={selectedModelId}
							onChange={(value) => {
								setApiConfigurationField("apiModelId", typeof value == "string" ? value : value?.value)
							}}
							options={selectedProviderModelOptions}
							className="w-full"
						/>
					</div>
					<ThinkingBudget
<<<<<<< HEAD
=======
						key={`${selectedProvider}-${selectedModelId}`}
>>>>>>> 2773208d
						apiConfiguration={apiConfiguration}
						setApiConfigurationField={setApiConfigurationField}
						modelInfo={selectedModelInfo}
					/>
					<ModelInfoView
						selectedModelId={selectedModelId}
						modelInfo={selectedModelInfo}
						isDescriptionExpanded={isDescriptionExpanded}
						setIsDescriptionExpanded={setIsDescriptionExpanded}
					/>
				</>
			)}

			{!fromWelcomeView && (
				<div className="mt-2">
					<TemperatureControl
						value={apiConfiguration?.modelTemperature}
						onChange={handleInputChange("modelTemperature", noTransform)}
						maxValue={2}
					/>
				</div>
			)}
		</div>
	)
}

export function getGlamaAuthUrl(uriScheme?: string) {
	const callbackUrl = `${uriScheme || "vscode"}://rooveterinaryinc.roo-cline/glama`

	return `https://glama.ai/oauth/authorize?callback_url=${encodeURIComponent(callbackUrl)}`
}

export function getOpenRouterAuthUrl(uriScheme?: string) {
	return `https://openrouter.ai/auth?callback_url=${uriScheme || "vscode"}://rooveterinaryinc.roo-cline/openrouter`
}

export function normalizeApiConfiguration(apiConfiguration?: ApiConfiguration) {
	const provider = apiConfiguration?.apiProvider || "anthropic"
	const modelId = apiConfiguration?.apiModelId

	const getProviderData = (models: Record<string, ModelInfo>, defaultId: string) => {
		let selectedModelId: string
		let selectedModelInfo: ModelInfo

		if (modelId && modelId in models) {
			selectedModelId = modelId
			selectedModelInfo = models[modelId]
		} else {
			selectedModelId = defaultId
			selectedModelInfo = models[defaultId]
		}

		return { selectedProvider: provider, selectedModelId, selectedModelInfo }
	}

	switch (provider) {
		case "anthropic":
			return getProviderData(anthropicModels, anthropicDefaultModelId)
		case "bedrock":
			return getProviderData(bedrockModels, bedrockDefaultModelId)
		case "vertex":
			return getProviderData(vertexModels, vertexDefaultModelId)
		case "gemini":
			return getProviderData(geminiModels, geminiDefaultModelId)
		case "deepseek":
<<<<<<< HEAD
=======
			return getProviderData(deepSeekModels, deepSeekDefaultModelId)
		case "openai-native":
			return getProviderData(openAiNativeModels, openAiNativeDefaultModelId)
		case "mistral":
			return getProviderData(mistralModels, mistralDefaultModelId)
		case "openrouter":
			return {
				selectedProvider: provider,
				selectedModelId: apiConfiguration?.openRouterModelId || openRouterDefaultModelId,
				selectedModelInfo: apiConfiguration?.openRouterModelInfo || openRouterDefaultModelInfo,
			}
		case "glama":
>>>>>>> 2773208d
			return {
				selectedProvider: provider,
				selectedModelId: apiConfiguration?.apiModelId || "",
				selectedModelInfo: openAiModelInfoSaneDefaults,
			}
<<<<<<< HEAD
		case "openai-native":
			return getProviderData(openAiNativeModels, openAiNativeDefaultModelId)
		case "mistral":
			return getProviderData(mistralModels, mistralDefaultModelId)
		case "openrouter":
=======
		case "unbound":
>>>>>>> 2773208d
			return {
				selectedProvider: provider,
				selectedModelId: apiConfiguration?.unboundModelId || unboundDefaultModelId,
				selectedModelInfo: apiConfiguration?.unboundModelInfo || unboundDefaultModelInfo,
			}
		case "requesty":
			return {
				selectedProvider: provider,
				selectedModelId: apiConfiguration?.requestyModelId || requestyDefaultModelId,
				selectedModelInfo: apiConfiguration?.requestyModelInfo || requestyDefaultModelInfo,
			}
		case "glama":
			return {
				selectedProvider: provider,
				selectedModelId: apiConfiguration?.glamaModelId || glamaDefaultModelId,
				selectedModelInfo: apiConfiguration?.glamaModelInfo || glamaDefaultModelInfo,
			}
		case "unbound":
			return {
				selectedProvider: provider,
				selectedModelId: apiConfiguration?.unboundModelId || unboundDefaultModelId,
				selectedModelInfo: apiConfiguration?.unboundModelInfo || unboundDefaultModelInfo,
			}
		case "requesty":
			return {
				selectedProvider: provider,
				selectedModelId: apiConfiguration?.requestyModelId || requestyDefaultModelId,
				selectedModelInfo: apiConfiguration?.requestyModelInfo || requestyDefaultModelInfo,
			}
		case "openai":
			return {
				selectedProvider: provider,
				selectedModelId: apiConfiguration?.openAiModelId || "",
				selectedModelInfo: apiConfiguration?.openAiCustomModelInfo || openAiModelInfoSaneDefaults,
			}
		case "ollama":
			return {
				selectedProvider: provider,
				selectedModelId: apiConfiguration?.ollamaModelId || "",
				selectedModelInfo: openAiModelInfoSaneDefaults,
			}
		case "lmstudio":
			return {
				selectedProvider: provider,
				selectedModelId: apiConfiguration?.lmStudioModelId || "",
				selectedModelInfo: openAiModelInfoSaneDefaults,
			}
		case "vscode-lm":
			return {
				selectedProvider: provider,
				selectedModelId: apiConfiguration?.vsCodeLmModelSelector
					? `${apiConfiguration.vsCodeLmModelSelector.vendor}/${apiConfiguration.vsCodeLmModelSelector.family}`
					: "",
				selectedModelInfo: {
					...openAiModelInfoSaneDefaults,
					supportsImages: false, // VSCode LM API currently doesn't support images.
				},
			}
<<<<<<< HEAD
		case "ark":
			return {
				selectedProvider: provider,
				selectedModelId: apiConfiguration?.apiModelId || "",
				selectedModelInfo: openAiModelInfoSaneDefaults,
			}
=======
>>>>>>> 2773208d
		default:
			return getProviderData(anthropicModels, anthropicDefaultModelId)
	}
}

export default memo(ApiOptions)<|MERGE_RESOLUTION|>--- conflicted
+++ resolved
@@ -48,10 +48,6 @@
 	vertex: vertexModels,
 	gemini: geminiModels,
 	"openai-native": openAiNativeModels,
-<<<<<<< HEAD
-=======
-	deepseek: deepSeekModels,
->>>>>>> 2773208d
 	mistral: mistralModels,
 }
 
@@ -1146,7 +1142,6 @@
 						onInput={handleInputChange("deepSeekApiKey")}
 						placeholder="Enter API Key...">
 						<span className="font-medium">DeepSeek API Key</span>
-<<<<<<< HEAD
 					</VSCodeTextField>
 					<VSCodeTextField
 						value={apiConfiguration?.deepSeekBaseUrl || ""}
@@ -1162,8 +1157,6 @@
 						onInput={handleInputChange("apiModelId")}
 						placeholder="Enter Model ID...">
 						<span style={{ fontWeight: 500 }}>DeepSeek Model ID</span>
-=======
->>>>>>> 2773208d
 					</VSCodeTextField>
 					<p
 						style={{
@@ -1329,7 +1322,6 @@
 				</div>
 			)}
 
-<<<<<<< HEAD
 			{selectedProvider === "ark" && (
 				<div>
 					<VSCodeTextField
@@ -1375,8 +1367,6 @@
 				</div>
 			)}
 
-=======
->>>>>>> 2773208d
 			{selectedProvider === "openrouter" && (
 				<ModelPicker
 					apiConfiguration={apiConfiguration}
@@ -1450,10 +1440,6 @@
 						/>
 					</div>
 					<ThinkingBudget
-<<<<<<< HEAD
-=======
-						key={`${selectedProvider}-${selectedModelId}`}
->>>>>>> 2773208d
 						apiConfiguration={apiConfiguration}
 						setApiConfigurationField={setApiConfigurationField}
 						modelInfo={selectedModelInfo}
@@ -1519,9 +1505,11 @@
 		case "gemini":
 			return getProviderData(geminiModels, geminiDefaultModelId)
 		case "deepseek":
-<<<<<<< HEAD
-=======
-			return getProviderData(deepSeekModels, deepSeekDefaultModelId)
+			return {
+				selectedProvider: provider,
+				selectedModelId: apiConfiguration?.apiModelId || "",
+				selectedModelInfo: openAiModelInfoSaneDefaults,
+			}
 		case "openai-native":
 			return getProviderData(openAiNativeModels, openAiNativeDefaultModelId)
 		case "mistral":
@@ -1531,33 +1519,6 @@
 				selectedProvider: provider,
 				selectedModelId: apiConfiguration?.openRouterModelId || openRouterDefaultModelId,
 				selectedModelInfo: apiConfiguration?.openRouterModelInfo || openRouterDefaultModelInfo,
-			}
-		case "glama":
->>>>>>> 2773208d
-			return {
-				selectedProvider: provider,
-				selectedModelId: apiConfiguration?.apiModelId || "",
-				selectedModelInfo: openAiModelInfoSaneDefaults,
-			}
-<<<<<<< HEAD
-		case "openai-native":
-			return getProviderData(openAiNativeModels, openAiNativeDefaultModelId)
-		case "mistral":
-			return getProviderData(mistralModels, mistralDefaultModelId)
-		case "openrouter":
-=======
-		case "unbound":
->>>>>>> 2773208d
-			return {
-				selectedProvider: provider,
-				selectedModelId: apiConfiguration?.unboundModelId || unboundDefaultModelId,
-				selectedModelInfo: apiConfiguration?.unboundModelInfo || unboundDefaultModelInfo,
-			}
-		case "requesty":
-			return {
-				selectedProvider: provider,
-				selectedModelId: apiConfiguration?.requestyModelId || requestyDefaultModelId,
-				selectedModelInfo: apiConfiguration?.requestyModelInfo || requestyDefaultModelInfo,
 			}
 		case "glama":
 			return {
@@ -1576,6 +1537,12 @@
 				selectedProvider: provider,
 				selectedModelId: apiConfiguration?.requestyModelId || requestyDefaultModelId,
 				selectedModelInfo: apiConfiguration?.requestyModelInfo || requestyDefaultModelInfo,
+			}
+		case "ark":
+			return {
+				selectedProvider: provider,
+				selectedModelId: apiConfiguration?.apiModelId || "",
+				selectedModelInfo: openAiModelInfoSaneDefaults,
 			}
 		case "openai":
 			return {
@@ -1606,15 +1573,6 @@
 					supportsImages: false, // VSCode LM API currently doesn't support images.
 				},
 			}
-<<<<<<< HEAD
-		case "ark":
-			return {
-				selectedProvider: provider,
-				selectedModelId: apiConfiguration?.apiModelId || "",
-				selectedModelInfo: openAiModelInfoSaneDefaults,
-			}
-=======
->>>>>>> 2773208d
 		default:
 			return getProviderData(anthropicModels, anthropicDefaultModelId)
 	}
