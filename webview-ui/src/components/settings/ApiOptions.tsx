--- conflicted
+++ resolved
@@ -1,8 +1,4 @@
-<<<<<<< HEAD
 import React, { memo, useCallback, useEffect, useMemo, useState } from "react"
-=======
-import { memo, useCallback, useMemo, useState, useEffect } from "react"
->>>>>>> 103693ea
 import { useDebounce, useEvent } from "react-use"
 import { Checkbox, Dropdown, Pane, type DropdownOption } from "vscrui"
 import { VSCodeLink, VSCodeRadio, VSCodeRadioGroup, VSCodeTextField } from "@vscode/webview-ui-toolkit/react"
@@ -16,8 +12,6 @@
 	azureOpenAiDefaultApiVersion,
 	bedrockDefaultModelId,
 	bedrockModels,
-	deepSeekDefaultModelId,
-	deepSeekModels,
 	geminiDefaultModelId,
 	geminiModels,
 	glamaDefaultModelId,
@@ -54,7 +48,6 @@
 	vertex: vertexModels,
 	gemini: geminiModels,
 	"openai-native": openAiNativeModels,
-	deepseek: deepSeekModels,
 	mistral: mistralModels,
 }
 
@@ -102,18 +95,6 @@
 	const [openRouterBaseUrlSelected, setOpenRouterBaseUrlSelected] = useState(!!apiConfiguration?.openRouterBaseUrl)
 	const [isDescriptionExpanded, setIsDescriptionExpanded] = useState(false)
 
-<<<<<<< HEAD
-=======
-	useEffect(() => {
-		console.log("ApiOptions rendered, Ark Base URL:", apiConfiguration?.arkBaseUrl)
-	}, [apiConfiguration?.arkBaseUrl])
-
-	useEffect(() => {
-		console.log("ApiConfiguration changed:", apiConfiguration)
-	}, [apiConfiguration])
-
-	const inputEventTransform = <E,>(event: E) => (event as { target: HTMLInputElement })?.target?.value as any
->>>>>>> 103693ea
 	const noTransform = <T,>(value: T) => value
 	const inputEventTransform = <E,>(event: E) => (event as { target: HTMLInputElement })?.target?.value as any
 	const dropdownEventTransform = <T,>(event: DropdownOption | string | undefined) =>
@@ -137,19 +118,8 @@
 		[apiConfiguration],
 	)
 
-<<<<<<< HEAD
 	// Debounced refresh model updates, only executed 250ms after the user
 	// stops typing.
-=======
-	useEffect(() => {
-		if (selectedProvider === "ark") {
-			console.log("Rendering Ark section, current Base URL:", apiConfiguration?.arkBaseUrl)
-		}
-	}, [selectedProvider, apiConfiguration?.arkBaseUrl])
-
-	// Pull ollama/lmstudio models
-	// Debounced model updates, only executed 250ms after the user stops typing
->>>>>>> 103693ea
 	useDebounce(
 		() => {
 			if (selectedProvider === "openrouter") {
@@ -1178,8 +1148,9 @@
 						style={{ width: "100%", marginTop: 3 }}
 						type="url"
 						onInput={handleInputChange("deepSeekBaseUrl")}
-						placeholder="Default: https://api.deepseek.com/v1"
-					/>
+						placeholder="Default: https://api.deepseek.com/v1">
+						<span className="font-medium">DeepSeek Base URL</span>
+					</VSCodeTextField>
 					<VSCodeTextField
 						value={apiConfiguration?.apiModelId || ""}
 						style={{ width: "100%" }}
@@ -1351,7 +1322,51 @@
 				</div>
 			)}
 
-<<<<<<< HEAD
+			{selectedProvider === "ark" && (
+				<div>
+					<VSCodeTextField
+						value={apiConfiguration?.apiKey || ""}
+						style={{ width: "100%" }}
+						type="password"
+						onInput={handleInputChange("apiKey")}
+						placeholder="Enter API Key...">
+						<span style={{ fontWeight: 500 }}>Ark API Key</span>
+					</VSCodeTextField>
+					<VSCodeTextField
+						value={apiConfiguration?.arkBaseUrl || ""}
+						style={{ width: "100%" }}
+						type="url"
+						onInput={handleInputChange("arkBaseUrl")}
+						placeholder="Enter Base URL...">
+						<span style={{ fontWeight: 500 }}>Ark Base URL</span>
+					</VSCodeTextField>
+					<VSCodeTextField
+						value={apiConfiguration?.apiModelId || ""}
+						style={{ width: "100%" }}
+						onInput={handleInputChange("apiModelId")}
+						placeholder="Enter Model ID...">
+						<span style={{ fontWeight: 500 }}>Ark Model ID</span>
+					</VSCodeTextField>
+					<p
+						style={{
+							fontSize: "12px",
+							marginTop: 3,
+							color: "var(--vscode-descriptionForeground)",
+						}}>
+						This key is stored locally and only used to make API requests from this extension.
+					</p>
+					<p
+						style={{
+							fontSize: "12px",
+							marginTop: 5,
+							color: "var(--vscode-descriptionForeground)",
+						}}>
+						Ark is an OpenAI-compatible API provider. You can use it to access various AI models through a
+						unified interface.
+					</p>
+				</div>
+			)}
+
 			{selectedProvider === "openrouter" && (
 				<ModelPicker
 					apiConfiguration={apiConfiguration}
@@ -1393,89 +1408,6 @@
 					setApiConfigurationField={setApiConfigurationField}
 				/>
 			)}
-=======
-			{selectedProvider === "ark" && (
-				<div>
-					<VSCodeTextField
-						value={apiConfiguration?.apiKey || ""}
-						style={{ width: "100%" }}
-						type="password"
-						onInput={handleInputChange("apiKey")}
-						placeholder="Enter API Key...">
-						<span style={{ fontWeight: 500 }}>Ark API Key</span>
-					</VSCodeTextField>
-					<VSCodeTextField
-						value={apiConfiguration?.arkBaseUrl || ""}
-						style={{ width: "100%" }}
-						type="url"
-						onInput={handleInputChange("arkBaseUrl")}
-						placeholder="Enter Base URL...">
-						<span style={{ fontWeight: 500 }}>Ark Base URL</span>
-					</VSCodeTextField>
-					<VSCodeTextField
-						value={apiConfiguration?.apiModelId || ""}
-						style={{ width: "100%" }}
-						onInput={handleInputChange("apiModelId")}
-						placeholder="Enter Model ID...">
-						<span style={{ fontWeight: 500 }}>Ark Model ID</span>
-					</VSCodeTextField>
-					<p
-						style={{
-							fontSize: "12px",
-							marginTop: 3,
-							color: "var(--vscode-descriptionForeground)",
-						}}>
-						This key is stored locally and only used to make API requests from this extension.
-					</p>
-					<p
-						style={{
-							fontSize: "12px",
-							marginTop: 5,
-							color: "var(--vscode-descriptionForeground)",
-						}}>
-						Ark is an OpenAI-compatible API provider. You can use it to access various AI models through a
-						unified interface.
-					</p>
-				</div>
-			)}
-
-			{apiErrorMessage && (
-				<p
-					style={{
-						margin: "-10px 0 4px 0",
-						fontSize: 12,
-						color: "var(--vscode-errorForeground)",
-					}}>
-					<span style={{ fontSize: "2em" }} className={`codicon codicon-close align-middle mr-1`} />
-					{apiErrorMessage}
-				</p>
-			)}
-
-			{selectedProvider === "glama" && <GlamaModelPicker />}
-
-			{selectedProvider === "openrouter" && <OpenRouterModelPicker />}
-			{selectedProvider === "requesty" && <RequestyModelPicker />}
-
-			{selectedProvider !== "glama" &&
-				selectedProvider !== "openrouter" &&
-				selectedProvider !== "requesty" &&
-				selectedProvider !== "openai" &&
-				selectedProvider !== "ollama" &&
-				selectedProvider !== "lmstudio" &&
-				selectedProvider !== "unbound" && (
-					<>
-						<div className="dropdown-container">
-							<label htmlFor="model-id">
-								<span style={{ fontWeight: 500 }}>Model</span>
-							</label>
-							{selectedProvider === "anthropic" && createDropdown(anthropicModels)}
-							{selectedProvider === "bedrock" && createDropdown(bedrockModels)}
-							{selectedProvider === "vertex" && createDropdown(vertexModels)}
-							{selectedProvider === "gemini" && createDropdown(geminiModels)}
-							{selectedProvider === "openai-native" && createDropdown(openAiNativeModels)}
-							{selectedProvider === "mistral" && createDropdown(mistralModels)}
-						</div>
->>>>>>> 103693ea
 
 			{selectedProvider === "requesty" && (
 				<ModelPicker
@@ -1573,7 +1505,11 @@
 		case "gemini":
 			return getProviderData(geminiModels, geminiDefaultModelId)
 		case "deepseek":
-			return getProviderData(deepSeekModels, deepSeekDefaultModelId)
+			return {
+				selectedProvider: provider,
+				selectedModelId: apiConfiguration?.apiModelId || "",
+				selectedModelInfo: openAiModelInfoSaneDefaults,
+			}
 		case "openai-native":
 			return getProviderData(openAiNativeModels, openAiNativeDefaultModelId)
 		case "mistral":
@@ -1631,27 +1567,12 @@
 					supportsImages: false, // VSCode LM API currently doesn't support images.
 				},
 			}
-<<<<<<< HEAD
-=======
-		case "unbound":
-			return {
-				selectedProvider: provider,
-				selectedModelId: apiConfiguration?.unboundModelId || unboundDefaultModelId,
-				selectedModelInfo: apiConfiguration?.unboundModelInfo || unboundDefaultModelInfo,
-			}
-		case "requesty":
-			return {
-				selectedProvider: provider,
-				selectedModelId: apiConfiguration?.requestyModelId || requestyDefaultModelId,
-				selectedModelInfo: apiConfiguration?.requestyModelInfo || requestyDefaultModelInfo,
-			}
 		case "ark":
 			return {
 				selectedProvider: provider,
 				selectedModelId: apiConfiguration?.apiModelId || "",
 				selectedModelInfo: openAiModelInfoSaneDefaults,
 			}
->>>>>>> 103693ea
 		default:
 			return getProviderData(anthropicModels, anthropicDefaultModelId)
 	}
