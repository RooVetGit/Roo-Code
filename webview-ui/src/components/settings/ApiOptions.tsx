--- conflicted
+++ resolved
@@ -7,13 +7,9 @@
 	type ApiConfiguration,
 	openRouterDefaultModelId,
 	requestyDefaultModelId,
-<<<<<<< HEAD
-	ApiProvider,
-	ssyDefaultModelId,
-=======
 	glamaDefaultModelId,
 	unboundDefaultModelId,
->>>>>>> 94ae4488
+	shengSuanYunDefaultModelId,
 } from "@roo/shared/api"
 
 import { vscode } from "@src/utils/vscode"
@@ -24,26 +20,6 @@
 import { Select, SelectContent, SelectItem, SelectTrigger, SelectValue } from "@src/components/ui"
 
 import {
-<<<<<<< HEAD
-	useOpenRouterModelProviders,
-	OPENROUTER_DEFAULT_PROVIDER_NAME,
-} from "@src/components/ui/hooks/useOpenRouterModelProviders"
-import { Select, SelectContent, SelectItem, SelectTrigger, SelectValue, Button } from "@src/components/ui"
-import { VSCodeButtonLink } from "@src/components/common/VSCodeButtonLink"
-import { getRequestyApiKeyUrl, getGlamaAuthUrl, getShengSuanYunAuthUrl } from "@src/oauth/urls"
-
-// Providers
-import { Anthropic } from "./providers/Anthropic"
-import { Bedrock } from "./providers/Bedrock"
-import { Gemini } from "./providers/Gemini"
-import { LMStudio } from "./providers/LMStudio"
-import { Ollama } from "./providers/Ollama"
-import { OpenAI } from "./providers/OpenAI"
-import { OpenAICompatible } from "./providers/OpenAICompatible"
-import { OpenRouter } from "./providers/OpenRouter"
-import { Vertex } from "./providers/Vertex"
-import { VSCodeLM } from "./providers/VSCodeLM"
-=======
 	Anthropic,
 	Bedrock,
 	Chutes,
@@ -62,8 +38,8 @@
 	Vertex,
 	VSCodeLM,
 	XAI,
+	ShengSuanYun,
 } from "./providers"
->>>>>>> 94ae4488
 
 import { MODELS_BY_PROVIDER, PROVIDERS, REASONING_MODELS } from "./constants"
 import { inputEventTransform, noTransform } from "./transforms"
@@ -260,8 +236,8 @@
 					}
 					break
 				case "shengsuanyun":
-					if (!apiConfiguration.ssyModelId) {
-						setApiConfigurationField("ssyModelId", ssyDefaultModelId)
+					if (!apiConfiguration.shengSuanYunModelId) {
+						setApiConfigurationField("shengSuanYunModelId", shengSuanYunDefaultModelId)
 					}
 					break
 			}
@@ -274,7 +250,7 @@
 			apiConfiguration.glamaModelId,
 			apiConfiguration.unboundModelId,
 			apiConfiguration.requestyModelId,
-			apiConfiguration.ssyModelId,
+			apiConfiguration.shengSuanYunModelId,
 		],
 	)
 
@@ -364,37 +340,17 @@
 				/>
 			)}
 
+			{selectedProvider === "shengsuanyun" && (
+				<ShengSuanYun
+					apiConfiguration={apiConfiguration}
+					setApiConfigurationField={setApiConfigurationField}
+					routerModels={routerModels}
+					refetchRouterModels={refetchRouterModels}
+				/>
+			)}
+
 			{selectedProvider === "anthropic" && (
 				<Anthropic apiConfiguration={apiConfiguration} setApiConfigurationField={setApiConfigurationField} />
-			)}
-
-			{selectedProvider === "shengsuanyun" && (
-				<>
-					<VSCodeTextField
-						value={apiConfiguration?.shengsuanyunApiKey || ""}
-						type="password"
-						onInput={handleInputChange("shengsuanyunApiKey")}
-						placeholder={t("settings:providers.getShengSuanYunApiKey")}
-						className="w-full">
-						<div className="flex justify-between items-center mb-1">
-							<label className="block font-medium">{t("settings:providers.getShengSuanYunApiKey")}</label>
-							{apiConfiguration?.shengsuanyunApiKey && (
-								<RequestyBalanceDisplay apiKey={apiConfiguration.shengsuanyunApiKey} />
-							)}
-						</div>
-					</VSCodeTextField>
-					<div className="text-sm text-vscode-descriptionForeground -mt-2">
-						{t("settings:providers.apiKeyStorageNotice")}
-					</div>
-					{!apiConfiguration?.shengsuanyunApiKey && (
-						<VSCodeButtonLink
-							href={getShengSuanYunAuthUrl(uriScheme)}
-							style={{ width: "100%" }}
-							appearance="primary">
-							{t("settings:providers.getShengSuanYunApiKey")}
-						</VSCodeButtonLink>
-					)}
-				</>
 			)}
 
 			{selectedProvider === "openai-native" && (
@@ -467,111 +423,7 @@
 				</>
 			)}
 
-<<<<<<< HEAD
-			{/* Model Pickers */}
-
-			{selectedProvider === "openrouter" && (
-				<ModelPicker
-					apiConfiguration={apiConfiguration}
-					setApiConfigurationField={setApiConfigurationField}
-					defaultModelId={openRouterDefaultModelId}
-					models={routerModels?.openrouter ?? {}}
-					modelIdKey="openRouterModelId"
-					serviceName="OpenRouter"
-					serviceUrl="https://openrouter.ai/models"
-				/>
-			)}
-
-			{selectedProvider === "openrouter" &&
-				openRouterModelProviders &&
-				Object.keys(openRouterModelProviders).length > 0 && (
-					<div>
-						<div className="flex items-center gap-1">
-							<label className="block font-medium mb-1">
-								{t("settings:providers.openRouter.providerRouting.title")}
-							</label>
-							<a href={`https://openrouter.ai/${selectedModelId}/providers`}>
-								<ExternalLinkIcon className="w-4 h-4" />
-							</a>
-						</div>
-						<Select
-							value={apiConfiguration?.openRouterSpecificProvider || OPENROUTER_DEFAULT_PROVIDER_NAME}
-							onValueChange={(value) => setApiConfigurationField("openRouterSpecificProvider", value)}>
-							<SelectTrigger className="w-full">
-								<SelectValue placeholder={t("settings:common.select")} />
-							</SelectTrigger>
-							<SelectContent>
-								<SelectItem value={OPENROUTER_DEFAULT_PROVIDER_NAME}>
-									{OPENROUTER_DEFAULT_PROVIDER_NAME}
-								</SelectItem>
-								{Object.entries(openRouterModelProviders).map(([value, { label }]) => (
-									<SelectItem key={value} value={value}>
-										{label}
-									</SelectItem>
-								))}
-							</SelectContent>
-						</Select>
-						<div className="text-sm text-vscode-descriptionForeground mt-1">
-							{t("settings:providers.openRouter.providerRouting.description")}{" "}
-							<a href="https://openrouter.ai/docs/features/provider-routing">
-								{t("settings:providers.openRouter.providerRouting.learnMore")}.
-							</a>
-						</div>
-					</div>
-				)}
-
-			{selectedProvider === "glama" && (
-				<ModelPicker
-					apiConfiguration={apiConfiguration}
-					setApiConfigurationField={setApiConfigurationField}
-					defaultModelId={glamaDefaultModelId}
-					models={routerModels?.glama ?? {}}
-					modelIdKey="glamaModelId"
-					serviceName="Glama"
-					serviceUrl="https://glama.ai/models"
-				/>
-			)}
-
-			{selectedProvider === "unbound" && (
-				<ModelPicker
-					apiConfiguration={apiConfiguration}
-					defaultModelId={unboundDefaultModelId}
-					models={routerModels?.unbound ?? {}}
-					modelIdKey="unboundModelId"
-					serviceName="Unbound"
-					serviceUrl="https://api.getunbound.ai/models"
-					setApiConfigurationField={setApiConfigurationField}
-				/>
-			)}
-
-			{selectedProvider === "requesty" && (
-				<ModelPicker
-					apiConfiguration={apiConfiguration}
-					setApiConfigurationField={setApiConfigurationField}
-					defaultModelId={requestyDefaultModelId}
-					models={routerModels?.requesty ?? {}}
-					modelIdKey="requestyModelId"
-					serviceName="Requesty"
-					serviceUrl="https://requesty.ai"
-				/>
-			)}
-
-			{selectedProvider === "shengsuanyun" && (
-				<ModelPicker
-					apiConfiguration={apiConfiguration}
-					setApiConfigurationField={setApiConfigurationField}
-					defaultModelId={ssyDefaultModelId}
-					models={routerModels?.shengsuanyun ?? {}}
-					modelIdKey="ssyModelId"
-					serviceName="ShengSuanYun"
-					serviceUrl="https://router.shengsuanyun.com"
-				/>
-			)}
-
-			{selectedProviderModelOptions.length > 0 && (
-=======
 			{selectedProviderModels.length > 0 && (
->>>>>>> 94ae4488
 				<>
 					<div>
 						<label className="block font-medium mb-1">{t("settings:providers.model")}</label>
