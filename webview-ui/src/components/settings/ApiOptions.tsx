--- conflicted
+++ resolved
@@ -4,7 +4,7 @@
 import { getRequestyAuthUrl, getOpenRouterAuthUrl, getGlamaAuthUrl } from "../../oauth/urls"
 import { useDebounce, useEvent } from "react-use"
 import { LanguageModelChatSelector } from "vscode"
-import { Checkbox } from "vscrui"
+import { Checkbox, Dropdown, DropdownOption } from "vscrui"
 import { VSCodeLink, VSCodeRadio, VSCodeRadioGroup, VSCodeTextField } from "@vscode/webview-ui-toolkit/react"
 import { ExternalLinkIcon } from "@radix-ui/react-icons"
 
@@ -54,42 +54,9 @@
 import { TemperatureControl } from "./TemperatureControl"
 import { ApiErrorMessage } from "./ApiErrorMessage"
 import { ThinkingBudget } from "./ThinkingBudget"
-<<<<<<< HEAD
-
-const modelsByProvider: Record<string, Record<string, ModelInfo>> = {
-	anthropic: anthropicModels,
-	bedrock: bedrockModels,
-	vertex: vertexModels,
-	gemini: geminiModels,
-	"openai-native": openAiNativeModels,
-	deepseek: deepSeekModels,
-	mistral: mistralModels,
-}
-
-const providers = [
-	{ value: "openrouter", label: "OpenRouter" },
-	{ value: "anthropic", label: "Anthropic" },
-	{ value: "gemini", label: "Google Gemini" },
-	{ value: "deepseek", label: "DeepSeek" },
-	{ value: "openai-native", label: "OpenAI" },
-	{ value: "openai", label: "OpenAI Compatible" },
-	{ value: "vertex", label: "GCP Vertex AI" },
-	{ value: "bedrock", label: "AWS Bedrock" },
-	{ value: "glama", label: "Glama" },
-	{ value: "vscode-lm", label: "VS Code LM API" },
-	{ value: "tabby", label: "Tabby" },
-	{ value: "mistral", label: "Mistral" },
-	{ value: "lmstudio", label: "LM Studio" },
-	{ value: "ollama", label: "Ollama" },
-	{ value: "unbound", label: "Unbound" },
-	{ value: "requesty", label: "Requesty" },
-	{ value: "human-relay", label: "Human Relay" },
-]
-=======
-import { R1FormatSetting } from "./R1FormatSetting"
 import { OpenRouterBalanceDisplay } from "./OpenRouterBalanceDisplay"
 import { RequestyBalanceDisplay } from "./RequestyBalanceDisplay"
->>>>>>> c4d1d348
+import { R1FormatSetting } from "./R1FormatSetting"
 
 interface ApiOptionsProps {
 	uriScheme: string | undefined
@@ -112,12 +79,7 @@
 
 	const [ollamaModels, setOllamaModels] = useState<string[]>([])
 	const [lmStudioModels, setLmStudioModels] = useState<string[]>([])
-<<<<<<< HEAD
-	const [vsCodeLmModels, setVsCodeLmModels] = useState<vscodemodels.LanguageModelChatSelector[]>([])
-	const [tabbyModels, setTabbyModels] = useState<string[]>([])
-=======
 	const [vsCodeLmModels, setVsCodeLmModels] = useState<LanguageModelChatSelector[]>([])
->>>>>>> c4d1d348
 
 	const [openRouterModels, setOpenRouterModels] = useState<Record<string, ModelInfo>>({
 		[openRouterDefaultModelId]: openRouterDefaultModelInfo,
@@ -130,6 +92,8 @@
 	const [unboundModels, setUnboundModels] = useState<Record<string, ModelInfo>>({
 		[unboundDefaultModelId]: unboundDefaultModelInfo,
 	})
+
+	const [tabbyModels, setTabbyModels] = useState<string[]>([])
 
 	const [requestyModels, setRequestyModels] = useState<Record<string, ModelInfo>>({
 		[requestyDefaultModelId]: requestyDefaultModelInfo,
@@ -213,11 +177,6 @@
 		setErrorMessage(apiValidationResult)
 	}, [apiConfiguration, glamaModels, openRouterModels, setErrorMessage, unboundModels, requestyModels])
 
-<<<<<<< HEAD
-	const onMessage = useCallback(
-		(event: MessageEvent) => {
-			const message: ExtensionMessage = event.data
-=======
 	const { data: openRouterModelProviders } = useOpenRouterModelProviders(apiConfiguration?.openRouterModelId, {
 		enabled:
 			selectedProvider === "openrouter" &&
@@ -225,9 +184,9 @@
 			apiConfiguration.openRouterModelId in openRouterModels,
 	})
 
-	const onMessage = useCallback((event: MessageEvent) => {
-		const message: ExtensionMessage = event.data
->>>>>>> c4d1d348
+	const onMessage = useCallback(
+		(event: MessageEvent) => {
+			const message: ExtensionMessage = event.data
 
 			switch (message.type) {
 				case "openRouterModels": {
