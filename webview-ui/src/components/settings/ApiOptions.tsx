import React, { memo, useCallback, useEffect, useMemo, useState } from "react"
import { convertHeadersToObject } from "./utils/headers"
import { useDebounce } from "react-use"
import { VSCodeLink } from "@vscode/webview-ui-toolkit/react"
import { ExternalLinkIcon } from "@radix-ui/react-icons"

import {
	type ProviderName,
	type ProviderSettings,
	DEFAULT_CONSECUTIVE_MISTAKE_LIMIT,
	openRouterDefaultModelId,
	requestyDefaultModelId,
	glamaDefaultModelId,
	unboundDefaultModelId,
	litellmDefaultModelId,
	openAiNativeDefaultModelId,
	anthropicDefaultModelId,
	claudeCodeDefaultModelId,
	geminiDefaultModelId,
	deepSeekDefaultModelId,
	moonshotDefaultModelId,
	mistralDefaultModelId,
	xaiDefaultModelId,
	groqDefaultModelId,
	chutesDefaultModelId,
	bedrockDefaultModelId,
	vertexDefaultModelId,
} from "@roo-code/types"

import { vscode } from "@src/utils/vscode"
import { validateApiConfigurationExcludingModelErrors, getModelValidationError } from "@src/utils/validate"
import { useAppTranslation } from "@src/i18n/TranslationContext"
import { useRouterModels } from "@src/components/ui/hooks/useRouterModels"
import { useSelectedModel } from "@src/components/ui/hooks/useSelectedModel"
import { useExtensionState } from "@src/context/ExtensionStateContext"
import {
	useOpenRouterModelProviders,
	OPENROUTER_DEFAULT_PROVIDER_NAME,
} from "@src/components/ui/hooks/useOpenRouterModelProviders"
import { filterProviders, filterModels } from "./utils/organizationFilters"
import {
	Select,
	SelectTrigger,
	SelectValue,
	SelectContent,
	SelectItem,
	SearchableSelect,
	Collapsible,
	CollapsibleTrigger,
	CollapsibleContent,
} from "@src/components/ui"

import {
	Anthropic,
	Bedrock,
	Chutes,
	ClaudeCode,
	DeepSeek,
	Gemini,
	Glama,
	Groq,
	HuggingFace,
	LMStudio,
	LiteLLM,
	Mistral,
	Moonshot,
	Ollama,
	OpenAI,
	OpenAICompatible,
	OpenRouter,
	Requesty,
	Unbound,
	Vertex,
	VSCodeLM,
	XAI,
} from "./providers"

import { MODELS_BY_PROVIDER, PROVIDERS } from "./constants"
import { inputEventTransform, noTransform } from "./transforms"
import { ModelInfoView } from "./ModelInfoView"
import { ApiErrorMessage } from "./ApiErrorMessage"
import { ThinkingBudget } from "./ThinkingBudget"
<<<<<<< HEAD
=======
import { DiffSettingsControl } from "./DiffSettingsControl"
import { TodoListSettingsControl } from "./TodoListSettingsControl"
>>>>>>> d62a2605
import { TemperatureControl } from "./TemperatureControl"
import { RateLimitSecondsControl } from "./RateLimitSecondsControl"
import { ConsecutiveMistakeLimitControl } from "./ConsecutiveMistakeLimitControl"
import { BedrockCustomArn } from "./providers/BedrockCustomArn"
import { buildDocLink } from "@src/utils/docLinks"

export interface ApiOptionsProps {
	uriScheme: string | undefined
	apiConfiguration: ProviderSettings
	setApiConfigurationField: <K extends keyof ProviderSettings>(field: K, value: ProviderSettings[K]) => void
	fromWelcomeView?: boolean
	errorMessage: string | undefined
	setErrorMessage: React.Dispatch<React.SetStateAction<string | undefined>>
}

const ApiOptions = ({
	uriScheme,
	apiConfiguration,
	setApiConfigurationField,
	fromWelcomeView,
	errorMessage,
	setErrorMessage,
}: ApiOptionsProps) => {
	const { t } = useAppTranslation()
	const { organizationAllowList } = useExtensionState()

	const [customHeaders, setCustomHeaders] = useState<[string, string][]>(() => {
		const headers = apiConfiguration?.openAiHeaders || {}
		return Object.entries(headers)
	})

	useEffect(() => {
		const propHeaders = apiConfiguration?.openAiHeaders || {}

		if (JSON.stringify(customHeaders) !== JSON.stringify(Object.entries(propHeaders))) {
			setCustomHeaders(Object.entries(propHeaders))
		}
	}, [apiConfiguration?.openAiHeaders, customHeaders])

	// Helper to convert array of tuples to object (filtering out empty keys).

	// Debounced effect to update the main configuration when local
	// customHeaders state stabilizes.
	useDebounce(
		() => {
			const currentConfigHeaders = apiConfiguration?.openAiHeaders || {}
			const newHeadersObject = convertHeadersToObject(customHeaders)

			// Only update if the processed object is different from the current config.
			if (JSON.stringify(currentConfigHeaders) !== JSON.stringify(newHeadersObject)) {
				setApiConfigurationField("openAiHeaders", newHeadersObject)
			}
		},
		300,
		[customHeaders, apiConfiguration?.openAiHeaders, setApiConfigurationField],
	)

	const [isDescriptionExpanded, setIsDescriptionExpanded] = useState(false)
	const [isAdvancedSettingsOpen, setIsAdvancedSettingsOpen] = useState(false)

	const handleInputChange = useCallback(
		<K extends keyof ProviderSettings, E>(
			field: K,
			transform: (event: E) => ProviderSettings[K] = inputEventTransform,
		) =>
			(event: E | Event) => {
				setApiConfigurationField(field, transform(event as E))
			},
		[setApiConfigurationField],
	)

	const {
		provider: selectedProvider,
		id: selectedModelId,
		info: selectedModelInfo,
	} = useSelectedModel(apiConfiguration)

	const { data: routerModels, refetch: refetchRouterModels } = useRouterModels()

	const { data: openRouterModelProviders } = useOpenRouterModelProviders(apiConfiguration?.openRouterModelId, {
		enabled:
			!!apiConfiguration?.openRouterModelId &&
			routerModels?.openrouter &&
			Object.keys(routerModels.openrouter).length > 1 &&
			apiConfiguration.openRouterModelId in routerModels.openrouter,
	})

	// Update `apiModelId` whenever `selectedModelId` changes.
	useEffect(() => {
		if (selectedModelId && apiConfiguration.apiModelId !== selectedModelId) {
			setApiConfigurationField("apiModelId", selectedModelId)
		}
	}, [selectedModelId, setApiConfigurationField, apiConfiguration.apiModelId])

	// Debounced refresh model updates, only executed 250ms after the user
	// stops typing.
	useDebounce(
		() => {
			if (selectedProvider === "openai") {
				// Use our custom headers state to build the headers object.
				const headerObject = convertHeadersToObject(customHeaders)

				vscode.postMessage({
					type: "requestOpenAiModels",
					values: {
						baseUrl: apiConfiguration?.openAiBaseUrl,
						apiKey: apiConfiguration?.openAiApiKey,
						customHeaders: {}, // Reserved for any additional headers
						openAiHeaders: headerObject,
					},
				})
			} else if (selectedProvider === "ollama") {
				vscode.postMessage({ type: "requestOllamaModels" })
			} else if (selectedProvider === "lmstudio") {
				vscode.postMessage({ type: "requestLmStudioModels" })
			} else if (selectedProvider === "vscode-lm") {
				vscode.postMessage({ type: "requestVsCodeLmModels" })
			} else if (selectedProvider === "litellm") {
				vscode.postMessage({ type: "requestRouterModels" })
			}
		},
		250,
		[
			selectedProvider,
			apiConfiguration?.requestyApiKey,
			apiConfiguration?.openAiBaseUrl,
			apiConfiguration?.openAiApiKey,
			apiConfiguration?.ollamaBaseUrl,
			apiConfiguration?.lmStudioBaseUrl,
			apiConfiguration?.litellmBaseUrl,
			apiConfiguration?.litellmApiKey,
			customHeaders,
		],
	)

	useEffect(() => {
		const apiValidationResult = validateApiConfigurationExcludingModelErrors(
			apiConfiguration,
			routerModels,
			organizationAllowList,
		)
		setErrorMessage(apiValidationResult)
	}, [apiConfiguration, routerModels, organizationAllowList, setErrorMessage])

	const selectedProviderModels = useMemo(() => {
		const models = MODELS_BY_PROVIDER[selectedProvider]
		if (!models) return []

		const filteredModels = filterModels(models, selectedProvider, organizationAllowList)

		const modelOptions = filteredModels
			? Object.keys(filteredModels).map((modelId) => ({
					value: modelId,
					label: modelId,
				}))
			: []

		return modelOptions
	}, [selectedProvider, organizationAllowList])

	const onProviderChange = useCallback(
		(value: ProviderName) => {
			setApiConfigurationField("apiProvider", value)

			// It would be much easier to have a single attribute that stores
			// the modelId, but we have a separate attribute for each of
			// OpenRouter, Glama, Unbound, and Requesty.
			// If you switch to one of these providers and the corresponding
			// modelId is not set then you immediately end up in an error state.
			// To address that we set the modelId to the default value for th
			// provider if it's not already set.
			const validateAndResetModel = (
				modelId: string | undefined,
				field: keyof ProviderSettings,
				defaultValue?: string,
			) => {
				// in case we haven't set a default value for a provider
				if (!defaultValue) return

				// only set default if no model is set, but don't reset invalid models
				// let users see and decide what to do with invalid model selections
				const shouldSetDefault = !modelId

				if (shouldSetDefault) {
					setApiConfigurationField(field, defaultValue)
				}
			}

			// Define a mapping object that associates each provider with its model configuration
			const PROVIDER_MODEL_CONFIG: Partial<
				Record<
					ProviderName,
					{
						field: keyof ProviderSettings
						default?: string
					}
				>
			> = {
				openrouter: { field: "openRouterModelId", default: openRouterDefaultModelId },
				glama: { field: "glamaModelId", default: glamaDefaultModelId },
				unbound: { field: "unboundModelId", default: unboundDefaultModelId },
				requesty: { field: "requestyModelId", default: requestyDefaultModelId },
				litellm: { field: "litellmModelId", default: litellmDefaultModelId },
				anthropic: { field: "apiModelId", default: anthropicDefaultModelId },
				"claude-code": { field: "apiModelId", default: claudeCodeDefaultModelId },
				"openai-native": { field: "apiModelId", default: openAiNativeDefaultModelId },
				gemini: { field: "apiModelId", default: geminiDefaultModelId },
				deepseek: { field: "apiModelId", default: deepSeekDefaultModelId },
				moonshot: { field: "apiModelId", default: moonshotDefaultModelId },
				mistral: { field: "apiModelId", default: mistralDefaultModelId },
				xai: { field: "apiModelId", default: xaiDefaultModelId },
				groq: { field: "apiModelId", default: groqDefaultModelId },
				chutes: { field: "apiModelId", default: chutesDefaultModelId },
				bedrock: { field: "apiModelId", default: bedrockDefaultModelId },
				vertex: { field: "apiModelId", default: vertexDefaultModelId },
				openai: { field: "openAiModelId" },
				ollama: { field: "ollamaModelId" },
				lmstudio: { field: "lmStudioModelId" },
			}

			const config = PROVIDER_MODEL_CONFIG[value]
			if (config) {
				validateAndResetModel(
					apiConfiguration[config.field] as string | undefined,
					config.field,
					config.default,
				)
			}
		},
		[setApiConfigurationField, apiConfiguration],
	)

	const modelValidationError = useMemo(() => {
		return getModelValidationError(apiConfiguration, routerModels, organizationAllowList)
	}, [apiConfiguration, routerModels, organizationAllowList])

	const docs = useMemo(() => {
		const provider = PROVIDERS.find(({ value }) => value === selectedProvider)
		const name = provider?.label

		if (!name) {
			return undefined
		}

		// Get the URL slug - use custom mapping if available, otherwise use the provider key.
		const slugs: Record<string, string> = {
			"openai-native": "openai",
			openai: "openai-compatible",
		}

		const slug = slugs[selectedProvider] || selectedProvider
		return {
			url: buildDocLink(`providers/${slug}`, "provider_docs"),
			name,
		}
	}, [selectedProvider])

	// Convert providers to SearchableSelect options
	const providerOptions = useMemo(() => {
		return filterProviders(PROVIDERS, organizationAllowList).map(({ value, label }) => ({
			value,
			label,
		}))
	}, [organizationAllowList])

	return (
		<div className="flex flex-col gap-3">
			<div className="flex flex-col gap-1 relative">
				<div className="flex justify-between items-center">
					<label className="block font-medium mb-1">{t("settings:providers.apiProvider")}</label>
					{docs && (
						<div className="text-xs text-vscode-descriptionForeground">
							<VSCodeLink href={docs.url} className="hover:text-vscode-foreground" target="_blank">
								{t("settings:providers.providerDocumentation", { provider: docs.name })}
							</VSCodeLink>
						</div>
					)}
				</div>
				<SearchableSelect
					value={selectedProvider}
					onValueChange={(value) => onProviderChange(value as ProviderName)}
					options={providerOptions}
					placeholder={t("settings:common.select")}
					searchPlaceholder={t("settings:providers.searchProviderPlaceholder")}
					emptyMessage={t("settings:providers.noProviderMatchFound")}
					className="w-full"
					data-testid="provider-select"
				/>
			</div>

			{errorMessage && <ApiErrorMessage errorMessage={errorMessage} />}

			{selectedProvider === "openrouter" && (
				<OpenRouter
					apiConfiguration={apiConfiguration}
					setApiConfigurationField={setApiConfigurationField}
					routerModels={routerModels}
					selectedModelId={selectedModelId}
					uriScheme={uriScheme}
					fromWelcomeView={fromWelcomeView}
					organizationAllowList={organizationAllowList}
					modelValidationError={modelValidationError}
				/>
			)}

			{selectedProvider === "requesty" && (
				<Requesty
					apiConfiguration={apiConfiguration}
					setApiConfigurationField={setApiConfigurationField}
					routerModels={routerModels}
					refetchRouterModels={refetchRouterModels}
					organizationAllowList={organizationAllowList}
					modelValidationError={modelValidationError}
				/>
			)}

			{selectedProvider === "glama" && (
				<Glama
					apiConfiguration={apiConfiguration}
					setApiConfigurationField={setApiConfigurationField}
					routerModels={routerModels}
					uriScheme={uriScheme}
					organizationAllowList={organizationAllowList}
					modelValidationError={modelValidationError}
				/>
			)}

			{selectedProvider === "unbound" && (
				<Unbound
					apiConfiguration={apiConfiguration}
					setApiConfigurationField={setApiConfigurationField}
					routerModels={routerModels}
					organizationAllowList={organizationAllowList}
					modelValidationError={modelValidationError}
				/>
			)}

			{selectedProvider === "anthropic" && (
				<Anthropic apiConfiguration={apiConfiguration} setApiConfigurationField={setApiConfigurationField} />
			)}

			{selectedProvider === "claude-code" && (
				<ClaudeCode apiConfiguration={apiConfiguration} setApiConfigurationField={setApiConfigurationField} />
			)}

			{selectedProvider === "openai-native" && (
				<OpenAI apiConfiguration={apiConfiguration} setApiConfigurationField={setApiConfigurationField} />
			)}

			{selectedProvider === "mistral" && (
				<Mistral apiConfiguration={apiConfiguration} setApiConfigurationField={setApiConfigurationField} />
			)}

			{selectedProvider === "bedrock" && (
				<Bedrock
					apiConfiguration={apiConfiguration}
					setApiConfigurationField={setApiConfigurationField}
					selectedModelInfo={selectedModelInfo}
				/>
			)}

			{selectedProvider === "vertex" && (
				<Vertex apiConfiguration={apiConfiguration} setApiConfigurationField={setApiConfigurationField} />
			)}

			{selectedProvider === "gemini" && (
				<Gemini apiConfiguration={apiConfiguration} setApiConfigurationField={setApiConfigurationField} />
			)}

			{selectedProvider === "openai" && (
				<OpenAICompatible
					apiConfiguration={apiConfiguration}
					setApiConfigurationField={setApiConfigurationField}
					organizationAllowList={organizationAllowList}
					modelValidationError={modelValidationError}
				/>
			)}

			{selectedProvider === "lmstudio" && (
				<LMStudio apiConfiguration={apiConfiguration} setApiConfigurationField={setApiConfigurationField} />
			)}

			{selectedProvider === "deepseek" && (
				<DeepSeek apiConfiguration={apiConfiguration} setApiConfigurationField={setApiConfigurationField} />
			)}

			{selectedProvider === "moonshot" && (
				<Moonshot apiConfiguration={apiConfiguration} setApiConfigurationField={setApiConfigurationField} />
			)}

			{selectedProvider === "vscode-lm" && (
				<VSCodeLM apiConfiguration={apiConfiguration} setApiConfigurationField={setApiConfigurationField} />
			)}

			{selectedProvider === "ollama" && (
				<Ollama apiConfiguration={apiConfiguration} setApiConfigurationField={setApiConfigurationField} />
			)}

			{selectedProvider === "xai" && (
				<XAI apiConfiguration={apiConfiguration} setApiConfigurationField={setApiConfigurationField} />
			)}

			{selectedProvider === "groq" && (
				<Groq apiConfiguration={apiConfiguration} setApiConfigurationField={setApiConfigurationField} />
			)}

			{selectedProvider === "huggingface" && (
				<HuggingFace apiConfiguration={apiConfiguration} setApiConfigurationField={setApiConfigurationField} />
			)}

			{selectedProvider === "chutes" && (
				<Chutes apiConfiguration={apiConfiguration} setApiConfigurationField={setApiConfigurationField} />
			)}

			{selectedProvider === "litellm" && (
				<LiteLLM
					apiConfiguration={apiConfiguration}
					setApiConfigurationField={setApiConfigurationField}
					organizationAllowList={organizationAllowList}
					modelValidationError={modelValidationError}
				/>
			)}

			{selectedProvider === "human-relay" && (
				<>
					<div className="text-sm text-vscode-descriptionForeground">
						{t("settings:providers.humanRelay.description")}
					</div>
					<div className="text-sm text-vscode-descriptionForeground">
						{t("settings:providers.humanRelay.instructions")}
					</div>
				</>
			)}

			{selectedProviderModels.length > 0 && (
				<>
					<div>
						<label className="block font-medium mb-1">{t("settings:providers.model")}</label>
						<Select
							value={selectedModelId === "custom-arn" ? "custom-arn" : selectedModelId}
							onValueChange={(value) => {
								setApiConfigurationField("apiModelId", value)

								// Clear custom ARN if not using custom ARN option.
								if (value !== "custom-arn" && selectedProvider === "bedrock") {
									setApiConfigurationField("awsCustomArn", "")
								}
							}}>
							<SelectTrigger className="w-full">
								<SelectValue placeholder={t("settings:common.select")} />
							</SelectTrigger>
							<SelectContent>
								{selectedProviderModels.map((option) => (
									<SelectItem key={option.value} value={option.value}>
										{option.label}
									</SelectItem>
								))}
								{selectedProvider === "bedrock" && (
									<SelectItem value="custom-arn">{t("settings:labels.useCustomArn")}</SelectItem>
								)}
							</SelectContent>
						</Select>
					</div>

					{selectedProvider === "bedrock" && selectedModelId === "custom-arn" && (
						<BedrockCustomArn
							apiConfiguration={apiConfiguration}
							setApiConfigurationField={setApiConfigurationField}
						/>
					)}

					<ModelInfoView
						apiProvider={selectedProvider}
						selectedModelId={selectedModelId}
						modelInfo={selectedModelInfo}
						isDescriptionExpanded={isDescriptionExpanded}
						setIsDescriptionExpanded={setIsDescriptionExpanded}
					/>
				</>
			)}

			<ThinkingBudget
				key={`${selectedProvider}-${selectedModelId}`}
				apiConfiguration={apiConfiguration}
				setApiConfigurationField={setApiConfigurationField}
				modelInfo={selectedModelInfo}
			/>

			{!fromWelcomeView && (
				<Collapsible open={isAdvancedSettingsOpen} onOpenChange={setIsAdvancedSettingsOpen}>
					<CollapsibleTrigger className="flex items-center gap-1 w-full cursor-pointer hover:opacity-80 mb-2">
						<span className={`codicon codicon-chevron-${isAdvancedSettingsOpen ? "down" : "right"}`}></span>
						<span className="font-medium">{t("settings:advancedSettings.title")}</span>
					</CollapsibleTrigger>
					<CollapsibleContent className="space-y-3">
<<<<<<< HEAD
=======
						<TodoListSettingsControl
							todoListEnabled={apiConfiguration.todoListEnabled}
							onChange={(field, value) => setApiConfigurationField(field, value)}
						/>
						<DiffSettingsControl
							diffEnabled={apiConfiguration.diffEnabled}
							fuzzyMatchThreshold={apiConfiguration.fuzzyMatchThreshold}
							onChange={(field, value) => setApiConfigurationField(field, value)}
						/>
>>>>>>> d62a2605
						<TemperatureControl
							value={apiConfiguration.modelTemperature}
							onChange={handleInputChange("modelTemperature", noTransform)}
							maxValue={2}
						/>
						<RateLimitSecondsControl
							value={apiConfiguration.rateLimitSeconds || 0}
							onChange={(value) => setApiConfigurationField("rateLimitSeconds", value)}
						/>
						<ConsecutiveMistakeLimitControl
							value={
								apiConfiguration.consecutiveMistakeLimit !== undefined
									? apiConfiguration.consecutiveMistakeLimit
									: DEFAULT_CONSECUTIVE_MISTAKE_LIMIT
							}
							onChange={(value) => setApiConfigurationField("consecutiveMistakeLimit", value)}
						/>
						{selectedProvider === "openrouter" &&
							openRouterModelProviders &&
							Object.keys(openRouterModelProviders).length > 0 && (
								<div>
									<div className="flex items-center gap-1">
										<label className="block font-medium mb-1">
											{t("settings:providers.openRouter.providerRouting.title")}
										</label>
										<a href={`https://openrouter.ai/${selectedModelId}/providers`}>
											<ExternalLinkIcon className="w-4 h-4" />
										</a>
									</div>
									<Select
										value={
											apiConfiguration?.openRouterSpecificProvider ||
											OPENROUTER_DEFAULT_PROVIDER_NAME
										}
										onValueChange={(value) =>
											setApiConfigurationField("openRouterSpecificProvider", value)
										}>
										<SelectTrigger className="w-full">
											<SelectValue placeholder={t("settings:common.select")} />
										</SelectTrigger>
										<SelectContent>
											<SelectItem value={OPENROUTER_DEFAULT_PROVIDER_NAME}>
												{OPENROUTER_DEFAULT_PROVIDER_NAME}
											</SelectItem>
											{Object.entries(openRouterModelProviders).map(([value, { label }]) => (
												<SelectItem key={value} value={value}>
													{label}
												</SelectItem>
											))}
										</SelectContent>
									</Select>
									<div className="text-sm text-vscode-descriptionForeground mt-1">
										{t("settings:providers.openRouter.providerRouting.description")}{" "}
										<a href="https://openrouter.ai/docs/features/provider-routing">
											{t("settings:providers.openRouter.providerRouting.learnMore")}.
										</a>
									</div>
								</div>
							)}
					</CollapsibleContent>
				</Collapsible>
			)}
		</div>
	)
}

export default memo(ApiOptions)<|MERGE_RESOLUTION|>--- conflicted
+++ resolved
@@ -80,11 +80,8 @@
 import { ModelInfoView } from "./ModelInfoView"
 import { ApiErrorMessage } from "./ApiErrorMessage"
 import { ThinkingBudget } from "./ThinkingBudget"
-<<<<<<< HEAD
-=======
 import { DiffSettingsControl } from "./DiffSettingsControl"
 import { TodoListSettingsControl } from "./TodoListSettingsControl"
->>>>>>> d62a2605
 import { TemperatureControl } from "./TemperatureControl"
 import { RateLimitSecondsControl } from "./RateLimitSecondsControl"
 import { ConsecutiveMistakeLimitControl } from "./ConsecutiveMistakeLimitControl"
@@ -580,8 +577,6 @@
 						<span className="font-medium">{t("settings:advancedSettings.title")}</span>
 					</CollapsibleTrigger>
 					<CollapsibleContent className="space-y-3">
-<<<<<<< HEAD
-=======
 						<TodoListSettingsControl
 							todoListEnabled={apiConfiguration.todoListEnabled}
 							onChange={(field, value) => setApiConfigurationField(field, value)}
@@ -591,7 +586,6 @@
 							fuzzyMatchThreshold={apiConfiguration.fuzzyMatchThreshold}
 							onChange={(field, value) => setApiConfigurationField(field, value)}
 						/>
->>>>>>> d62a2605
 						<TemperatureControl
 							value={apiConfiguration.modelTemperature}
 							onChange={handleInputChange("modelTemperature", noTransform)}
