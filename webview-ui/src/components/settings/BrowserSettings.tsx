--- conflicted
+++ resolved
@@ -1,14 +1,14 @@
-import { HTMLAttributes, useState, useEffect, useMemo } from "react"
 import { VSCodeButton, VSCodeCheckbox, VSCodeTextField } from "@vscode/webview-ui-toolkit/react"
 import { SquareMousePointer } from "lucide-react"
-
+import { HTMLAttributes, useEffect, useMemo, useState } from "react"
+
+import { Select, SelectContent, SelectGroup, SelectItem, SelectTrigger, SelectValue, Slider } from "@/components/ui"
+import { useAppTranslation } from "@/i18n/TranslationContext"
 import { vscode } from "@/utils/vscode"
-import { useAppTranslation } from "@/i18n/TranslationContext"
-import { Select, SelectContent, SelectGroup, SelectItem, SelectTrigger, SelectValue, Slider } from "@/components/ui"
-
+
+import { Section } from "./Section"
+import { SectionHeader } from "./SectionHeader"
 import { SetCachedStateField } from "./types"
-import { SectionHeader } from "./SectionHeader"
-import { Section } from "./Section"
 
 type BrowserSettingsProps = HTMLAttributes<HTMLDivElement> & {
 	browserToolEnabled?: boolean
@@ -50,14 +50,7 @@
 			const message = event.data
 
 			if (message.type === "browserConnectionResult") {
-<<<<<<< HEAD
-				setTestResult({
-					success: message.success,
-					text: message.text,
-				})
-=======
-				setTestResult({ success: message.success, message: message.text })
->>>>>>> 105bc3c0
+				setTestResult({ success: message.success, text: message.text })
 				setTestingConnection(false)
 				setDiscovering(false)
 			}
@@ -83,24 +76,6 @@
 				text: `Error: ${error instanceof Error ? error.message : String(error)}`,
 			})
 			setTestingConnection(false)
-		}
-	}
-
-<<<<<<< HEAD
-=======
-	const discoverBrowser = async () => {
-		setDiscovering(true)
-		setTestResult(null)
-
-		try {
-			// Send a message to the extension to discover Chrome instances.
-			vscode.postMessage({ type: "discoverBrowser" })
-		} catch (error) {
-			setTestResult({
-				success: false,
-				message: `Error: ${error instanceof Error ? error.message : String(error)}`,
-			})
-			setDiscovering(false)
 		}
 	}
 
@@ -120,7 +95,6 @@
 		[t],
 	)
 
->>>>>>> 105bc3c0
 	return (
 		<div {...props}>
 			<SectionHeader>
@@ -181,66 +155,8 @@
 								/>
 								<span className="w-10">{screenshotQuality ?? 75}%</span>
 							</div>
-<<<<<<< HEAD
-							<div className="mt-4">
-								<div className="mb-2">
-									<VSCodeCheckbox
-										checked={remoteBrowserEnabled}
-										onChange={(e: any) => {
-											// Update the global state - remoteBrowserEnabled now means "enable remote browser connection"
-											setCachedStateField("remoteBrowserEnabled", e.target.checked)
-											if (!e.target.checked) {
-												// If disabling remote browser, clear the custom URL
-												setCachedStateField("remoteBrowserHost", undefined)
-											}
-										}}>
-										<span className="font-medium">Use remote browser connection</span>
-									</VSCodeCheckbox>
-									<p className="text-vscode-descriptionForeground text-sm mt-0 ml-6">
-										Connect to a Chrome browser running with remote debugging enabled
-										(--remote-debugging-port=9222).
-									</p>
-								</div>
-								{remoteBrowserEnabled && (
-									<>
-										<div style={{ display: "flex", gap: "5px", marginTop: "10px" }}>
-											<VSCodeTextField
-												value={remoteBrowserHost ?? ""}
-												onChange={(e: any) =>
-													setCachedStateField(
-														"remoteBrowserHost",
-														e.target.value || undefined,
-													)
-												}
-												placeholder="Custom URL (e.g., http://localhost:9222)"
-												style={{ flexGrow: 1 }}
-											/>
-											<VSCodeButton disabled={testingConnection} onClick={testConnection}>
-												{testingConnection || discovering ? "Testing..." : "Test Connection"}
-											</VSCodeButton>
-										</div>
-										{testResult && (
-											<div
-												className={`p-2 mt-2 mb-2 rounded text-sm ${
-													testResult.success
-														? "bg-green-800/20 text-green-400"
-														: "bg-red-800/20 text-red-400"
-												}`}>
-												{testResult.text}
-											</div>
-										)}
-										<p className="text-vscode-descriptionForeground text-sm mt-2">
-											Enter the DevTools Protocol host address or
-											<strong> leave empty to auto-discover Chrome local instances.</strong>
-											The Test Connection button will try the custom URL if provided, or
-											auto-discover if the field is empty.
-										</p>
-									</>
-								)}
-=======
 							<div className="text-vscode-descriptionForeground text-sm mt-1">
 								{t("settings:browser.screenshotQuality.description")}
->>>>>>> 105bc3c0
 							</div>
 						</div>
 
@@ -274,9 +190,7 @@
 										placeholder={t("settings:browser.remote.urlPlaceholder")}
 										style={{ flexGrow: 1 }}
 									/>
-									<VSCodeButton
-										disabled={testingConnection}
-										onClick={remoteBrowserHost ? testConnection : discoverBrowser}>
+									<VSCodeButton disabled={testingConnection} onClick={testConnection}>
 										{testingConnection || discovering
 											? t("settings:browser.remote.testingButton")
 											: t("settings:browser.remote.testButton")}
@@ -289,7 +203,7 @@
 												? "bg-green-800/20 text-green-400"
 												: "bg-red-800/20 text-red-400"
 										}`}>
-										{testResult.message}
+										{testResult.text}
 									</div>
 								)}
 								<div className="text-vscode-descriptionForeground text-sm mt-1">
