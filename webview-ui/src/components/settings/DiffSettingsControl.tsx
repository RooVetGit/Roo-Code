import React, { useCallback } from "react"
import { Slider } from "@/components/ui"
import { useAppTranslation } from "@/i18n/TranslationContext"
import { VSCodeCheckbox } from "@vscode/webview-ui-toolkit/react"

<<<<<<< HEAD
type DiffSettingsControlField = "diffEnabled" | "fuzzyMatchThreshold" | "diffViewAutoFocus" | "autoCloseRooTabs"
=======
type DiffSettingsControlField =
	| "diffEnabled"
	| "fuzzyMatchThreshold"
	| "diffViewAutoFocus"
	| "autoCloseRooTabs"
	| "autoCloseAllRooTabs"
>>>>>>> 0e4e21a5

interface DiffSettingsControlProps {
	diffEnabled?: boolean
	diffViewAutoFocus?: boolean
	autoCloseRooTabs?: boolean
<<<<<<< HEAD
=======
	autoCloseAllRooTabs?: boolean // Added new setting
>>>>>>> 0e4e21a5
	fuzzyMatchThreshold?: number
	onChange: (field: DiffSettingsControlField, value: any) => void
}

interface DiffCheckAutoFocusControlProps {
	diffViewAutoFocus: boolean
	onChange: (e: any) => void
}

interface DiffCheckAutoCloseControlProps {
	autoCloseRooTabs: boolean
	onChange: (e: any) => void
}

<<<<<<< HEAD
=======
interface DiffCheckAutoCloseAllControlProps {
	// Added new component interface
	autoCloseAllRooTabs: boolean
	disabled: boolean // Added disabled prop
	onChange: (e: any) => void
}

>>>>>>> 0e4e21a5
interface DiffPrecisionMatchControlProps {
	fuzzyMatchThreshold: number
	onValueChange: (newValue: number[]) => void
}

const DiffViewAutoFocusControl: React.FC<DiffCheckAutoFocusControlProps> = ({ diffViewAutoFocus, onChange }) => {
	const { t } = useAppTranslation()
	return (
		<div>
			<VSCodeCheckbox checked={diffViewAutoFocus} onChange={onChange}>
				<span className="font-medium">{t("settings:advanced.diff.autoFocus.label")}</span>
			</VSCodeCheckbox>
			<div className="text-vscode-descriptionForeground text-sm">
				{t("settings:advanced.diff.autoFocus.description")}
			</div>
		</div>
	)
}

const DiffViewAutoCloseControl: React.FC<DiffCheckAutoCloseControlProps> = ({ autoCloseRooTabs, onChange }) => {
	const { t } = useAppTranslation()
	return (
		<div>
			<VSCodeCheckbox checked={autoCloseRooTabs} onChange={onChange}>
				<span className="font-medium">{t("settings:advanced.diff.autoClose.label")}</span>
			</VSCodeCheckbox>
			<div className="text-vscode-descriptionForeground text-sm">
				{t("settings:advanced.diff.autoClose.description")}
			</div>
		</div>
	)
}

<<<<<<< HEAD
=======
const DiffViewAutoCloseAllControl: React.FC<DiffCheckAutoCloseAllControlProps> = ({
	autoCloseAllRooTabs,
	disabled,
	onChange,
}) => {
	// Added new component
	const { t } = useAppTranslation()
	return (
		<div>
			<VSCodeCheckbox checked={autoCloseAllRooTabs} disabled={disabled} onChange={onChange}>
				<span className="font-medium">{t("settings:advanced.diff.autoCloseAll.label")}</span>
			</VSCodeCheckbox>
			<div className="text-vscode-descriptionForeground text-sm">
				{t("settings:advanced.diff.autoCloseAll.description")}
			</div>
		</div>
	)
}

>>>>>>> 0e4e21a5
const DiffPrecisionMatchControl: React.FC<DiffPrecisionMatchControlProps> = ({
	fuzzyMatchThreshold,
	onValueChange,
}) => {
	const { t } = useAppTranslation()
	return (
		<div className="flex flex-col gap-3 pl-3 border-l-2 border-vscode-button-background">
			<div>
				<label className="block font-medium mb-1">{t("settings:advanced.diff.matchPrecision.label")}</label>
				<div className="flex items-center gap-2">
					<Slider
						min={0.8}
						max={1}
						step={0.005}
						value={[fuzzyMatchThreshold]}
						onValueChange={onValueChange}
					/>
					<span className="w-10">{Math.round(fuzzyMatchThreshold * 100)}%</span>
				</div>
				<div className="text-vscode-descriptionForeground text-sm mt-1">
					{t("settings:advanced.diff.matchPrecision.description")}
				</div>
			</div>
		</div>
	)
}

export const DiffSettingsControl: React.FC<DiffSettingsControlProps> = ({
	diffEnabled = true,
	diffViewAutoFocus = true,
	autoCloseRooTabs = false,
<<<<<<< HEAD
=======
	autoCloseAllRooTabs = false, // Added new setting
>>>>>>> 0e4e21a5
	fuzzyMatchThreshold = 1.0,
	onChange,
}) => {
	const { t } = useAppTranslation()

	const handleDiffEnabledChange = useCallback(
		(e: any) => {
			onChange("diffEnabled", e.target.checked)
		},
		[onChange],
	)

	const handleThresholdChange = useCallback(
		(newValue: number[]) => {
			onChange("fuzzyMatchThreshold", newValue[0])
		},
		[onChange],
	)

	const handleDiffViewAutoFocusChange = useCallback(
		(e: any) => {
			onChange("diffViewAutoFocus", e.target.checked)
		},
		[onChange],
	)

	const handleAutoCloseRooTabsChange = useCallback(
		(e: any) => {
			onChange("autoCloseRooTabs", e.target.checked)
<<<<<<< HEAD
=======
			// If autoCloseRooTabs is unchecked, also uncheck autoCloseAllRooTabs
			if (!e.target.checked) {
				onChange("autoCloseAllRooTabs", false)
			}
		},
		[onChange],
	)

	const handleAutoCloseAllRooTabsChange = useCallback(
		// Added new handler
		(e: any) => {
			onChange("autoCloseAllRooTabs", e.target.checked)
>>>>>>> 0e4e21a5
		},
		[onChange],
	)

	return (
		<div className="flex flex-col gap-1">
			<div>
				<VSCodeCheckbox checked={diffEnabled} onChange={handleDiffEnabledChange}>
					<span className="font-medium">{t("settings:advanced.diff.label")}</span>
				</VSCodeCheckbox>
				<div className="text-vscode-descriptionForeground text-sm">
					{t("settings:advanced.diff.description")}
				</div>
			</div>

			{diffEnabled && (
				<>
					<DiffPrecisionMatchControl
						fuzzyMatchThreshold={fuzzyMatchThreshold}
						onValueChange={handleThresholdChange}
					/>
					<DiffViewAutoFocusControl
						diffViewAutoFocus={diffViewAutoFocus}
						onChange={handleDiffViewAutoFocusChange}
					/>
					<DiffViewAutoCloseControl
						autoCloseRooTabs={autoCloseRooTabs}
						onChange={handleAutoCloseRooTabsChange}
					/>
<<<<<<< HEAD
=======
					<DiffViewAutoCloseAllControl // Added new component
						autoCloseAllRooTabs={autoCloseAllRooTabs}
						disabled={!autoCloseRooTabs} // Disabled if autoCloseRooTabs is false
						onChange={handleAutoCloseAllRooTabsChange}
					/>
>>>>>>> 0e4e21a5
				</>
			)}
		</div>
	)
}<|MERGE_RESOLUTION|>--- conflicted
+++ resolved
@@ -3,25 +3,18 @@
 import { useAppTranslation } from "@/i18n/TranslationContext"
 import { VSCodeCheckbox } from "@vscode/webview-ui-toolkit/react"
 
-<<<<<<< HEAD
-type DiffSettingsControlField = "diffEnabled" | "fuzzyMatchThreshold" | "diffViewAutoFocus" | "autoCloseRooTabs"
-=======
 type DiffSettingsControlField =
 	| "diffEnabled"
 	| "fuzzyMatchThreshold"
 	| "diffViewAutoFocus"
 	| "autoCloseRooTabs"
 	| "autoCloseAllRooTabs"
->>>>>>> 0e4e21a5
 
 interface DiffSettingsControlProps {
 	diffEnabled?: boolean
 	diffViewAutoFocus?: boolean
 	autoCloseRooTabs?: boolean
-<<<<<<< HEAD
-=======
 	autoCloseAllRooTabs?: boolean // Added new setting
->>>>>>> 0e4e21a5
 	fuzzyMatchThreshold?: number
 	onChange: (field: DiffSettingsControlField, value: any) => void
 }
@@ -36,8 +29,6 @@
 	onChange: (e: any) => void
 }
 
-<<<<<<< HEAD
-=======
 interface DiffCheckAutoCloseAllControlProps {
 	// Added new component interface
 	autoCloseAllRooTabs: boolean
@@ -45,7 +36,6 @@
 	onChange: (e: any) => void
 }
 
->>>>>>> 0e4e21a5
 interface DiffPrecisionMatchControlProps {
 	fuzzyMatchThreshold: number
 	onValueChange: (newValue: number[]) => void
@@ -79,8 +69,6 @@
 	)
 }
 
-<<<<<<< HEAD
-=======
 const DiffViewAutoCloseAllControl: React.FC<DiffCheckAutoCloseAllControlProps> = ({
 	autoCloseAllRooTabs,
 	disabled,
@@ -100,7 +88,6 @@
 	)
 }
 
->>>>>>> 0e4e21a5
 const DiffPrecisionMatchControl: React.FC<DiffPrecisionMatchControlProps> = ({
 	fuzzyMatchThreshold,
 	onValueChange,
@@ -132,10 +119,7 @@
 	diffEnabled = true,
 	diffViewAutoFocus = true,
 	autoCloseRooTabs = false,
-<<<<<<< HEAD
-=======
 	autoCloseAllRooTabs = false, // Added new setting
->>>>>>> 0e4e21a5
 	fuzzyMatchThreshold = 1.0,
 	onChange,
 }) => {
@@ -165,8 +149,6 @@
 	const handleAutoCloseRooTabsChange = useCallback(
 		(e: any) => {
 			onChange("autoCloseRooTabs", e.target.checked)
-<<<<<<< HEAD
-=======
 			// If autoCloseRooTabs is unchecked, also uncheck autoCloseAllRooTabs
 			if (!e.target.checked) {
 				onChange("autoCloseAllRooTabs", false)
@@ -179,7 +161,6 @@
 		// Added new handler
 		(e: any) => {
 			onChange("autoCloseAllRooTabs", e.target.checked)
->>>>>>> 0e4e21a5
 		},
 		[onChange],
 	)
@@ -209,14 +190,11 @@
 						autoCloseRooTabs={autoCloseRooTabs}
 						onChange={handleAutoCloseRooTabsChange}
 					/>
-<<<<<<< HEAD
-=======
 					<DiffViewAutoCloseAllControl // Added new component
 						autoCloseAllRooTabs={autoCloseAllRooTabs}
 						disabled={!autoCloseRooTabs} // Disabled if autoCloseRooTabs is false
 						onChange={handleAutoCloseAllRooTabsChange}
 					/>
->>>>>>> 0e4e21a5
 				</>
 			)}
 		</div>
