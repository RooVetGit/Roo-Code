--- conflicted
+++ resolved
@@ -750,29 +750,22 @@
 										onFocus={() => {
 											const customMode = findModeBySlug(visualMode, customModes)
 											if (customMode) {
-<<<<<<< HEAD
-												const newName = e.target.value.trim()
-												// Allow users to type freely, including emptying the field
-												// The backend validation will handle empty names and show errors
-												updateCustomMode(visualMode, {
-													...customMode,
-													name: newName,
-=======
 												setCurrentEditingModeSlug(visualMode)
 												setLocalModeName(customMode.name)
 											}
 										}}
 										onChange={(e) => {
-											setLocalModeName(e.target.value)
+											const newName = e.target.value
+											// Allow users to type freely, including emptying the field
+											// The backend validation will handle empty names and show errors
+											setLocalModeName(newName)
 										}}
 										onBlur={() => {
 											const customMode = findModeBySlug(visualMode, customModes)
-											if (customMode && localModeName.trim()) {
-												// Only update if the name is not empty
+											if (customMode) {
 												updateCustomMode(visualMode, {
 													...customMode,
-													name: localModeName,
->>>>>>> 603c6c6a
+													name: localModeName.trim(),
 													source: customMode.source || "global",
 												})
 											}
