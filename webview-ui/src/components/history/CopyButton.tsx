--- conflicted
+++ resolved
@@ -10,19 +10,6 @@
 	className?: string
 }
 
-/**
- * Strips only history highlight spans from text while preserving other HTML
- * Targets: <span class="history-item-highlight">content</span>
- * @param text - Text that may contain highlight spans
- * @returns Text with highlight spans removed but content preserved
- */
-const stripHistoryHighlightSpans = (text: string): string => {
-	// Match opening tag, capture content until closing tag
-	// The [\s\S]*? pattern matches any character (including newlines) non-greedily,
-	// which properly handles content with < characters
-	return text.replace(/<span\s+class="history-item-highlight">([\s\S]*?)<\/span>/g, "$1")
-}
-
 export const CopyButton = ({ itemTask, className }: CopyButtonProps) => {
 	const { isCopied, copy } = useClipboard()
 	const { t } = useAppTranslation()
@@ -30,16 +17,9 @@
 	const onCopy = useCallback(
 		(e: React.MouseEvent) => {
 			e.stopPropagation()
-<<<<<<< HEAD
 
 			if (!isCopied) {
 				copy(itemTask)
-=======
-			if (!isCopied) {
-				// Strip only history highlight spans before copying to clipboard
-				const cleanText = stripHistoryHighlightSpans(itemTask)
-				copy(cleanText)
->>>>>>> 483d9517
 			}
 		},
 		[isCopied, copy, itemTask],
