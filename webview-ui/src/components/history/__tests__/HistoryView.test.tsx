// cd webview-ui && npx jest src/components/history/__tests__/HistoryView.test.ts

import { render, screen, fireEvent, within, act } from "@testing-library/react"
import HistoryView from "../HistoryView"
import { useExtensionState } from "../../../context/ExtensionStateContext"
import { vscode } from "../../../utils/vscode"

jest.mock("../../../context/ExtensionStateContext")
jest.mock("../../../utils/vscode")

jest.mock("react-virtuoso", () => ({
	Virtuoso: ({ data, itemContent }: any) => (
		<div data-testid="virtuoso-container">
			{data.map((item: any, index: number) => (
				<div key={item.id} data-testid={`virtuoso-item-${item.id}`}>
					{itemContent(index, item)}
				</div>
			))}
		</div>
	),
}))

const mockTaskHistory = [
	{
		id: "1",
		task: "Test task 1",
		ts: new Date("2022-02-16T00:00:00").getTime(),
		tokensIn: 100,
		tokensOut: 50,
		totalCost: 0.002,
	},
	{
		id: "2",
		task: "Test task 2",
		ts: new Date("2022-02-17T00:00:00").getTime(),
		tokensIn: 200,
		tokensOut: 100,
		cacheWrites: 50,
		cacheReads: 25,
	},
]

describe("HistoryView", () => {
	beforeAll(() => {
		jest.useFakeTimers()
	})

	afterAll(() => {
		jest.useRealTimers()
	})

	beforeEach(() => {
		jest.clearAllMocks()
		;(useExtensionState as jest.Mock).mockReturnValue({
			taskHistory: mockTaskHistory,
		})
	})

	it("renders history items correctly", () => {
		const onDone = jest.fn()
		render(<HistoryView onDone={onDone} />)

		// Check if both tasks are rendered
		expect(screen.getByTestId("virtuoso-item-1")).toBeInTheDocument()
		expect(screen.getByTestId("virtuoso-item-2")).toBeInTheDocument()
		expect(screen.getByText("Test task 1")).toBeInTheDocument()
		expect(screen.getByText("Test task 2")).toBeInTheDocument()
	})

	it("handles search functionality", () => {
		const onDone = jest.fn()
		render(<HistoryView onDone={onDone} />)

		// Get search input and radio group
		const searchInput = screen.getByPlaceholderText("Fuzzy search history...")
		const radioGroup = screen.getByRole("radiogroup")

		// Type in search
		fireEvent.input(searchInput, { target: { value: "task 1" } })

		// Advance timers to process search state update
		jest.advanceTimersByTime(100)

		// Check if sort option automatically changes to "Most Relevant"
		const mostRelevantRadio = within(radioGroup).getByLabelText("Most Relevant")
		expect(mostRelevantRadio).not.toBeDisabled()

		// Click the radio button
		fireEvent.click(mostRelevantRadio)

		// Advance timers to process radio button state update
		jest.advanceTimersByTime(100)

		// Verify radio button is checked
		const updatedRadio = within(radioGroup).getByRole("radio", { name: "Most Relevant", checked: true })
		expect(updatedRadio).toBeInTheDocument()
	})

	it("handles sort options correctly", async () => {
		const onDone = jest.fn()
		render(<HistoryView onDone={onDone} />)

		const radioGroup = screen.getByRole("radiogroup")

		// Test changing sort options
		const oldestRadio = within(radioGroup).getByLabelText("Oldest")
		fireEvent.click(oldestRadio)

		// Wait for oldest radio to be checked
		const checkedOldestRadio = await within(radioGroup).findByRole("radio", { name: "Oldest", checked: true })
		expect(checkedOldestRadio).toBeInTheDocument()

		const mostExpensiveRadio = within(radioGroup).getByLabelText("Most Expensive")
		fireEvent.click(mostExpensiveRadio)

		// Wait for most expensive radio to be checked
		const checkedExpensiveRadio = await within(radioGroup).findByRole("radio", {
			name: "Most Expensive",
			checked: true,
		})
		expect(checkedExpensiveRadio).toBeInTheDocument()
	})

	it("handles task selection", () => {
		const onDone = jest.fn()
		render(<HistoryView onDone={onDone} />)

		// Click on first task
		fireEvent.click(screen.getByText("Test task 1"))

		// Verify vscode message was sent
		expect(vscode.postMessage).toHaveBeenCalledWith({
			type: "showTaskWithId",
			text: "1",
		})
	})

<<<<<<< HEAD
	it("handles task deletion", async () => {
		const onDone = jest.fn()
		render(<HistoryView onDone={onDone} />)
=======
	describe("task deletion", () => {
		it("shows confirmation dialog on regular click", () => {
			const onDone = jest.fn()
			render(<HistoryView onDone={onDone} />)

			// Find and hover over first task
			const taskContainer = screen.getByTestId("virtuoso-item-1")
			fireEvent.mouseEnter(taskContainer)

			// Click delete button to open confirmation dialog
			const deleteButton = within(taskContainer).getByTitle("Delete Task (Shift + Click to skip confirmation)")
			fireEvent.click(deleteButton)

			// Verify dialog is shown
			const dialog = screen.getByRole("alertdialog")
			expect(dialog).toBeInTheDocument()

			// Find and click the confirm delete button in the dialog
			const confirmDeleteButton = within(dialog).getByRole("button", { name: /delete/i })
			fireEvent.click(confirmDeleteButton)

			// Verify vscode message was sent
			expect(vscode.postMessage).toHaveBeenCalledWith({
				type: "deleteTaskWithId",
				text: "1",
			})
		})
>>>>>>> 2773208d

		it("deletes immediately on shift-click without confirmation", () => {
			const onDone = jest.fn()
			render(<HistoryView onDone={onDone} />)

<<<<<<< HEAD
		// Click delete button to open confirmation dialog
		const deleteButton = within(taskContainer).getByTitle("Delete Task")
		fireEvent.click(deleteButton)

		// Find and click the confirm delete button in the dialog
		const confirmDeleteButton = screen.getByRole("button", { name: /delete/i })
		fireEvent.click(confirmDeleteButton)

		// Verify vscode message was sent
		expect(vscode.postMessage).toHaveBeenCalledWith({
			type: "deleteTaskWithId",
			text: "1",
=======
			// Find and hover over first task
			const taskContainer = screen.getByTestId("virtuoso-item-1")
			fireEvent.mouseEnter(taskContainer)

			// Shift-click delete button
			const deleteButton = within(taskContainer).getByTitle("Delete Task (Shift + Click to skip confirmation)")
			fireEvent.click(deleteButton, { shiftKey: true })

			// Verify no dialog is shown
			expect(screen.queryByRole("alertdialog")).not.toBeInTheDocument()

			// Verify vscode message was sent
			expect(vscode.postMessage).toHaveBeenCalledWith({
				type: "deleteTaskWithId",
				text: "1",
			})
>>>>>>> 2773208d
		})
	})

	it("handles task copying", async () => {
		// Setup clipboard mock that resolves immediately
		const mockClipboard = {
			writeText: jest.fn().mockResolvedValue(undefined),
		}
		Object.assign(navigator, { clipboard: mockClipboard })

		const onDone = jest.fn()
		render(<HistoryView onDone={onDone} />)

		// Find and hover over first task
		const taskContainer = screen.getByTestId("virtuoso-item-1")
		fireEvent.mouseEnter(taskContainer)

		const copyButton = within(taskContainer).getByTitle("Copy Prompt")

		// Click the copy button and wait for clipboard operation
		await act(async () => {
			fireEvent.click(copyButton)
			// Let the clipboard Promise resolve
			await Promise.resolve()
			// Let React process the first state update
			await Promise.resolve()
		})

		// Verify clipboard was called
		expect(navigator.clipboard.writeText).toHaveBeenCalledWith("Test task 1")

		// Advance timer to trigger the setTimeout for modal disappearance
		act(() => {
			jest.advanceTimersByTime(2000)
		})

		// Verify modal is gone
		expect(screen.queryByText("Prompt Copied to Clipboard")).not.toBeInTheDocument()
	})

	it("formats dates correctly", () => {
		const onDone = jest.fn()
		render(<HistoryView onDone={onDone} />)

		// Find first task container and check date format
		const taskContainer = screen.getByTestId("virtuoso-item-1")
		const dateElement = within(taskContainer).getByText((content) => {
			return content.includes("FEBRUARY 16") && content.includes("12:00 AM")
		})
		expect(dateElement).toBeInTheDocument()
	})

	it("displays token counts correctly", () => {
		const onDone = jest.fn()
		render(<HistoryView onDone={onDone} />)

		// Find first task container
		const taskContainer = screen.getByTestId("virtuoso-item-1")

		// Find token counts within the task container
		const tokensContainer = within(taskContainer).getByTestId("tokens-container")
		expect(within(tokensContainer).getByTestId("tokens-in")).toHaveTextContent("100")
		expect(within(tokensContainer).getByTestId("tokens-out")).toHaveTextContent("50")
	})

	it("displays cache information when available", () => {
		const onDone = jest.fn()
		render(<HistoryView onDone={onDone} />)

		// Find second task container
		const taskContainer = screen.getByTestId("virtuoso-item-2")

		// Find cache info within the task container
		const cacheContainer = within(taskContainer).getByTestId("cache-container")
		expect(within(cacheContainer).getByTestId("cache-writes")).toHaveTextContent("+50")
		expect(within(cacheContainer).getByTestId("cache-reads")).toHaveTextContent("25")
	})

	it("handles export functionality", () => {
		const onDone = jest.fn()
		render(<HistoryView onDone={onDone} />)

		// Find and hover over second task
		const taskContainer = screen.getByTestId("virtuoso-item-2")
		fireEvent.mouseEnter(taskContainer)

		const exportButton = within(taskContainer).getByTestId("export")
		fireEvent.click(exportButton)

		// Verify vscode message was sent
		expect(vscode.postMessage).toHaveBeenCalledWith({
			type: "exportTaskWithId",
			text: "2",
		})
	})
})<|MERGE_RESOLUTION|>--- conflicted
+++ resolved
@@ -135,11 +135,6 @@
 		})
 	})
 
-<<<<<<< HEAD
-	it("handles task deletion", async () => {
-		const onDone = jest.fn()
-		render(<HistoryView onDone={onDone} />)
-=======
 	describe("task deletion", () => {
 		it("shows confirmation dialog on regular click", () => {
 			const onDone = jest.fn()
@@ -167,26 +162,11 @@
 				text: "1",
 			})
 		})
->>>>>>> 2773208d
 
 		it("deletes immediately on shift-click without confirmation", () => {
 			const onDone = jest.fn()
 			render(<HistoryView onDone={onDone} />)
 
-<<<<<<< HEAD
-		// Click delete button to open confirmation dialog
-		const deleteButton = within(taskContainer).getByTitle("Delete Task")
-		fireEvent.click(deleteButton)
-
-		// Find and click the confirm delete button in the dialog
-		const confirmDeleteButton = screen.getByRole("button", { name: /delete/i })
-		fireEvent.click(confirmDeleteButton)
-
-		// Verify vscode message was sent
-		expect(vscode.postMessage).toHaveBeenCalledWith({
-			type: "deleteTaskWithId",
-			text: "1",
-=======
 			// Find and hover over first task
 			const taskContainer = screen.getByTestId("virtuoso-item-1")
 			fireEvent.mouseEnter(taskContainer)
@@ -203,7 +183,6 @@
 				type: "deleteTaskWithId",
 				text: "1",
 			})
->>>>>>> 2773208d
 		})
 	})
 
