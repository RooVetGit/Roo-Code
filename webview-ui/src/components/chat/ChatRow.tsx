--- conflicted
+++ resolved
@@ -253,17 +253,10 @@
 		overflowWrap: "anywhere",
 	}
 
-	const tool = useMemo(() => {
-<<<<<<< HEAD
-		if (message.ask === "tool") {
-			return JSON.parse(message.text || "{}") as ClineSayTool
-=======
-		if (message.ask === "tool" || message.say === "tool") {
-			return safeJsonParse<ClineSayTool>(message.text)
->>>>>>> 2e1d949e
-		}
-		return null
-	}, [message.ask, message.text])
+	const tool = useMemo(
+		() => (message.ask === "tool" ? safeJsonParse<ClineSayTool>(message.text) : null),
+		[message.ask, message.text],
+	)
 
 	const followUpData = useMemo(() => {
 		if (message.type === "ask" && message.ask === "followup" && !message.partial) {
