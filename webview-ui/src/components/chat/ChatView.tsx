import { forwardRef, useCallback, useEffect, useImperativeHandle, useMemo, useRef, useState } from "react"
import { useDeepCompareEffect, useEvent, useMount } from "react-use"
import debounce from "debounce"
import { Virtuoso, type VirtuosoHandle } from "react-virtuoso"
import removeMd from "remove-markdown"
import { Trans } from "react-i18next"
import { VSCodeButton } from "@vscode/webview-ui-toolkit/react"
import useSound from "use-sound"

import type { ClineAsk, ClineMessage } from "@roo-code/types"

import { ClineSayBrowserAction, ClineSayTool, ExtensionMessage } from "@roo/ExtensionMessage"
import { McpServer, McpTool } from "@roo/mcp"
import { findLast } from "@roo/array"
import { combineApiRequests } from "@roo/combineApiRequests"
import { combineCommandSequences } from "@roo/combineCommandSequences"
import { getApiMetrics } from "@roo/getApiMetrics"
import { AudioType } from "@roo/WebviewMessage"
import { getAllModes } from "@roo/modes"

import { vscode } from "@src/utils/vscode"
import { validateCommand } from "@src/utils/command-validation"
import { buildDocLink } from "@src/utils/docLinks"
import { useAppTranslation } from "@src/i18n/TranslationContext"
import { useExtensionState } from "@src/context/ExtensionStateContext"
import { useSelectedModel } from "@src/components/ui/hooks/useSelectedModel"
import RooHero from "@src/components/welcome/RooHero"
import RooTips from "@src/components/welcome/RooTips"

import TelemetryBanner from "../common/TelemetryBanner"
import { useTaskSearch } from "../history/useTaskSearch"
import HistoryPreview from "../history/HistoryPreview"
import Announcement from "./Announcement"
import BrowserSessionRow from "./BrowserSessionRow"
import ChatRow from "./ChatRow"
import ChatTextArea from "./ChatTextArea"
import TaskHeader from "./TaskHeader"
import AutoApproveMenu from "./AutoApproveMenu"
import SystemPromptWarning from "./SystemPromptWarning"
import { CheckpointWarning } from "./CheckpointWarning"

export interface ChatViewProps {
	isHidden: boolean
	showAnnouncement: boolean
	hideAnnouncement: () => void
}

export interface ChatViewRef {
	acceptInput: () => void
}

export const MAX_IMAGES_PER_MESSAGE = 20 // Anthropic limits to 20 images

const isMac = navigator.platform.toUpperCase().indexOf("MAC") >= 0

const ChatViewComponent: React.ForwardRefRenderFunction<ChatViewRef, ChatViewProps> = (
	{ isHidden, showAnnouncement, hideAnnouncement },
	ref,
) => {
	const [audioBaseUri] = useState(() => {
		const w = window as any
		return w.AUDIO_BASE_URI || ""
	})
	const { t } = useAppTranslation()
	const modeShortcutText = `${isMac ? "⌘" : "Ctrl"} + . ${t("chat:forNextMode")}`
	const {
		clineMessages: messages,
		currentTaskItem,
		taskHistory,
		apiConfiguration,
		mcpServers,
		alwaysAllowBrowser,
		alwaysAllowReadOnly,
		alwaysAllowReadOnlyOutsideWorkspace,
		alwaysAllowWrite,
		alwaysAllowWriteOutsideWorkspace,
		alwaysAllowExecute,
		alwaysAllowMcp,
		allowedCommands,
		writeDelayMs,
		mode,
		setMode,
		autoApprovalEnabled,
		alwaysAllowModeSwitch,
		alwaysAllowSubtasks,
		customModes,
		telemetrySetting,
		hasSystemPromptOverride,
		historyPreviewCollapsed, // Added historyPreviewCollapsed
		soundEnabled,
		soundVolume,
	} = useExtensionState()

	const { tasks } = useTaskSearch()

	// Initialize expanded state based on the persisted setting (default to expanded if undefined)
	const [isExpanded, setIsExpanded] = useState(
		historyPreviewCollapsed === undefined ? true : !historyPreviewCollapsed,
	)

	const toggleExpanded = useCallback(() => {
		const newState = !isExpanded
		setIsExpanded(newState)
		// Send message to extension to persist the new collapsed state
		vscode.postMessage({ type: "setHistoryPreviewCollapsed", bool: !newState })
	}, [isExpanded])

	// Leaving this less safe version here since if the first message is not a
	// task, then the extension is in a bad state and needs to be debugged (see
	// Cline.abort).
	const task = useMemo(() => messages.at(0), [messages])

	const modifiedMessages = useMemo(() => combineApiRequests(combineCommandSequences(messages.slice(1))), [messages])

	// Has to be after api_req_finished are all reduced into api_req_started messages.
	const apiMetrics = useMemo(() => getApiMetrics(modifiedMessages), [modifiedMessages])

	const [inputValue, setInputValue] = useState("")
	const textAreaRef = useRef<HTMLTextAreaElement>(null)
	const [sendingDisabled, setSendingDisabled] = useState(false)
	const [selectedImages, setSelectedImages] = useState<string[]>([])

	// we need to hold on to the ask because useEffect > lastMessage will always let us know when an ask comes in and handle it, but by the time handleMessage is called, the last message might not be the ask anymore (it could be a say that followed)
	const [clineAsk, setClineAsk] = useState<ClineAsk | undefined>(undefined)
	const [enableButtons, setEnableButtons] = useState<boolean>(false)
	const [primaryButtonText, setPrimaryButtonText] = useState<string | undefined>(undefined)
	const [secondaryButtonText, setSecondaryButtonText] = useState<string | undefined>(undefined)
	const [didClickCancel, setDidClickCancel] = useState(false)
	const virtuosoRef = useRef<VirtuosoHandle>(null)
	const [expandedRows, setExpandedRows] = useState<Record<number, boolean>>({})
	const scrollContainerRef = useRef<HTMLDivElement>(null)
	const disableAutoScrollRef = useRef(false)
	const [showScrollToBottom, setShowScrollToBottom] = useState(false)
	const [isAtBottom, setIsAtBottom] = useState(false)
	const lastTtsRef = useRef<string>("")
	const [wasStreaming, setWasStreaming] = useState<boolean>(false)
	const [showCheckpointWarning, setShowCheckpointWarning] = useState<boolean>(false)
<<<<<<< HEAD
	const focusTimeoutRef = useRef<NodeJS.Timeout | null>(null)
=======
	const [isCondensing, setIsCondensing] = useState<boolean>(false)
>>>>>>> 39d0f686

	// UI layout depends on the last 2 messages
	// (since it relies on the content of these messages, we are deep comparing. i.e. the button state after hitting button sets enableButtons to false, and this effect otherwise would have to true again even if messages didn't change
	const lastMessage = useMemo(() => messages.at(-1), [messages])
	const secondLastMessage = useMemo(() => messages.at(-2), [messages])

	// Setup sound hooks with use-sound
	const volume = typeof soundVolume === "number" ? soundVolume : 0.5
	const soundConfig = {
		volume,
		// useSound expects 'disabled' property, not 'soundEnabled'
		soundEnabled,
	}

	const getAudioUrl = (path: string) => {
		return `${audioBaseUri}/${path}`
	}

	// Use the getAudioUrl helper function
	const [playNotification] = useSound(getAudioUrl("notification.wav"), soundConfig)
	const [playCelebration] = useSound(getAudioUrl("celebration.wav"), soundConfig)
	const [playProgressLoop] = useSound(getAudioUrl("progress_loop.wav"), soundConfig)

	function playSound(audioType: AudioType) {
		// Play the appropriate sound based on type
		// The disabled state is handled by the useSound hook configuration
		switch (audioType) {
			case "notification":
				playNotification()
				break
			case "celebration":
				playCelebration()
				break
			case "progress_loop":
				playProgressLoop()
				break
			default:
				console.warn(`Unknown audio type: ${audioType}`)
		}
	}

	function playTts(text: string) {
		vscode.postMessage({ type: "playTts", text })
	}

	useDeepCompareEffect(() => {
		// if last message is an ask, show user ask UI
		// if user finished a task, then start a new task with a new conversation history since in this moment that the extension is waiting for user response, the user could close the extension and the conversation history would be lost.
		// basically as long as a task is active, the conversation history will be persisted
		if (lastMessage) {
			switch (lastMessage.type) {
				case "ask":
					const isPartial = lastMessage.partial === true
					switch (lastMessage.ask) {
						case "api_req_failed":
							playSound("progress_loop")
							setSendingDisabled(true)
							setClineAsk("api_req_failed")
							setEnableButtons(true)
							setPrimaryButtonText(t("chat:retry.title"))
							setSecondaryButtonText(t("chat:startNewTask.title"))
							break
						case "mistake_limit_reached":
							playSound("progress_loop")
							setSendingDisabled(false)
							setClineAsk("mistake_limit_reached")
							setEnableButtons(true)
							setPrimaryButtonText(t("chat:proceedAnyways.title"))
							setSecondaryButtonText(t("chat:startNewTask.title"))
							break
						case "followup":
							if (!isPartial) {
								playSound("notification")
							}
							setSendingDisabled(isPartial)
							setClineAsk("followup")
							// setting enable buttons to `false` would trigger a focus grab when
							// the text area is enabled which is undesirable.
							// We have no buttons for this tool, so no problem having them "enabled"
							// to workaround this issue.  See #1358.
							setEnableButtons(true)
							setPrimaryButtonText(undefined)
							setSecondaryButtonText(undefined)
							break
						case "tool":
							if (!isAutoApproved(lastMessage) && !isPartial) {
								playSound("notification")
							}
							setSendingDisabled(isPartial)
							setClineAsk("tool")
							setEnableButtons(!isPartial)
							const tool = JSON.parse(lastMessage.text || "{}") as ClineSayTool
							switch (tool.tool) {
								case "editedExistingFile":
								case "appliedDiff":
								case "newFileCreated":
								case "insertContent":
									setPrimaryButtonText(t("chat:save.title"))
									setSecondaryButtonText(t("chat:reject.title"))
									break
								case "finishTask":
									setPrimaryButtonText(t("chat:completeSubtaskAndReturn"))
									setSecondaryButtonText(undefined)
									break
								default:
									setPrimaryButtonText(t("chat:approve.title"))
									setSecondaryButtonText(t("chat:reject.title"))
									break
							}
							break
						case "browser_action_launch":
							if (!isAutoApproved(lastMessage) && !isPartial) {
								playSound("notification")
							}
							setSendingDisabled(isPartial)
							setClineAsk("browser_action_launch")
							setEnableButtons(!isPartial)
							setPrimaryButtonText(t("chat:approve.title"))
							setSecondaryButtonText(t("chat:reject.title"))
							break
						case "command":
							if (!isAutoApproved(lastMessage) && !isPartial) {
								playSound("notification")
							}
							setSendingDisabled(isPartial)
							setClineAsk("command")
							setEnableButtons(!isPartial)
							setPrimaryButtonText(t("chat:runCommand.title"))
							setSecondaryButtonText(t("chat:reject.title"))
							break
						case "command_output":
							setSendingDisabled(false)
							setClineAsk("command_output")
							setEnableButtons(true)
							setPrimaryButtonText(t("chat:proceedWhileRunning.title"))
							setSecondaryButtonText(t("chat:killCommand.title"))
							break
						case "use_mcp_server":
							if (!isAutoApproved(lastMessage) && !isPartial) {
								playSound("notification")
							}
							setSendingDisabled(isPartial)
							setClineAsk("use_mcp_server")
							setEnableButtons(!isPartial)
							setPrimaryButtonText(t("chat:approve.title"))
							setSecondaryButtonText(t("chat:reject.title"))
							break
						case "completion_result":
							// extension waiting for feedback. but we can just present a new task button
							if (!isPartial) {
								playSound("celebration")
							}
							setSendingDisabled(isPartial)
							setClineAsk("completion_result")
							setEnableButtons(!isPartial)
							setPrimaryButtonText(t("chat:startNewTask.title"))
							setSecondaryButtonText(undefined)
							break
						case "resume_task":
							if (!isAutoApproved(lastMessage) && !isPartial) {
								playSound("notification")
							}
							setSendingDisabled(false)
							setClineAsk("resume_task")
							setEnableButtons(true)
							setPrimaryButtonText(t("chat:resumeTask.title"))
							setSecondaryButtonText(t("chat:terminate.title"))
							setDidClickCancel(false) // special case where we reset the cancel button state
							break
						case "resume_completed_task":
							if (!isPartial) {
								playSound("celebration")
							}
							setSendingDisabled(false)
							setClineAsk("resume_completed_task")
							setEnableButtons(true)
							setPrimaryButtonText(t("chat:startNewTask.title"))
							setSecondaryButtonText(undefined)
							setDidClickCancel(false)
							break
					}
					break
				case "say":
					// Don't want to reset since there could be a "say" after
					// an "ask" while ask is waiting for response.
					switch (lastMessage.say) {
						case "api_req_retry_delayed":
							setSendingDisabled(true)
							break
						case "api_req_started":
							if (secondLastMessage?.ask === "command_output") {
								// If the last ask is a command_output, and we
								// receive an api_req_started, then that means
								// the command has finished and we don't need
								// input from the user anymore (in every other
								// case, the user has to interact with input
								// field or buttons to continue, which does the
								// following automatically).
								setInputValue("")
								setSendingDisabled(true)
								setSelectedImages([])
								setClineAsk(undefined)
								setEnableButtons(false)
							}
							break
						case "api_req_finished":
						case "error":
						case "text":
						case "browser_action":
						case "browser_action_result":
						case "command_output":
						case "mcp_server_request_started":
						case "mcp_server_response":
						case "completion_result":
							break
					}
					break
			}
		}
	}, [lastMessage, secondLastMessage])

	useEffect(() => {
		if (messages.length === 0) {
			setSendingDisabled(false)
			setClineAsk(undefined)
			setEnableButtons(false)
			setPrimaryButtonText(undefined)
			setSecondaryButtonText(undefined)
		}
	}, [messages.length])

	useEffect(() => setExpandedRows({}), [task?.ts])

	const isStreaming = useMemo(() => {
		// Checking clineAsk isn't enough since messages effect may be called
		// again for a tool for example, set clineAsk to its value, and if the
		// next message is not an ask then it doesn't reset. This is likely due
		// to how much more often we're updating messages as compared to before,
		// and should be resolved with optimizations as it's likely a rendering
		// bug. But as a final guard for now, the cancel button will show if the
		// last message is not an ask.
		const isLastAsk = !!modifiedMessages.at(-1)?.ask

		const isToolCurrentlyAsking =
			isLastAsk && clineAsk !== undefined && enableButtons && primaryButtonText !== undefined

		if (isToolCurrentlyAsking) {
			return false
		}

		const isLastMessagePartial = modifiedMessages.at(-1)?.partial === true

		if (isLastMessagePartial) {
			return true
		} else {
			const lastApiReqStarted = findLast(modifiedMessages, (message) => message.say === "api_req_started")

			if (
				lastApiReqStarted &&
				lastApiReqStarted.text !== null &&
				lastApiReqStarted.text !== undefined &&
				lastApiReqStarted.say === "api_req_started"
			) {
				const cost = JSON.parse(lastApiReqStarted.text).cost

				if (cost === undefined) {
					return true // API request has not finished yet.
				}
			}
		}

		return false
	}, [modifiedMessages, clineAsk, enableButtons, primaryButtonText])

	const handleChatReset = useCallback(() => {
		// Only reset message-specific state, preserving mode.
		setInputValue("")
		setSendingDisabled(true)
		setSelectedImages([])
		setClineAsk(undefined)
		setEnableButtons(false)
		// Do not reset mode here as it should persist.
		// setPrimaryButtonText(undefined)
		// setSecondaryButtonText(undefined)
		disableAutoScrollRef.current = false
	}, [])

	const handleSendMessage = useCallback(
		(text: string, images: string[]) => {
			text = text.trim()

			if (text || images.length > 0) {
				if (messages.length === 0) {
					vscode.postMessage({ type: "newTask", text, images })
				} else if (clineAsk) {
					switch (clineAsk) {
						case "followup":
						case "tool":
						case "browser_action_launch":
						case "command": // User can provide feedback to a tool or command use.
						case "command_output": // User can send input to command stdin.
						case "use_mcp_server":
						case "completion_result": // If this happens then the user has feedback for the completion result.
						case "resume_task":
						case "resume_completed_task":
						case "mistake_limit_reached":
							vscode.postMessage({ type: "askResponse", askResponse: "messageResponse", text, images })
							break
						// There is no other case that a textfield should be enabled.
					}
				}

				handleChatReset()
			}
		},
		[messages.length, clineAsk, handleChatReset],
	)

	const handleSetChatBoxMessage = useCallback(
		(text: string, images: string[]) => {
			// Avoid nested template literals by breaking down the logic
			let newValue = text

			if (inputValue !== "") {
				newValue = inputValue + " " + text
			}

			setInputValue(newValue)
			setSelectedImages([...selectedImages, ...images])
		},
		[inputValue, selectedImages],
	)

	const startNewTask = useCallback(() => vscode.postMessage({ type: "clearTask" }), [])

	// This logic depends on the useEffect[messages] above to set clineAsk,
	// after which buttons are shown and we then send an askResponse to the
	// extension.
	const handlePrimaryButtonClick = useCallback(
		(text?: string, images?: string[]) => {
			const trimmedInput = text?.trim()

			switch (clineAsk) {
				case "api_req_failed":
				case "command":
				case "tool":
				case "browser_action_launch":
				case "use_mcp_server":
				case "resume_task":
				case "mistake_limit_reached":
					// Only send text/images if they exist
					if (trimmedInput || (images && images.length > 0)) {
						vscode.postMessage({
							type: "askResponse",
							askResponse: "yesButtonClicked",
							text: trimmedInput,
							images: images,
						})
					} else {
						vscode.postMessage({ type: "askResponse", askResponse: "yesButtonClicked" })
					}
					// Clear input state after sending
					setInputValue("")
					setSelectedImages([])
					break
				case "completion_result":
				case "resume_completed_task":
					// Waiting for feedback, but we can just present a new task button
					startNewTask()
					break
				case "command_output":
					vscode.postMessage({ type: "terminalOperation", terminalOperation: "continue" })
					break
			}

			setSendingDisabled(true)
			setClineAsk(undefined)
			setEnableButtons(false)
		},
		[clineAsk, startNewTask],
	)

	const handleSecondaryButtonClick = useCallback(
		(text?: string, images?: string[]) => {
			const trimmedInput = text?.trim()

			if (isStreaming) {
				vscode.postMessage({ type: "cancelTask" })
				setDidClickCancel(true)
				return
			}

			switch (clineAsk) {
				case "api_req_failed":
				case "mistake_limit_reached":
				case "resume_task":
					startNewTask()
					break
				case "command":
				case "tool":
				case "browser_action_launch":
				case "use_mcp_server":
					// Only send text/images if they exist
					if (trimmedInput || (images && images.length > 0)) {
						vscode.postMessage({
							type: "askResponse",
							askResponse: "noButtonClicked",
							text: trimmedInput,
							images: images,
						})
					} else {
						// Responds to the API with a "This operation failed" and lets it try again
						vscode.postMessage({ type: "askResponse", askResponse: "noButtonClicked" })
					}
					// Clear input state after sending
					setInputValue("")
					setSelectedImages([])
					break
				case "command_output":
					vscode.postMessage({ type: "terminalOperation", terminalOperation: "abort" })
					break
			}
			setSendingDisabled(true)
			setClineAsk(undefined)
			setEnableButtons(false)
		},
		[clineAsk, startNewTask, isStreaming],
	)

	const handleTaskCloseButtonClick = useCallback(() => startNewTask(), [startNewTask])

	const { info: model } = useSelectedModel(apiConfiguration)

	const selectImages = useCallback(() => vscode.postMessage({ type: "selectImages" }), [])

	const shouldDisableImages =
		!model?.supportsImages || sendingDisabled || selectedImages.length >= MAX_IMAGES_PER_MESSAGE

	const handleMessage = useCallback(
		(e: MessageEvent) => {
			const message: ExtensionMessage = e.data

			switch (message.type) {
				case "action":
					switch (message.action!) {
						case "didBecomeVisible":
							if (!isHidden && !sendingDisabled && !enableButtons) {
								textAreaRef.current?.focus()
							}
							break
						case "focusInput":
							if (focusTimeoutRef.current) {
								clearTimeout(focusTimeoutRef.current)
							}
							
							focusTimeoutRef.current = setTimeout(() => {
								if (!isHidden && !sendingDisabled && !enableButtons && textAreaRef.current) {
									try {
										textAreaRef.current.focus()
									} catch (e) {
										console.debug("Failed to focus input:", e)
									}
								}
								focusTimeoutRef.current = null
							}, 50)
							break
					}
					break
				case "selectedImages":
					const newImages = message.images ?? []
					if (newImages.length > 0) {
						setSelectedImages((prevImages) =>
							[...prevImages, ...newImages].slice(0, MAX_IMAGES_PER_MESSAGE),
						)
					}
					break
				case "invoke":
					switch (message.invoke!) {
						case "newChat":
							handleChatReset()
							break
						case "sendMessage":
							handleSendMessage(message.text ?? "", message.images ?? [])
							break
						case "setChatBoxMessage":
							handleSetChatBoxMessage(message.text ?? "", message.images ?? [])
							break
						case "primaryButtonClick":
							handlePrimaryButtonClick(message.text ?? "", message.images ?? [])
							break
						case "secondaryButtonClick":
							handleSecondaryButtonClick(message.text ?? "", message.images ?? [])
							break
					}
					break
				case "condenseTaskContextResponse":
					if (message.text && message.text === currentTaskItem?.id) {
						if (isCondensing && sendingDisabled) {
							setSendingDisabled(false)
						}
						setIsCondensing(false)
					}
					break
			}
			// textAreaRef.current is not explicitly required here since React
			// guarantees that ref will be stable across re-renders, and we're
			// not using its value but its reference.
		},
		[
			isCondensing,
			isHidden,
			sendingDisabled,
			enableButtons,
			currentTaskItem,
			handleChatReset,
			handleSendMessage,
			handleSetChatBoxMessage,
			handlePrimaryButtonClick,
			handleSecondaryButtonClick,
		],
	)

	useEvent("message", handleMessage)

	// NOTE: the VSCode window needs to be focused for this to work.
	useMount(() => textAreaRef.current?.focus())

	// Cleanup effect for focus timeout
	useEffect(() => {
		return () => {
			if (focusTimeoutRef.current) {
				clearTimeout(focusTimeoutRef.current)
			}
		}
	}, [])

	useEffect(() => {
		const timer = setTimeout(() => {
			if (!isHidden && !sendingDisabled && !enableButtons) {
				textAreaRef.current?.focus()
			}
		}, 50)

		return () => {
			clearTimeout(timer)
		}
	}, [isHidden, sendingDisabled, enableButtons])

	const visibleMessages = useMemo(() => {
		return modifiedMessages.filter((message) => {
			switch (message.ask) {
				case "completion_result":
					// Don't show a chat row for a completion_result ask without
					// text. This specific type of message only occurs if cline
					// wants to execute a command as part of its completion
					// result, in which case we interject the completion_result
					// tool with the execute_command tool.
					if (message.text === "") {
						return false
					}
					break
				case "api_req_failed": // This message is used to update the latest `api_req_started` that the request failed.
				case "resume_task":
				case "resume_completed_task":
					return false
			}
			switch (message.say) {
				case "api_req_finished": // `combineApiRequests` removes this from `modifiedMessages` anyways.
				case "api_req_retried": // This message is used to update the latest `api_req_started` that the request was retried.
				case "api_req_deleted": // Aggregated `api_req` metrics from deleted messages.
					return false
				case "api_req_retry_delayed":
					// Only show the retry message if it's the last message or
					// the last messages is api_req_retry_delayed+resume_task.
					const last1 = modifiedMessages.at(-1)
					const last2 = modifiedMessages.at(-2)
					if (last1?.ask === "resume_task" && last2 === message) {
						return true
					}
					return message === last1
				case "text":
					// Sometimes cline returns an empty text message, we don't
					// want to render these. (We also use a say text for user
					// messages, so in case they just sent images we still
					// render that.)
					if ((message.text ?? "") === "" && (message.images?.length ?? 0) === 0) {
						return false
					}
					break
				case "mcp_server_request_started":
					return false
			}
			return true
		})
	}, [modifiedMessages])

	const isReadOnlyToolAction = useCallback((message: ClineMessage | undefined) => {
		if (message?.type === "ask") {
			if (!message.text) {
				return true
			}

			const tool = JSON.parse(message.text)

			return [
				"readFile",
				"listFiles",
				"listFilesTopLevel",
				"listFilesRecursive",
				"listCodeDefinitionNames",
				"searchFiles",
				"codebaseSearch",
			].includes(tool.tool)
		}

		return false
	}, [])

	const isWriteToolAction = useCallback((message: ClineMessage | undefined) => {
		if (message?.type === "ask") {
			if (!message.text) {
				return true
			}

			const tool = JSON.parse(message.text)

			return [
				"editedExistingFile",
				"appliedDiff",
				"newFileCreated",
				"searchAndReplace",
				"insertContent",
			].includes(tool.tool)
		}

		return false
	}, [])

	const isMcpToolAlwaysAllowed = useCallback(
		(message: ClineMessage | undefined) => {
			if (message?.type === "ask" && message.ask === "use_mcp_server") {
				if (!message.text) {
					return true
				}

				const mcpServerUse = JSON.parse(message.text) as { type: string; serverName: string; toolName: string }

				if (mcpServerUse.type === "use_mcp_tool") {
					const server = mcpServers?.find((s: McpServer) => s.name === mcpServerUse.serverName)
					const tool = server?.tools?.find((t: McpTool) => t.name === mcpServerUse.toolName)
					return tool?.alwaysAllow || false
				}
			}

			return false
		},
		[mcpServers],
	)

	// Check if a command message is allowed.
	const isAllowedCommand = useCallback(
		(message: ClineMessage | undefined): boolean => {
			if (message?.type !== "ask") return false
			return validateCommand(message.text || "", allowedCommands || [])
		},
		[allowedCommands],
	)

	const isAutoApproved = useCallback(
		(message: ClineMessage | undefined) => {
			if (!autoApprovalEnabled || !message || message.type !== "ask") {
				return false
			}

			if (message.ask === "browser_action_launch") {
				return alwaysAllowBrowser
			}

			if (message.ask === "use_mcp_server") {
				return alwaysAllowMcp && isMcpToolAlwaysAllowed(message)
			}

			if (message.ask === "command") {
				return alwaysAllowExecute && isAllowedCommand(message)
			}

			// For read/write operations, check if it's outside workspace and if
			// we have permission for that.
			if (message.ask === "tool") {
				let tool: any = {}

				try {
					tool = JSON.parse(message.text || "{}")
				} catch (error) {
					console.error("Failed to parse tool:", error)
				}

				if (!tool) {
					return false
				}

				if (tool?.tool === "fetchInstructions") {
					if (tool.content === "create_mode") {
						return alwaysAllowModeSwitch
					}

					if (tool.content === "create_mcp_server") {
						return alwaysAllowMcp
					}
				}

				if (tool?.tool === "switchMode") {
					return alwaysAllowModeSwitch
				}

				if (["newTask", "finishTask"].includes(tool?.tool)) {
					return alwaysAllowSubtasks
				}

				const isOutsideWorkspace = !!tool.isOutsideWorkspace

				if (isReadOnlyToolAction(message)) {
					return alwaysAllowReadOnly && (!isOutsideWorkspace || alwaysAllowReadOnlyOutsideWorkspace)
				}

				if (isWriteToolAction(message)) {
					return alwaysAllowWrite && (!isOutsideWorkspace || alwaysAllowWriteOutsideWorkspace)
				}
			}

			return false
		},
		[
			autoApprovalEnabled,
			alwaysAllowBrowser,
			alwaysAllowReadOnly,
			alwaysAllowReadOnlyOutsideWorkspace,
			isReadOnlyToolAction,
			alwaysAllowWrite,
			alwaysAllowWriteOutsideWorkspace,
			isWriteToolAction,
			alwaysAllowExecute,
			isAllowedCommand,
			alwaysAllowMcp,
			isMcpToolAlwaysAllowed,
			alwaysAllowModeSwitch,
			alwaysAllowSubtasks,
		],
	)

	useEffect(() => {
		// This ensures the first message is not read, future user messages are
		// labeled as `user_feedback`.
		if (lastMessage && messages.length > 1) {
			if (
				lastMessage.text && // has text
				(lastMessage.say === "text" || lastMessage.say === "completion_result") && // is a text message
				!lastMessage.partial && // not a partial message
				!lastMessage.text.startsWith("{") // not a json object
			) {
				let text = lastMessage?.text || ""
				const mermaidRegex = /```mermaid[\s\S]*?```/g
				// remove mermaid diagrams from text
				text = text.replace(mermaidRegex, "")
				// remove markdown from text
				text = removeMd(text)

				// ensure message is not a duplicate of last read message
				if (text !== lastTtsRef.current) {
					try {
						playTts(text)
						lastTtsRef.current = text
					} catch (error) {
						console.error("Failed to execute text-to-speech:", error)
					}
				}
			}
		}

		// Update previous value.
		setWasStreaming(isStreaming)
	}, [isStreaming, lastMessage, wasStreaming, isAutoApproved, messages.length])

	const isBrowserSessionMessage = (message: ClineMessage): boolean => {
		// Which of visible messages are browser session messages, see above.
		if (message.type === "ask") {
			return ["browser_action_launch"].includes(message.ask!)
		}

		if (message.type === "say") {
			return ["api_req_started", "text", "browser_action", "browser_action_result"].includes(message.say!)
		}

		return false
	}

	const groupedMessages = useMemo(() => {
		const result: (ClineMessage | ClineMessage[])[] = []
		let currentGroup: ClineMessage[] = []
		let isInBrowserSession = false

		const endBrowserSession = () => {
			if (currentGroup.length > 0) {
				result.push([...currentGroup])
				currentGroup = []
				isInBrowserSession = false
			}
		}

		visibleMessages.forEach((message) => {
			if (message.ask === "browser_action_launch") {
				// Complete existing browser session if any.
				endBrowserSession()
				// Start new.
				isInBrowserSession = true
				currentGroup.push(message)
			} else if (isInBrowserSession) {
				// End session if `api_req_started` is cancelled.

				if (message.say === "api_req_started") {
					// Get last `api_req_started` in currentGroup to check if
					// it's cancelled. If it is then this api req is not part
					// of the current browser session.
					const lastApiReqStarted = [...currentGroup].reverse().find((m) => m.say === "api_req_started")

					if (lastApiReqStarted?.text !== null && lastApiReqStarted?.text !== undefined) {
						const info = JSON.parse(lastApiReqStarted.text)
						const isCancelled = info.cancelReason !== null && info.cancelReason !== undefined

						if (isCancelled) {
							endBrowserSession()
							result.push(message)
							return
						}
					}
				}

				if (isBrowserSessionMessage(message)) {
					currentGroup.push(message)

					// Check if this is a close action
					if (message.say === "browser_action") {
						const browserAction = JSON.parse(message.text || "{}") as ClineSayBrowserAction
						if (browserAction.action === "close") {
							endBrowserSession()
						}
					}
				} else {
					// complete existing browser session if any
					endBrowserSession()
					result.push(message)
				}
			} else {
				result.push(message)
			}
		})

		// Handle case where browser session is the last group
		if (currentGroup.length > 0) {
			result.push([...currentGroup])
		}

		if (isCondensing) {
			// Show indicator after clicking condense button
			result.push({
				type: "say",
				say: "condense_context",
				ts: Date.now(),
				partial: true,
			})
		}

		return result
	}, [isCondensing, visibleMessages])

	// scrolling

	const scrollToBottomSmooth = useMemo(
		() =>
			debounce(() => virtuosoRef.current?.scrollTo({ top: Number.MAX_SAFE_INTEGER, behavior: "smooth" }), 10, {
				immediate: true,
			}),
		[],
	)

	const scrollToBottomAuto = useCallback(() => {
		virtuosoRef.current?.scrollTo({
			top: Number.MAX_SAFE_INTEGER,
			behavior: "auto", // Instant causes crash.
		})
	}, [])

	// Scroll when user toggles certain rows.
	const toggleRowExpansion = useCallback(
		(ts: number) => {
			const isCollapsing = expandedRows[ts] ?? false
			const lastGroup = groupedMessages.at(-1)
			const isLast = Array.isArray(lastGroup) ? lastGroup[0].ts === ts : lastGroup?.ts === ts
			const secondToLastGroup = groupedMessages.at(-2)
			const isSecondToLast = Array.isArray(secondToLastGroup)
				? secondToLastGroup[0].ts === ts
				: secondToLastGroup?.ts === ts

			const isLastCollapsedApiReq =
				isLast &&
				!Array.isArray(lastGroup) && // Make sure it's not a browser session group
				lastGroup?.say === "api_req_started" &&
				!expandedRows[lastGroup.ts]

			setExpandedRows((prev) => ({ ...prev, [ts]: !prev[ts] }))

			// Disable auto scroll when user expands row
			if (!isCollapsing) {
				disableAutoScrollRef.current = true
			}

			if (isCollapsing && isAtBottom) {
				const timer = setTimeout(() => scrollToBottomAuto(), 0)
				return () => clearTimeout(timer)
			} else if (isLast || isSecondToLast) {
				if (isCollapsing) {
					if (isSecondToLast && !isLastCollapsedApiReq) {
						return
					}

					const timer = setTimeout(() => scrollToBottomAuto(), 0)
					return () => clearTimeout(timer)
				} else {
					const timer = setTimeout(() => {
						virtuosoRef.current?.scrollToIndex({
							index: groupedMessages.length - (isLast ? 1 : 2),
							align: "start",
						})
					}, 0)

					return () => clearTimeout(timer)
				}
			}
		},
		[groupedMessages, expandedRows, scrollToBottomAuto, isAtBottom],
	)

	const handleRowHeightChange = useCallback(
		(isTaller: boolean) => {
			if (!disableAutoScrollRef.current) {
				if (isTaller) {
					scrollToBottomSmooth()
				} else {
					setTimeout(() => scrollToBottomAuto(), 0)
				}
			}
		},
		[scrollToBottomSmooth, scrollToBottomAuto],
	)

	useEffect(() => {
		if (!disableAutoScrollRef.current) {
			setTimeout(() => scrollToBottomSmooth(), 50)
			// Don't cleanup since if visibleMessages.length changes it cancels.
			// return () => clearTimeout(timer)
		}
	}, [groupedMessages.length, scrollToBottomSmooth])

	const handleWheel = useCallback((event: Event) => {
		const wheelEvent = event as WheelEvent

		if (wheelEvent.deltaY && wheelEvent.deltaY < 0) {
			if (scrollContainerRef.current?.contains(wheelEvent.target as Node)) {
				// User scrolled up
				disableAutoScrollRef.current = true
			}
		}
	}, [])

	useEvent("wheel", handleWheel, window, { passive: true }) // passive improves scrolling performance

	// Effect to handle showing the checkpoint warning after a delay
	useEffect(() => {
		// Only show the warning when there's a task but no visible messages yet
		if (task && modifiedMessages.length === 0 && !isStreaming) {
			const timer = setTimeout(() => {
				setShowCheckpointWarning(true)
			}, 5000) // 5 seconds

			return () => clearTimeout(timer)
		}
	}, [task, modifiedMessages.length, isStreaming])

	// Effect to hide the checkpoint warning when messages appear
	useEffect(() => {
		if (modifiedMessages.length > 0 || isStreaming) {
			setShowCheckpointWarning(false)
		}
	}, [modifiedMessages.length, isStreaming])

	const placeholderText = task ? t("chat:typeMessage") : t("chat:typeTask")

	const itemContent = useCallback(
		(index: number, messageOrGroup: ClineMessage | ClineMessage[]) => {
			// browser session group
			if (Array.isArray(messageOrGroup)) {
				return (
					<BrowserSessionRow
						messages={messageOrGroup}
						isLast={index === groupedMessages.length - 1}
						lastModifiedMessage={modifiedMessages.at(-1)}
						onHeightChange={handleRowHeightChange}
						isStreaming={isStreaming}
						// Pass handlers for each message in the group
						isExpanded={(messageTs: number) => expandedRows[messageTs] ?? false}
						onToggleExpand={(messageTs: number) => {
							setExpandedRows((prev) => ({
								...prev,
								[messageTs]: !prev[messageTs],
							}))
						}}
					/>
				)
			}

			// regular message
			return (
				<ChatRow
					key={messageOrGroup.ts}
					message={messageOrGroup}
					isExpanded={expandedRows[messageOrGroup.ts] || false}
					onToggleExpand={() => toggleRowExpansion(messageOrGroup.ts)}
					lastModifiedMessage={modifiedMessages.at(-1)}
					isLast={index === groupedMessages.length - 1}
					onHeightChange={handleRowHeightChange}
					isStreaming={isStreaming}
					onSuggestionClick={(answer: string, event?: React.MouseEvent) => {
						if (event?.shiftKey) {
							// Always append to existing text, don't overwrite
							setInputValue((currentValue) => {
								return currentValue !== "" ? `${currentValue} \n${answer}` : answer
							})
						} else {
							handleSendMessage(answer, [])
						}
					}}
				/>
			)
		},
		[
			expandedRows,
			modifiedMessages,
			groupedMessages.length,
			handleRowHeightChange,
			isStreaming,
			toggleRowExpansion,
			handleSendMessage,
		],
	)

	useEffect(() => {
		// Only proceed if we have an ask and buttons are enabled.
		if (!clineAsk || !enableButtons) {
			return
		}

		const autoApprove = async () => {
			if (lastMessage?.ask && isAutoApproved(lastMessage)) {
				// Note that `isAutoApproved` can only return true if
				// lastMessage is an ask of type "browser_action_launch",
				// "use_mcp_server", "command", or "tool".

				// Add delay for write operations.
				if (lastMessage.ask === "tool" && isWriteToolAction(lastMessage)) {
					await new Promise((resolve) => setTimeout(resolve, writeDelayMs))
				}

				vscode.postMessage({ type: "askResponse", askResponse: "yesButtonClicked" })

				// This is copied from `handlePrimaryButtonClick`, which we used
				// to call from `autoApprove`. I'm not sure how many of these
				// things are actually needed.
				setSendingDisabled(true)
				setClineAsk(undefined)
				setEnableButtons(false)
			}
		}
		autoApprove()
	}, [
		clineAsk,
		enableButtons,
		handlePrimaryButtonClick,
		alwaysAllowBrowser,
		alwaysAllowReadOnly,
		alwaysAllowReadOnlyOutsideWorkspace,
		alwaysAllowWrite,
		alwaysAllowWriteOutsideWorkspace,
		alwaysAllowExecute,
		alwaysAllowMcp,
		messages,
		allowedCommands,
		mcpServers,
		isAutoApproved,
		lastMessage,
		writeDelayMs,
		isWriteToolAction,
	])

	// Function to handle mode switching
	const switchToNextMode = useCallback(() => {
		const allModes = getAllModes(customModes)
		const currentModeIndex = allModes.findIndex((m) => m.slug === mode)
		const nextModeIndex = (currentModeIndex + 1) % allModes.length
		// Update local state and notify extension to sync mode change
		setMode(allModes[nextModeIndex].slug)
		vscode.postMessage({
			type: "mode",
			text: allModes[nextModeIndex].slug,
		})
	}, [mode, setMode, customModes])

	// Add keyboard event handler
	const handleKeyDown = useCallback(
		(event: KeyboardEvent) => {
			// Check for Command + . (period)
			if ((event.metaKey || event.ctrlKey) && event.key === ".") {
				event.preventDefault() // Prevent default browser behavior
				switchToNextMode()
			}
		},
		[switchToNextMode],
	)

	// Add event listener
	useEffect(() => {
		window.addEventListener("keydown", handleKeyDown)
		return () => {
			window.removeEventListener("keydown", handleKeyDown)
		}
	}, [handleKeyDown])

	useImperativeHandle(ref, () => ({
		acceptInput: () => {
			if (enableButtons && primaryButtonText) {
				handlePrimaryButtonClick(inputValue, selectedImages)
			} else if (!sendingDisabled && (inputValue.trim() || selectedImages.length > 0)) {
				handleSendMessage(inputValue, selectedImages)
			}
		},
	}))

	const handleCondenseContext = (taskId: string) => {
		if (isCondensing || sendingDisabled) {
			return
		}
		setIsCondensing(true)
		setSendingDisabled(true)
		vscode.postMessage({ type: "condenseTaskContextRequest", text: taskId })
	}

	return (
		<div className={isHidden ? "hidden" : "fixed top-0 left-0 right-0 bottom-0 flex flex-col overflow-hidden"}>
			{showAnnouncement && <Announcement hideAnnouncement={hideAnnouncement} />}
			{task ? (
				<>
					<TaskHeader
						task={task}
						tokensIn={apiMetrics.totalTokensIn}
						tokensOut={apiMetrics.totalTokensOut}
						doesModelSupportPromptCache={model?.supportsPromptCache ?? false}
						cacheWrites={apiMetrics.totalCacheWrites}
						cacheReads={apiMetrics.totalCacheReads}
						totalCost={apiMetrics.totalCost}
						contextTokens={apiMetrics.contextTokens}
						buttonsDisabled={sendingDisabled}
						handleCondenseContext={handleCondenseContext}
						onClose={handleTaskCloseButtonClick}
					/>

					{hasSystemPromptOverride && (
						<div className="px-3">
							<SystemPromptWarning />
						</div>
					)}

					{showCheckpointWarning && (
						<div className="px-3">
							<CheckpointWarning />
						</div>
					)}
				</>
			) : (
				<div className="flex-1 min-h-0 overflow-y-auto flex flex-col gap-4">
					{/* Moved Task Bar Header Here */}
					{tasks.length !== 0 && (
						<div className="flex text-vscode-descriptionForeground w-full mx-auto px-5 pt-3">
							<div className="flex items-center gap-1 cursor-pointer" onClick={toggleExpanded}>
								{tasks.length < 10 && (
									<span className={`font-medium text-xs `}>{t("history:recentTasks")}</span>
								)}
								<span
									className={`codicon  ${isExpanded ? "codicon-eye" : "codicon-eye-closed"} scale-90`}
								/>
							</div>
						</div>
					)}
					<div
						className={` w-full flex flex-col gap-4 m-auto ${isExpanded && tasks.length > 0 ? "mt-0" : ""} px-3.5 min-[370px]:px-10 pt-5 transition-all duration-300`}>
						<RooHero />
						{telemetrySetting === "unset" && <TelemetryBanner />}
						{/* Show the task history preview if expanded and tasks exist */}
						{taskHistory.length > 0 && isExpanded && <HistoryPreview />}
						<p className="text-vscode-editor-foreground leading-tight font-vscode-font-family text-center text-balance max-w-[380px]">
							<Trans
								i18nKey="chat:about"
								components={{
									DocsLink: (
										<a href={buildDocLink("", "welcome")} target="_blank" rel="noopener noreferrer">
											the docs
										</a>
									),
								}}
							/>
						</p>
						<RooTips cycle={false} />
					</div>
				</div>
			)}

			{/* 
			// Flex layout explanation:
			// 1. Content div above uses flex: "1 1 0" to:
			//    - Grow to fill available space (flex-grow: 1) 
			//    - Shrink when AutoApproveMenu needs space (flex-shrink: 1)
			//    - Start from zero size (flex-basis: 0) to ensure proper distribution
			//    minHeight: 0 allows it to shrink below its content height
			//
			// 2. AutoApproveMenu uses flex: "0 1 auto" to:
			//    - Not grow beyond its content (flex-grow: 0)
			//    - Shrink when viewport is small (flex-shrink: 1) 
			//    - Use its content size as basis (flex-basis: auto)
			//    This ensures it takes its natural height when there's space
			//    but becomes scrollable when the viewport is too small
			*/}
			{!task && (
				<div className="mb-[-2px] flex-initial min-h-0">
					<AutoApproveMenu />
				</div>
			)}

			{task && (
				<>
					<div className="grow flex" ref={scrollContainerRef}>
						<Virtuoso
							ref={virtuosoRef}
							key={task.ts} // trick to make sure virtuoso re-renders when task changes, and we use initialTopMostItemIndex to start at the bottom
							className="scrollable grow overflow-y-scroll"
							components={{
								Footer: () => <div className="h-[5px]" />, // Add empty padding at the bottom
							}}
							// increasing top by 3_000 to prevent jumping around when user collapses a row
							increaseViewportBy={{ top: 3_000, bottom: Number.MAX_SAFE_INTEGER }} // hack to make sure the last message is always rendered to get truly perfect scroll to bottom animation when new messages are added (Number.MAX_SAFE_INTEGER is safe for arithmetic operations, which is all virtuoso uses this value for in src/sizeRangeSystem.ts)
							data={groupedMessages} // messages is the raw format returned by extension, modifiedMessages is the manipulated structure that combines certain messages of related type, and visibleMessages is the filtered structure that removes messages that should not be rendered
							itemContent={itemContent}
							atBottomStateChange={(isAtBottom) => {
								setIsAtBottom(isAtBottom)
								if (isAtBottom) {
									disableAutoScrollRef.current = false
								}
								setShowScrollToBottom(disableAutoScrollRef.current && !isAtBottom)
							}}
							atBottomThreshold={10} // anything lower causes issues with followOutput
							initialTopMostItemIndex={groupedMessages.length - 1}
						/>
					</div>
					<AutoApproveMenu />
					{showScrollToBottom ? (
						<div className="flex px-[15px] pt-[10px]">
							<div
								className="bg-[color-mix(in_srgb,_var(--vscode-toolbar-hoverBackground)_55%,_transparent)] rounded-[3px] overflow-hidden cursor-pointer flex justify-center items-center flex-1 h-[25px] hover:bg-[color-mix(in_srgb,_var(--vscode-toolbar-hoverBackground)_90%,_transparent)] active:bg-[color-mix(in_srgb,_var(--vscode-toolbar-hoverBackground)_70%,_transparent)]"
								onClick={() => {
									scrollToBottomSmooth()
									disableAutoScrollRef.current = false
								}}
								title={t("chat:scrollToBottom")}>
								<span className="codicon codicon-chevron-down text-[18px]"></span>
							</div>
						</div>
					) : (
						<div
							className={`flex ${
								primaryButtonText || secondaryButtonText || isStreaming ? "px-[15px] pt-[10px]" : "p-0"
							} ${
								primaryButtonText || secondaryButtonText || isStreaming
									? enableButtons || (isStreaming && !didClickCancel)
										? "opacity-100"
										: "opacity-50"
									: "opacity-0"
							}`}>
							{primaryButtonText && !isStreaming && (
								<VSCodeButton
									appearance="primary"
									disabled={!enableButtons}
									className={secondaryButtonText ? "flex-1 mr-[6px]" : "flex-[2] mr-0"}
									title={
										primaryButtonText === t("chat:retry.title")
											? t("chat:retry.tooltip")
											: primaryButtonText === t("chat:save.title")
												? t("chat:save.tooltip")
												: primaryButtonText === t("chat:approve.title")
													? t("chat:approve.tooltip")
													: primaryButtonText === t("chat:runCommand.title")
														? t("chat:runCommand.tooltip")
														: primaryButtonText === t("chat:startNewTask.title")
															? t("chat:startNewTask.tooltip")
															: primaryButtonText === t("chat:resumeTask.title")
																? t("chat:resumeTask.tooltip")
																: primaryButtonText === t("chat:proceedAnyways.title")
																	? t("chat:proceedAnyways.tooltip")
																	: primaryButtonText ===
																		  t("chat:proceedWhileRunning.title")
																		? t("chat:proceedWhileRunning.tooltip")
																		: undefined
									}
									onClick={() => handlePrimaryButtonClick(inputValue, selectedImages)}>
									{primaryButtonText}
								</VSCodeButton>
							)}
							{(secondaryButtonText || isStreaming) && (
								<VSCodeButton
									appearance="secondary"
									disabled={!enableButtons && !(isStreaming && !didClickCancel)}
									className={isStreaming ? "flex-[2] ml-0" : "flex-1 ml-[6px]"}
									title={
										isStreaming
											? t("chat:cancel.tooltip")
											: secondaryButtonText === t("chat:startNewTask.title")
												? t("chat:startNewTask.tooltip")
												: secondaryButtonText === t("chat:reject.title")
													? t("chat:reject.tooltip")
													: secondaryButtonText === t("chat:terminate.title")
														? t("chat:terminate.tooltip")
														: undefined
									}
									onClick={() => handleSecondaryButtonClick(inputValue, selectedImages)}>
									{isStreaming ? t("chat:cancel.title") : secondaryButtonText}
								</VSCodeButton>
							)}
						</div>
					)}
				</>
			)}

			<ChatTextArea
				ref={textAreaRef}
				inputValue={inputValue}
				setInputValue={setInputValue}
				sendingDisabled={sendingDisabled}
				selectApiConfigDisabled={sendingDisabled && clineAsk !== "api_req_failed"}
				placeholderText={placeholderText}
				selectedImages={selectedImages}
				setSelectedImages={setSelectedImages}
				onSend={() => handleSendMessage(inputValue, selectedImages)}
				onSelectImages={selectImages}
				shouldDisableImages={shouldDisableImages}
				onHeightChange={() => {
					if (isAtBottom) {
						scrollToBottomAuto()
					}
				}}
				mode={mode}
				setMode={setMode}
				modeShortcutText={modeShortcutText}
			/>

			<div id="roo-portal" />
		</div>
	)
}

const ChatView = forwardRef(ChatViewComponent)

export default ChatView<|MERGE_RESOLUTION|>--- conflicted
+++ resolved
@@ -135,11 +135,8 @@
 	const lastTtsRef = useRef<string>("")
 	const [wasStreaming, setWasStreaming] = useState<boolean>(false)
 	const [showCheckpointWarning, setShowCheckpointWarning] = useState<boolean>(false)
-<<<<<<< HEAD
 	const focusTimeoutRef = useRef<NodeJS.Timeout | null>(null)
-=======
 	const [isCondensing, setIsCondensing] = useState<boolean>(false)
->>>>>>> 39d0f686
 
 	// UI layout depends on the last 2 messages
 	// (since it relies on the content of these messages, we are deep comparing. i.e. the button state after hitting button sets enableButtons to false, and this effect otherwise would have to true again even if messages didn't change
