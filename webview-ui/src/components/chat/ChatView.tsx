import { forwardRef, useCallback, useEffect, useImperativeHandle, useMemo, useRef, useState } from "react"
import { useDeepCompareEffect, useEvent, useMount } from "react-use"
import debounce from "debounce"
import { Virtuoso, type VirtuosoHandle } from "react-virtuoso"
import removeMd from "remove-markdown"
import { VSCodeButton } from "@vscode/webview-ui-toolkit/react"
import useSound from "use-sound"
import { LRUCache } from "lru-cache"

import { useDebounceEffect } from "@src/utils/useDebounceEffect"
import { appendImages } from "@src/utils/imageUtils"

import type { ClineAsk, ClineMessage } from "@roo-code/types"

import { ClineSayBrowserAction, ClineSayTool, ExtensionMessage } from "@roo/ExtensionMessage"
import { McpServer, McpTool } from "@roo/mcp"
import { findLast } from "@roo/array"
import { FollowUpData, SuggestionItem } from "@roo-code/types"
import { combineApiRequests } from "@roo/combineApiRequests"
import { combineCommandSequences } from "@roo/combineCommandSequences"
import { getApiMetrics } from "@roo/getApiMetrics"
import { AudioType } from "@roo/WebviewMessage"
import { getAllModes } from "@roo/modes"
import { ProfileValidator } from "@roo/ProfileValidator"

import { vscode } from "@src/utils/vscode"
import {
	getCommandDecision,
	CommandDecision,
	findLongestPrefixMatch,
	parseCommand,
} from "@src/utils/command-validation"
import { useTranslation } from "react-i18next"
import { useAppTranslation } from "@src/i18n/TranslationContext"
import { useExtensionState } from "@src/context/ExtensionStateContext"
import { useSelectedModel } from "@src/components/ui/hooks/useSelectedModel"
import RooHero from "@src/components/welcome/RooHero"
import RooTips from "@src/components/welcome/RooTips"
import RooCloudCTA from "@src/components/welcome/RooCloudCTA"
import { StandardTooltip } from "@src/components/ui"
import { useAutoApprovalState } from "@src/hooks/useAutoApprovalState"
import { useAutoApprovalToggles } from "@src/hooks/useAutoApprovalToggles"

import TelemetryBanner from "../common/TelemetryBanner"
import VersionIndicator from "../common/VersionIndicator"
import { useTaskSearch } from "../history/useTaskSearch"
import HistoryPreview from "../history/HistoryPreview"
import Announcement from "./Announcement"
import BrowserSessionRow from "./BrowserSessionRow"
import ChatRow from "./ChatRow"
import ChatTextArea from "./ChatTextArea"
import TaskHeader from "./TaskHeader"
import AutoApproveMenu from "./AutoApproveMenu"
import SystemPromptWarning from "./SystemPromptWarning"
import ProfileViolationWarning from "./ProfileViolationWarning"
import { CheckpointWarning } from "./CheckpointWarning"
import QueuedMessages from "./QueuedMessages"
import { getLatestTodo } from "@roo/todo"
import { QueuedMessage } from "@roo-code/types"

export interface ChatViewProps {
	isHidden: boolean
	showAnnouncement: boolean
	hideAnnouncement: () => void
}

export interface ChatViewRef {
	acceptInput: () => void
}

export const MAX_IMAGES_PER_MESSAGE = 20 // Anthropic limits to 20 images

const isMac = navigator.platform.toUpperCase().indexOf("MAC") >= 0

const ChatViewComponent: React.ForwardRefRenderFunction<ChatViewRef, ChatViewProps> = (
	{ isHidden, showAnnouncement, hideAnnouncement },
	ref,
) => {
	const isMountedRef = useRef(true)
	const [audioBaseUri] = useState(() => {
		const w = window as any
		return w.AUDIO_BASE_URI || ""
	})
	const { t } = useAppTranslation()
	const { t: tSettings } = useTranslation("settings")
	const modeShortcutText = `${isMac ? "⌘" : "Ctrl"} + . ${t("chat:forNextMode")}, ${isMac ? "⌘" : "Ctrl"} + Shift + . ${t("chat:forPreviousMode")}`
	const {
		clineMessages: messages,
		currentTaskItem,
		taskHistory,
		apiConfiguration,
		organizationAllowList,
		mcpServers,
		alwaysAllowBrowser,
		alwaysAllowReadOnly,
		alwaysAllowReadOnlyOutsideWorkspace,
		alwaysAllowWrite,
		alwaysAllowWriteOutsideWorkspace,
		alwaysAllowWriteProtected,
		alwaysAllowExecute,
		alwaysAllowMcp,
		allowedCommands,
		deniedCommands,
		writeDelayMs,
		followupAutoApproveTimeoutMs,
		mode,
		setMode,
		autoApprovalEnabled,
		alwaysAllowModeSwitch,
		alwaysAllowSubtasks,
		alwaysAllowFollowupQuestions,
		alwaysAllowUpdateTodoList,
		customModes,
		telemetrySetting,
		hasSystemPromptOverride,
		historyPreviewCollapsed, // Added historyPreviewCollapsed
		soundEnabled,
		soundVolume,
		cloudIsAuthenticated,
	} = useExtensionState()

	const messagesRef = useRef(messages)
	useEffect(() => {
		messagesRef.current = messages
	}, [messages])

	const { tasks } = useTaskSearch()

	// Initialize expanded state based on the persisted setting (default to expanded if undefined)
	const [isExpanded, setIsExpanded] = useState(
		historyPreviewCollapsed === undefined ? true : !historyPreviewCollapsed,
	)

	const toggleExpanded = useCallback(() => {
		const newState = !isExpanded
		setIsExpanded(newState)
		// Send message to extension to persist the new collapsed state
		vscode.postMessage({ type: "setHistoryPreviewCollapsed", bool: !newState })
	}, [isExpanded])

	// Leaving this less safe version here since if the first message is not a
	// task, then the extension is in a bad state and needs to be debugged (see
	// Cline.abort).
	const task = useMemo(() => messages.at(0), [messages])

	const latestTodos = useMemo(() => {
		return getLatestTodo(messages)
	}, [messages])

	const modifiedMessages = useMemo(() => combineApiRequests(combineCommandSequences(messages.slice(1))), [messages])

	// Has to be after api_req_finished are all reduced into api_req_started messages.
	const apiMetrics = useMemo(() => getApiMetrics(modifiedMessages), [modifiedMessages])

	const [inputValue, setInputValue] = useState("")
	const textAreaRef = useRef<HTMLTextAreaElement>(null)
	const [sendingDisabled, setSendingDisabled] = useState(false)
	const [selectedImages, setSelectedImages] = useState<string[]>([])
	const [messageQueue, setMessageQueue] = useState<QueuedMessage[]>([])
	const isProcessingQueueRef = useRef(false)
	const retryCountRef = useRef<Map<string, number>>(new Map())
	const MAX_RETRY_ATTEMPTS = 3

	// we need to hold on to the ask because useEffect > lastMessage will always let us know when an ask comes in and handle it, but by the time handleMessage is called, the last message might not be the ask anymore (it could be a say that followed)
	const [clineAsk, setClineAsk] = useState<ClineAsk | undefined>(undefined)
	const [enableButtons, setEnableButtons] = useState<boolean>(false)
	const [primaryButtonText, setPrimaryButtonText] = useState<string | undefined>(undefined)
	const [secondaryButtonText, setSecondaryButtonText] = useState<string | undefined>(undefined)
	const [didClickCancel, setDidClickCancel] = useState(false)
	const virtuosoRef = useRef<VirtuosoHandle>(null)
	const [expandedRows, setExpandedRows] = useState<Record<number, boolean>>({})
	const prevExpandedRowsRef = useRef<Record<number, boolean>>()
	const scrollContainerRef = useRef<HTMLDivElement>(null)
	const disableAutoScrollRef = useRef(false)
	const [showScrollToBottom, setShowScrollToBottom] = useState(false)
	const [isAtBottom, setIsAtBottom] = useState(false)
	const lastTtsRef = useRef<string>("")
	const [wasStreaming, setWasStreaming] = useState<boolean>(false)
	const [showCheckpointWarning, setShowCheckpointWarning] = useState<boolean>(false)
	const [isCondensing, setIsCondensing] = useState<boolean>(false)
	const [showAnnouncementModal, setShowAnnouncementModal] = useState(false)
	const everVisibleMessagesTsRef = useRef<LRUCache<number, boolean>>(
		new LRUCache({
			max: 250,
			ttl: 1000 * 60 * 15, // 15 minutes TTL for long-running tasks
		}),
	)
	const autoApproveTimeoutRef = useRef<NodeJS.Timeout | null>(null)
	const userRespondedRef = useRef<boolean>(false)
	const [currentFollowUpTs, setCurrentFollowUpTs] = useState<number | null>(null)

	const clineAskRef = useRef(clineAsk)
	useEffect(() => {
		clineAskRef.current = clineAsk
	}, [clineAsk])

	useEffect(() => {
		isMountedRef.current = true
		return () => {
			isMountedRef.current = false
		}
	}, [])

	const isProfileDisabled = useMemo(
		() => !!apiConfiguration && !ProfileValidator.isProfileAllowed(apiConfiguration, organizationAllowList),
		[apiConfiguration, organizationAllowList],
	)

	// UI layout depends on the last 2 messages
	// (since it relies on the content of these messages, we are deep comparing. i.e. the button state after hitting button sets enableButtons to false, and this effect otherwise would have to true again even if messages didn't change
	const lastMessage = useMemo(() => messages.at(-1), [messages])
	const secondLastMessage = useMemo(() => messages.at(-2), [messages])

	// Setup sound hooks with use-sound
	const volume = typeof soundVolume === "number" ? soundVolume : 0.5
	const soundConfig = {
		volume,
		// useSound expects 'disabled' property, not 'soundEnabled'
		soundEnabled,
	}

	const getAudioUrl = (path: string) => {
		return `${audioBaseUri}/${path}`
	}

	// Use the getAudioUrl helper function
	const [playNotification] = useSound(getAudioUrl("notification.wav"), soundConfig)
	const [playCelebration] = useSound(getAudioUrl("celebration.wav"), soundConfig)
	const [playProgressLoop] = useSound(getAudioUrl("progress_loop.wav"), soundConfig)

	function playSound(audioType: AudioType) {
		// Play the appropriate sound based on type
		// The disabled state is handled by the useSound hook configuration
		switch (audioType) {
			case "notification":
				playNotification()
				break
			case "celebration":
				playCelebration()
				break
			case "progress_loop":
				playProgressLoop()
				break
			default:
				console.warn(`Unknown audio type: ${audioType}`)
		}
	}

	function playTts(text: string) {
		vscode.postMessage({ type: "playTts", text })
	}

	useDeepCompareEffect(() => {
		// if last message is an ask, show user ask UI
		// if user finished a task, then start a new task with a new conversation history since in this moment that the extension is waiting for user response, the user could close the extension and the conversation history would be lost.
		// basically as long as a task is active, the conversation history will be persisted
		if (lastMessage) {
			switch (lastMessage.type) {
				case "ask":
					// Reset user response flag when a new ask arrives to allow auto-approval
					userRespondedRef.current = false
					const isPartial = lastMessage.partial === true
					switch (lastMessage.ask) {
						case "api_req_failed":
							playSound("progress_loop")
							setSendingDisabled(true)
							setClineAsk("api_req_failed")
							setEnableButtons(true)
							setPrimaryButtonText(t("chat:retry.title"))
							setSecondaryButtonText(t("chat:startNewTask.title"))
							break
						case "mistake_limit_reached":
							playSound("progress_loop")
							setSendingDisabled(false)
							setClineAsk("mistake_limit_reached")
							setEnableButtons(true)
							setPrimaryButtonText(t("chat:proceedAnyways.title"))
							setSecondaryButtonText(t("chat:startNewTask.title"))
							break
						case "followup":
							if (!isPartial) {
								playSound("notification")
							}
							setSendingDisabled(isPartial)
							setClineAsk("followup")
							// setting enable buttons to `false` would trigger a focus grab when
							// the text area is enabled which is undesirable.
							// We have no buttons for this tool, so no problem having them "enabled"
							// to workaround this issue.  See #1358.
							setEnableButtons(true)
							setPrimaryButtonText(undefined)
							setSecondaryButtonText(undefined)
							break
						case "tool":
							if (!isAutoApproved(lastMessage) && !isPartial) {
								playSound("notification")
							}
							setSendingDisabled(isPartial)
							setClineAsk("tool")
							setEnableButtons(!isPartial)
							const tool = JSON.parse(lastMessage.text || "{}") as ClineSayTool
							switch (tool.tool) {
								case "editedExistingFile":
								case "appliedDiff":
								case "newFileCreated":
								case "insertContent":
									setPrimaryButtonText(t("chat:save.title"))
									setSecondaryButtonText(t("chat:reject.title"))
									break
								case "finishTask":
									setPrimaryButtonText(t("chat:completeSubtaskAndReturn"))
									setSecondaryButtonText(undefined)
									break
								case "readFile":
									if (tool.batchFiles && Array.isArray(tool.batchFiles)) {
										setPrimaryButtonText(t("chat:read-batch.approve.title"))
										setSecondaryButtonText(t("chat:read-batch.deny.title"))
									} else {
										setPrimaryButtonText(t("chat:approve.title"))
										setSecondaryButtonText(t("chat:reject.title"))
									}
									break
								default:
									setPrimaryButtonText(t("chat:approve.title"))
									setSecondaryButtonText(t("chat:reject.title"))
									break
							}
							break
						case "browser_action_launch":
							if (!isAutoApproved(lastMessage) && !isPartial) {
								playSound("notification")
							}
							setSendingDisabled(isPartial)
							setClineAsk("browser_action_launch")
							setEnableButtons(!isPartial)
							setPrimaryButtonText(t("chat:approve.title"))
							setSecondaryButtonText(t("chat:reject.title"))
							break
						case "command":
							if (!isAutoApproved(lastMessage) && !isPartial) {
								playSound("notification")
							}
							setSendingDisabled(isPartial)
							setClineAsk("command")
							setEnableButtons(!isPartial)
							setPrimaryButtonText(t("chat:runCommand.title"))
							setSecondaryButtonText(t("chat:reject.title"))
							break
						case "command_output":
							setSendingDisabled(false)
							setClineAsk("command_output")
							setEnableButtons(true)
							setPrimaryButtonText(t("chat:proceedWhileRunning.title"))
							setSecondaryButtonText(t("chat:killCommand.title"))
							break
						case "use_mcp_server":
							if (!isAutoApproved(lastMessage) && !isPartial) {
								playSound("notification")
							}
							setSendingDisabled(isPartial)
							setClineAsk("use_mcp_server")
							setEnableButtons(!isPartial)
							setPrimaryButtonText(t("chat:approve.title"))
							setSecondaryButtonText(t("chat:reject.title"))
							break
						case "completion_result":
							// extension waiting for feedback. but we can just present a new task button
							if (!isPartial) {
								playSound("celebration")
							}
							setSendingDisabled(isPartial)
							setClineAsk("completion_result")
							setEnableButtons(!isPartial)
							setPrimaryButtonText(t("chat:startNewTask.title"))
							setSecondaryButtonText(undefined)
							break
						case "resume_task":
							setSendingDisabled(false)
							setClineAsk("resume_task")
							setEnableButtons(true)
							setPrimaryButtonText(t("chat:resumeTask.title"))
							setSecondaryButtonText(t("chat:terminate.title"))
							setDidClickCancel(false) // special case where we reset the cancel button state
							break
						case "resume_completed_task":
							setSendingDisabled(false)
							setClineAsk("resume_completed_task")
							setEnableButtons(true)
							setPrimaryButtonText(t("chat:startNewTask.title"))
							setSecondaryButtonText(undefined)
							setDidClickCancel(false)
							break
					}
					break
				case "say":
					// Don't want to reset since there could be a "say" after
					// an "ask" while ask is waiting for response.
					switch (lastMessage.say) {
						case "api_req_retry_delayed":
							setSendingDisabled(true)
							break
						case "api_req_started":
							if (secondLastMessage?.ask === "command_output") {
								setSendingDisabled(true)
								setSelectedImages([])
								setClineAsk(undefined)
								setEnableButtons(false)
							}
							break
						case "api_req_finished":
						case "error":
						case "text":
						case "browser_action":
						case "browser_action_result":
						case "command_output":
						case "mcp_server_request_started":
						case "mcp_server_response":
						case "completion_result":
							break
					}
					break
			}
		}
	}, [lastMessage, secondLastMessage])

	useEffect(() => {
		if (messages.length === 0) {
			setSendingDisabled(false)
			setClineAsk(undefined)
			setEnableButtons(false)
			setPrimaryButtonText(undefined)
			setSecondaryButtonText(undefined)
		}
	}, [messages.length])

	useEffect(() => {
		setExpandedRows({})
		everVisibleMessagesTsRef.current.clear() // Clear for new task
		setCurrentFollowUpTs(null) // Clear follow-up answered state for new task

		// Clear any pending auto-approval timeout from previous task
		if (autoApproveTimeoutRef.current) {
			clearTimeout(autoApproveTimeoutRef.current)
			autoApproveTimeoutRef.current = null
		}
		// Reset user response flag for new task
		userRespondedRef.current = false

		// Clear message queue when starting a new task
		setMessageQueue([])
		// Clear retry counts
		retryCountRef.current.clear()
	}, [task?.ts])

	useEffect(() => {
		if (isHidden) {
			everVisibleMessagesTsRef.current.clear()
		}
	}, [isHidden])

	useEffect(() => () => everVisibleMessagesTsRef.current.clear(), [])

	useEffect(() => {
		const prev = prevExpandedRowsRef.current
		let wasAnyRowExpandedByUser = false
		if (prev) {
			// Check if any row transitioned from false/undefined to true
			for (const [tsKey, isExpanded] of Object.entries(expandedRows)) {
				const ts = Number(tsKey)
				if (isExpanded && !(prev[ts] ?? false)) {
					wasAnyRowExpandedByUser = true
					break
				}
			}
		}

		if (wasAnyRowExpandedByUser) {
			disableAutoScrollRef.current = true
		}
		prevExpandedRowsRef.current = expandedRows // Store current state for next comparison
	}, [expandedRows])

	const isStreaming = useMemo(() => {
		// Checking clineAsk isn't enough since messages effect may be called
		// again for a tool for example, set clineAsk to its value, and if the
		// next message is not an ask then it doesn't reset. This is likely due
		// to how much more often we're updating messages as compared to before,
		// and should be resolved with optimizations as it's likely a rendering
		// bug. But as a final guard for now, the cancel button will show if the
		// last message is not an ask.
		const isLastAsk = !!modifiedMessages.at(-1)?.ask

		const isToolCurrentlyAsking =
			isLastAsk && clineAsk !== undefined && enableButtons && primaryButtonText !== undefined

		if (isToolCurrentlyAsking) {
			return false
		}

		const isLastMessagePartial = modifiedMessages.at(-1)?.partial === true

		if (isLastMessagePartial) {
			return true
		} else {
			const lastApiReqStarted = findLast(modifiedMessages, (message) => message.say === "api_req_started")

			if (
				lastApiReqStarted &&
				lastApiReqStarted.text !== null &&
				lastApiReqStarted.text !== undefined &&
				lastApiReqStarted.say === "api_req_started"
			) {
				const cost = JSON.parse(lastApiReqStarted.text).cost

				if (cost === undefined) {
					return true // API request has not finished yet.
				}
			}
		}

		return false
	}, [modifiedMessages, clineAsk, enableButtons, primaryButtonText])

	const markFollowUpAsAnswered = useCallback(() => {
		const lastFollowUpMessage = messagesRef.current.findLast((msg) => msg.ask === "followup")
		if (lastFollowUpMessage) {
			setCurrentFollowUpTs(lastFollowUpMessage.ts)
		}
	}, [])

	const handleChatReset = useCallback(() => {
		// Clear any pending auto-approval timeout
		if (autoApproveTimeoutRef.current) {
			clearTimeout(autoApproveTimeoutRef.current)
			autoApproveTimeoutRef.current = null
		}
		// Reset user response flag for new message
		userRespondedRef.current = false

		// Only reset message-specific state, preserving mode.
		setInputValue("")
		setSendingDisabled(true)
		setSelectedImages([])
		setClineAsk(undefined)
		setEnableButtons(false)
		// Do not reset mode here as it should persist.
		// setPrimaryButtonText(undefined)
		// setSecondaryButtonText(undefined)
		disableAutoScrollRef.current = false
	}, [])

	/**
	 * Handles sending messages to the extension
	 * @param text - The message text to send
	 * @param images - Array of image data URLs to send with the message
	 * @param fromQueue - Internal flag indicating if this message is being sent from the queue (prevents re-queueing)
	 */
	const handleSendMessage = useCallback(
		(text: string, images: string[], fromQueue = false) => {
			try {
				text = text.trim()

				if (text || images.length > 0) {
					if (sendingDisabled && !fromQueue) {
						// Generate a more unique ID using timestamp + random component
						const messageId = `${Date.now()}-${Math.random().toString(36).substr(2, 9)}`
						setMessageQueue((prev) => [...prev, { id: messageId, text, images }])
						setInputValue("")
						setSelectedImages([])
						return
					}
					// Mark that user has responded - this prevents any pending auto-approvals
					userRespondedRef.current = true

					if (messagesRef.current.length === 0) {
						vscode.postMessage({ type: "newTask", text, images })
					} else if (clineAskRef.current) {
						if (clineAskRef.current === "followup") {
							markFollowUpAsAnswered()
						}

						// Use clineAskRef.current
						switch (
							clineAskRef.current // Use clineAskRef.current
						) {
							case "followup":
							case "tool":
							case "browser_action_launch":
							case "command": // User can provide feedback to a tool or command use.
							case "command_output": // User can send input to command stdin.
							case "use_mcp_server":
							case "completion_result": // If this happens then the user has feedback for the completion result.
							case "resume_task":
							case "resume_completed_task":
							case "mistake_limit_reached":
								vscode.postMessage({
									type: "askResponse",
									askResponse: "messageResponse",
									text,
									images,
								})
								break
							// There is no other case that a textfield should be enabled.
						}
					} else {
						// This is a new message in an ongoing task.
						vscode.postMessage({ type: "askResponse", askResponse: "messageResponse", text, images })
					}

					handleChatReset()
				}
			} catch (error) {
				console.error("Error in handleSendMessage:", error)
				// If this was a queued message, we should handle it differently
				if (fromQueue) {
					throw error // Re-throw to be caught by the queue processor
				}
				// For direct sends, we could show an error to the user
				// but for now we'll just log it
			}
		},
		[handleChatReset, markFollowUpAsAnswered, sendingDisabled], // messagesRef and clineAskRef are stable
	)

	useEffect(() => {
		// Early return if conditions aren't met
		// Also don't process queue if there's an API error (clineAsk === "api_req_failed")
		if (
			sendingDisabled ||
			messageQueue.length === 0 ||
			isProcessingQueueRef.current ||
			clineAsk === "api_req_failed"
		) {
			return
		}

		// Mark as processing immediately to prevent race conditions
		isProcessingQueueRef.current = true

		// Process the first message in the queue
		const [nextMessage, ...remaining] = messageQueue

		// Update queue immediately to prevent duplicate processing
		setMessageQueue(remaining)

		// Process the message
		Promise.resolve()
			.then(() => {
				handleSendMessage(nextMessage.text, nextMessage.images, true)
				// Clear retry count on success
				retryCountRef.current.delete(nextMessage.id)
			})
			.catch((error) => {
				console.error("Failed to send queued message:", error)

				// Get current retry count
				const retryCount = retryCountRef.current.get(nextMessage.id) || 0

				// Only re-add if under retry limit
				if (retryCount < MAX_RETRY_ATTEMPTS) {
					retryCountRef.current.set(nextMessage.id, retryCount + 1)
					// Re-add the message to the end of the queue
					setMessageQueue((current) => [...current, nextMessage])
				} else {
					console.error(`Message ${nextMessage.id} failed after ${MAX_RETRY_ATTEMPTS} attempts, discarding`)
					retryCountRef.current.delete(nextMessage.id)
				}
			})
			.finally(() => {
				isProcessingQueueRef.current = false
			})

		// Cleanup function to handle component unmount
		return () => {
			isProcessingQueueRef.current = false
		}
	}, [sendingDisabled, messageQueue, handleSendMessage, clineAsk])

	const handleSetChatBoxMessage = useCallback(
		(text: string, images: string[]) => {
			// Avoid nested template literals by breaking down the logic
			let newValue = text

			if (inputValue !== "") {
				newValue = inputValue + " " + text
			}

			setInputValue(newValue)
			setSelectedImages([...selectedImages, ...images])
		},
		[inputValue, selectedImages],
	)

<<<<<<< HEAD
	const startNewTask = useCallback(() => {
		vscode.postMessage({ type: "clearTask" })
		// Focus the textarea directly after starting a new task
		textAreaRef.current?.focus()
	}, [])
=======
	// Cleanup retry count map on unmount
	useEffect(() => {
		// Store refs in variables to avoid stale closure issues
		const retryCountMap = retryCountRef.current
		const isProcessingRef = isProcessingQueueRef

		return () => {
			retryCountMap.clear()
			isProcessingRef.current = false
		}
	}, [])

	const startNewTask = useCallback(() => vscode.postMessage({ type: "clearTask" }), [])
>>>>>>> 7b756e39

	// This logic depends on the useEffect[messages] above to set clineAsk,
	// after which buttons are shown and we then send an askResponse to the
	// extension.
	const handlePrimaryButtonClick = useCallback(
		(text?: string, images?: string[]) => {
			// Mark that user has responded
			userRespondedRef.current = true

			const trimmedInput = text?.trim()

			switch (clineAsk) {
				case "api_req_failed":
				case "command":
				case "tool":
				case "browser_action_launch":
				case "use_mcp_server":
				case "resume_task":
				case "mistake_limit_reached":
					// Only send text/images if they exist
					if (trimmedInput || (images && images.length > 0)) {
						vscode.postMessage({
							type: "askResponse",
							askResponse: "yesButtonClicked",
							text: trimmedInput,
							images: images,
						})
					} else {
						vscode.postMessage({ type: "askResponse", askResponse: "yesButtonClicked" })
					}
					// Clear input state after sending
					setInputValue("")
					setSelectedImages([])
					break
				case "completion_result":
				case "resume_completed_task":
					// Waiting for feedback, but we can just present a new task button
					startNewTask()
					break
				case "command_output":
					vscode.postMessage({ type: "terminalOperation", terminalOperation: "continue" })
					break
			}

			setSendingDisabled(true)
			setClineAsk(undefined)
			setEnableButtons(false)
		},
		[clineAsk, startNewTask],
	)

	const handleSecondaryButtonClick = useCallback(
		(text?: string, images?: string[]) => {
			// Mark that user has responded
			userRespondedRef.current = true

			const trimmedInput = text?.trim()

			if (isStreaming) {
				vscode.postMessage({ type: "cancelTask" })
				setDidClickCancel(true)
				return
			}

			switch (clineAsk) {
				case "api_req_failed":
				case "mistake_limit_reached":
				case "resume_task":
					startNewTask()
					break
				case "command":
				case "tool":
				case "browser_action_launch":
				case "use_mcp_server":
					// Only send text/images if they exist
					if (trimmedInput || (images && images.length > 0)) {
						vscode.postMessage({
							type: "askResponse",
							askResponse: "noButtonClicked",
							text: trimmedInput,
							images: images,
						})
					} else {
						// Responds to the API with a "This operation failed" and lets it try again
						vscode.postMessage({ type: "askResponse", askResponse: "noButtonClicked" })
					}
					// Clear input state after sending
					setInputValue("")
					setSelectedImages([])
					break
				case "command_output":
					vscode.postMessage({ type: "terminalOperation", terminalOperation: "abort" })
					break
			}
			setSendingDisabled(true)
			setClineAsk(undefined)
			setEnableButtons(false)
		},
		[clineAsk, startNewTask, isStreaming],
	)

	const handleTaskCloseButtonClick = useCallback(() => startNewTask(), [startNewTask])

	const { info: model } = useSelectedModel(apiConfiguration)

	const selectImages = useCallback(() => vscode.postMessage({ type: "selectImages" }), [])

	const shouldDisableImages =
		!model?.supportsImages || sendingDisabled || selectedImages.length >= MAX_IMAGES_PER_MESSAGE

	const handleMessage = useCallback(
		(e: MessageEvent) => {
			const message: ExtensionMessage = e.data

			switch (message.type) {
				case "action":
					switch (message.action!) {
						case "didBecomeVisible":
							if (!isHidden && !sendingDisabled && !enableButtons) {
								textAreaRef.current?.focus()
							}
							break
						case "focusInput":
							textAreaRef.current?.focus()
							break
					}
					break
				case "selectedImages":
					// Only handle selectedImages if it's not for editing context
					// When context is "edit", ChatRow will handle the images
					if (message.context !== "edit") {
						setSelectedImages((prevImages) =>
							appendImages(prevImages, message.images, MAX_IMAGES_PER_MESSAGE),
						)
					}
					break
				case "invoke":
					switch (message.invoke!) {
						case "newChat":
							handleChatReset()
							break
						case "sendMessage":
							handleSendMessage(message.text ?? "", message.images ?? [])
							break
						case "setChatBoxMessage":
							handleSetChatBoxMessage(message.text ?? "", message.images ?? [])
							break
						case "primaryButtonClick":
							handlePrimaryButtonClick(message.text ?? "", message.images ?? [])
							break
						case "secondaryButtonClick":
							handleSecondaryButtonClick(message.text ?? "", message.images ?? [])
							break
					}
					break
				case "condenseTaskContextResponse":
					if (message.text && message.text === currentTaskItem?.id) {
						if (isCondensing && sendingDisabled) {
							setSendingDisabled(false)
						}
						setIsCondensing(false)
					}
					break
			}
			// textAreaRef.current is not explicitly required here since React
			// guarantees that ref will be stable across re-renders, and we're
			// not using its value but its reference.
		},
		[
			isCondensing,
			isHidden,
			sendingDisabled,
			enableButtons,
			currentTaskItem,
			handleChatReset,
			handleSendMessage,
			handleSetChatBoxMessage,
			handlePrimaryButtonClick,
			handleSecondaryButtonClick,
		],
	)

	useEvent("message", handleMessage)

	// NOTE: the VSCode window needs to be focused for this to work.
	useMount(() => textAreaRef.current?.focus())

	useDebounceEffect(
		() => {
			if (!isHidden && !sendingDisabled && !enableButtons) {
				textAreaRef.current?.focus()
			}
		},
		50,
		[isHidden, sendingDisabled, enableButtons],
	)

	const visibleMessages = useMemo(() => {
		const newVisibleMessages = modifiedMessages.filter((message) => {
			if (everVisibleMessagesTsRef.current.has(message.ts)) {
				// If it was ever visible, and it's not one of the types that should always be hidden once processed, keep it.
				// This helps prevent flickering for messages like 'api_req_retry_delayed' if they are no longer the absolute last.
				const alwaysHiddenOnceProcessedAsk: ClineAsk[] = [
					"api_req_failed",
					"resume_task",
					"resume_completed_task",
				]
				const alwaysHiddenOnceProcessedSay = [
					"api_req_finished",
					"api_req_retried",
					"api_req_deleted",
					"mcp_server_request_started",
				]
				if (message.ask && alwaysHiddenOnceProcessedAsk.includes(message.ask)) return false
				if (message.say && alwaysHiddenOnceProcessedSay.includes(message.say)) return false
				// Also, re-evaluate empty text messages if they were previously visible but now empty (e.g. partial stream ended)
				if (message.say === "text" && (message.text ?? "") === "" && (message.images?.length ?? 0) === 0) {
					return false
				}
				return true
			}

			// Original filter logic
			switch (message.ask) {
				case "completion_result":
					if (message.text === "") return false
					break
				case "api_req_failed":
				case "resume_task":
				case "resume_completed_task":
					return false
			}
			switch (message.say) {
				case "api_req_finished":
				case "api_req_retried":
				case "api_req_deleted":
					return false
				case "api_req_retry_delayed":
					const last1 = modifiedMessages.at(-1)
					const last2 = modifiedMessages.at(-2)
					if (last1?.ask === "resume_task" && last2 === message) {
						// This specific sequence should be visible
					} else if (message !== last1) {
						// If not the specific sequence above, and not the last message, hide it.
						return false
					}
					break
				case "text":
					if ((message.text ?? "") === "" && (message.images?.length ?? 0) === 0) return false
					break
				case "mcp_server_request_started":
					return false
			}
			return true
		})

		// Update the set of ever-visible messages (LRUCache automatically handles cleanup)
		newVisibleMessages.forEach((msg) => everVisibleMessagesTsRef.current.set(msg.ts, true))

		return newVisibleMessages
	}, [modifiedMessages])

	const isReadOnlyToolAction = useCallback((message: ClineMessage | undefined) => {
		if (message?.type === "ask") {
			if (!message.text) {
				return true
			}

			const tool = JSON.parse(message.text)

			return [
				"readFile",
				"listFiles",
				"listFilesTopLevel",
				"listFilesRecursive",
				"listCodeDefinitionNames",
				"searchFiles",
				"codebaseSearch",
			].includes(tool.tool)
		}

		return false
	}, [])

	const isWriteToolAction = useCallback((message: ClineMessage | undefined) => {
		if (message?.type === "ask") {
			if (!message.text) {
				return true
			}

			const tool = JSON.parse(message.text)

			return [
				"editedExistingFile",
				"appliedDiff",
				"newFileCreated",
				"searchAndReplace",
				"insertContent",
			].includes(tool.tool)
		}

		return false
	}, [])

	const isMcpToolAlwaysAllowed = useCallback(
		(message: ClineMessage | undefined) => {
			if (message?.type === "ask" && message.ask === "use_mcp_server") {
				if (!message.text) {
					return true
				}

				const mcpServerUse = JSON.parse(message.text) as { type: string; serverName: string; toolName: string }

				if (mcpServerUse.type === "use_mcp_tool") {
					const server = mcpServers?.find((s: McpServer) => s.name === mcpServerUse.serverName)
					const tool = server?.tools?.find((t: McpTool) => t.name === mcpServerUse.toolName)
					return tool?.alwaysAllow || false
				}
			}

			return false
		},
		[mcpServers],
	)

	// Get the command decision using unified validation logic
	const getCommandDecisionForMessage = useCallback(
		(message: ClineMessage | undefined): CommandDecision => {
			if (message?.type !== "ask") return "ask_user"
			return getCommandDecision(message.text || "", allowedCommands || [], deniedCommands || [])
		},
		[allowedCommands, deniedCommands],
	)

	// Check if a command message should be auto-approved.
	const isAllowedCommand = useCallback(
		(message: ClineMessage | undefined): boolean => {
			return getCommandDecisionForMessage(message) === "auto_approve"
		},
		[getCommandDecisionForMessage],
	)

	// Check if a command message should be auto-denied.
	const isDeniedCommand = useCallback(
		(message: ClineMessage | undefined): boolean => {
			return getCommandDecisionForMessage(message) === "auto_deny"
		},
		[getCommandDecisionForMessage],
	)

	// Helper function to get the denied prefix for a command
	const getDeniedPrefix = useCallback(
		(command: string): string | null => {
			if (!command || !deniedCommands?.length) return null

			// Parse the command into sub-commands and check each one
			const subCommands = parseCommand(command)
			for (const cmd of subCommands) {
				const deniedMatch = findLongestPrefixMatch(cmd, deniedCommands)
				if (deniedMatch) {
					return deniedMatch
				}
			}
			return null
		},
		[deniedCommands],
	)

	// Create toggles object for useAutoApprovalState hook
	const autoApprovalToggles = useAutoApprovalToggles()

	const { hasEnabledOptions } = useAutoApprovalState(autoApprovalToggles, autoApprovalEnabled)

	const isAutoApproved = useCallback(
		(message: ClineMessage | undefined) => {
			// First check if auto-approval is enabled AND we have at least one permission
			if (!autoApprovalEnabled || !message || message.type !== "ask") {
				return false
			}

			// Use the hook's result instead of duplicating the logic
			if (!hasEnabledOptions) {
				return false
			}

			if (message.ask === "followup") {
				return alwaysAllowFollowupQuestions
			}

			if (message.ask === "browser_action_launch") {
				return alwaysAllowBrowser
			}

			if (message.ask === "use_mcp_server") {
				return alwaysAllowMcp && isMcpToolAlwaysAllowed(message)
			}

			if (message.ask === "command") {
				return alwaysAllowExecute && isAllowedCommand(message)
			}

			// For read/write operations, check if it's outside workspace and if
			// we have permission for that.
			if (message.ask === "tool") {
				let tool: any = {}

				try {
					tool = JSON.parse(message.text || "{}")
				} catch (error) {
					console.error("Failed to parse tool:", error)
				}

				if (!tool) {
					return false
				}

				if (tool?.tool === "updateTodoList") {
					return alwaysAllowUpdateTodoList
				}

				if (tool?.tool === "fetchInstructions") {
					if (tool.content === "create_mode") {
						return alwaysAllowModeSwitch
					}

					if (tool.content === "create_mcp_server") {
						return alwaysAllowMcp
					}
				}

				if (tool?.tool === "switchMode") {
					return alwaysAllowModeSwitch
				}

				if (["newTask", "finishTask"].includes(tool?.tool)) {
					return alwaysAllowSubtasks
				}

				const isOutsideWorkspace = !!tool.isOutsideWorkspace
				const isProtected = message.isProtected

				if (isReadOnlyToolAction(message)) {
					return alwaysAllowReadOnly && (!isOutsideWorkspace || alwaysAllowReadOnlyOutsideWorkspace)
				}

				if (isWriteToolAction(message)) {
					return (
						alwaysAllowWrite &&
						(!isOutsideWorkspace || alwaysAllowWriteOutsideWorkspace) &&
						(!isProtected || alwaysAllowWriteProtected)
					)
				}
			}

			return false
		},
		[
			autoApprovalEnabled,
			hasEnabledOptions,
			alwaysAllowBrowser,
			alwaysAllowReadOnly,
			alwaysAllowReadOnlyOutsideWorkspace,
			isReadOnlyToolAction,
			alwaysAllowWrite,
			alwaysAllowWriteOutsideWorkspace,
			alwaysAllowWriteProtected,
			isWriteToolAction,
			alwaysAllowExecute,
			isAllowedCommand,
			alwaysAllowMcp,
			isMcpToolAlwaysAllowed,
			alwaysAllowModeSwitch,
			alwaysAllowFollowupQuestions,
			alwaysAllowSubtasks,
			alwaysAllowUpdateTodoList,
		],
	)

	useEffect(() => {
		// This ensures the first message is not read, future user messages are
		// labeled as `user_feedback`.
		if (lastMessage && messages.length > 1) {
			if (
				lastMessage.text && // has text
				(lastMessage.say === "text" || lastMessage.say === "completion_result") && // is a text message
				!lastMessage.partial && // not a partial message
				!lastMessage.text.startsWith("{") // not a json object
			) {
				let text = lastMessage?.text || ""
				const mermaidRegex = /```mermaid[\s\S]*?```/g
				// remove mermaid diagrams from text
				text = text.replace(mermaidRegex, "")
				// remove markdown from text
				text = removeMd(text)

				// ensure message is not a duplicate of last read message
				if (text !== lastTtsRef.current) {
					try {
						playTts(text)
						lastTtsRef.current = text
					} catch (error) {
						console.error("Failed to execute text-to-speech:", error)
					}
				}
			}
		}

		// Update previous value.
		setWasStreaming(isStreaming)
	}, [isStreaming, lastMessage, wasStreaming, isAutoApproved, messages.length])

	const isBrowserSessionMessage = (message: ClineMessage): boolean => {
		// Which of visible messages are browser session messages, see above.
		if (message.type === "ask") {
			return ["browser_action_launch"].includes(message.ask!)
		}

		if (message.type === "say") {
			return ["api_req_started", "text", "browser_action", "browser_action_result"].includes(message.say!)
		}

		return false
	}

	const groupedMessages = useMemo(() => {
		const result: (ClineMessage | ClineMessage[])[] = []
		let currentGroup: ClineMessage[] = []
		let isInBrowserSession = false

		const endBrowserSession = () => {
			if (currentGroup.length > 0) {
				result.push([...currentGroup])
				currentGroup = []
				isInBrowserSession = false
			}
		}

		visibleMessages.forEach((message) => {
			if (message.ask === "browser_action_launch") {
				// Complete existing browser session if any.
				endBrowserSession()
				// Start new.
				isInBrowserSession = true
				currentGroup.push(message)
			} else if (isInBrowserSession) {
				// End session if `api_req_started` is cancelled.

				if (message.say === "api_req_started") {
					// Get last `api_req_started` in currentGroup to check if
					// it's cancelled. If it is then this api req is not part
					// of the current browser session.
					const lastApiReqStarted = [...currentGroup].reverse().find((m) => m.say === "api_req_started")

					if (lastApiReqStarted?.text !== null && lastApiReqStarted?.text !== undefined) {
						const info = JSON.parse(lastApiReqStarted.text)
						const isCancelled = info.cancelReason !== null && info.cancelReason !== undefined

						if (isCancelled) {
							endBrowserSession()
							result.push(message)
							return
						}
					}
				}

				if (isBrowserSessionMessage(message)) {
					currentGroup.push(message)

					// Check if this is a close action
					if (message.say === "browser_action") {
						const browserAction = JSON.parse(message.text || "{}") as ClineSayBrowserAction
						if (browserAction.action === "close") {
							endBrowserSession()
						}
					}
				} else {
					// complete existing browser session if any
					endBrowserSession()
					result.push(message)
				}
			} else {
				result.push(message)
			}
		})

		// Handle case where browser session is the last group
		if (currentGroup.length > 0) {
			result.push([...currentGroup])
		}

		if (isCondensing) {
			// Show indicator after clicking condense button
			result.push({
				type: "say",
				say: "condense_context",
				ts: Date.now(),
				partial: true,
			})
		}

		return result
	}, [isCondensing, visibleMessages])

	// scrolling

	const scrollToBottomSmooth = useMemo(
		() =>
			debounce(() => virtuosoRef.current?.scrollTo({ top: Number.MAX_SAFE_INTEGER, behavior: "smooth" }), 10, {
				immediate: true,
			}),
		[],
	)

	useEffect(() => {
		return () => {
			if (scrollToBottomSmooth && typeof (scrollToBottomSmooth as any).cancel === "function") {
				;(scrollToBottomSmooth as any).cancel()
			}
		}
	}, [scrollToBottomSmooth])

	const scrollToBottomAuto = useCallback(() => {
		virtuosoRef.current?.scrollTo({
			top: Number.MAX_SAFE_INTEGER,
			behavior: "auto", // Instant causes crash.
		})
	}, [])

	const handleSetExpandedRow = useCallback(
		(ts: number, expand?: boolean) => {
			setExpandedRows((prev) => ({ ...prev, [ts]: expand === undefined ? !prev[ts] : expand }))
		},
		[setExpandedRows], // setExpandedRows is stable
	)

	// Scroll when user toggles certain rows.
	const toggleRowExpansion = useCallback(
		(ts: number) => {
			handleSetExpandedRow(ts)
			// The logic to set disableAutoScrollRef.current = true on expansion
			// is now handled by the useEffect hook that observes expandedRows.
		},
		[handleSetExpandedRow],
	)

	const handleRowHeightChange = useCallback(
		(isTaller: boolean) => {
			if (!disableAutoScrollRef.current) {
				if (isTaller) {
					scrollToBottomSmooth()
				} else {
					setTimeout(() => scrollToBottomAuto(), 0)
				}
			}
		},
		[scrollToBottomSmooth, scrollToBottomAuto],
	)

	useEffect(() => {
		let timer: NodeJS.Timeout | undefined
		if (!disableAutoScrollRef.current) {
			timer = setTimeout(() => scrollToBottomSmooth(), 50)
		}
		return () => {
			if (timer) {
				clearTimeout(timer)
			}
		}
	}, [groupedMessages.length, scrollToBottomSmooth])

	const handleWheel = useCallback((event: Event) => {
		const wheelEvent = event as WheelEvent

		if (wheelEvent.deltaY && wheelEvent.deltaY < 0) {
			if (scrollContainerRef.current?.contains(wheelEvent.target as Node)) {
				// User scrolled up
				disableAutoScrollRef.current = true
			}
		}
	}, [])

	useEvent("wheel", handleWheel, window, { passive: true }) // passive improves scrolling performance

	// Effect to handle showing the checkpoint warning after a delay
	useEffect(() => {
		// Only show the warning when there's a task but no visible messages yet
		if (task && modifiedMessages.length === 0 && !isStreaming && !isHidden) {
			const timer = setTimeout(() => {
				setShowCheckpointWarning(true)
			}, 5000) // 5 seconds

			return () => clearTimeout(timer)
		} else {
			setShowCheckpointWarning(false)
		}
	}, [task, modifiedMessages.length, isStreaming, isHidden])

	// Effect to hide the checkpoint warning when messages appear
	useEffect(() => {
		if (modifiedMessages.length > 0 || isStreaming || isHidden) {
			setShowCheckpointWarning(false)
		}
	}, [modifiedMessages.length, isStreaming, isHidden])

	const placeholderText = task ? t("chat:typeMessage") : t("chat:typeTask")

	// Function to switch to a specific mode
	const switchToMode = useCallback(
		(modeSlug: string): void => {
			// Update local state and notify extension to sync mode change
			setMode(modeSlug)

			// Send the mode switch message
			vscode.postMessage({
				type: "mode",
				text: modeSlug,
			})
		},
		[setMode],
	)

	const handleSuggestionClickInRow = useCallback(
		(suggestion: SuggestionItem, event?: React.MouseEvent) => {
			// Mark that user has responded if this is a manual click (not auto-approval)
			if (event) {
				userRespondedRef.current = true
			}

			// Mark the current follow-up question as answered when a suggestion is clicked
			if (clineAsk === "followup" && !event?.shiftKey) {
				markFollowUpAsAnswered()
			}

			// Check if we need to switch modes
			if (suggestion.mode) {
				// Only switch modes if it's a manual click (event exists) or auto-approval is allowed
				const isManualClick = !!event
				if (isManualClick || alwaysAllowModeSwitch) {
					// Switch mode without waiting
					switchToMode(suggestion.mode)
				}
			}

			if (event?.shiftKey) {
				// Always append to existing text, don't overwrite
				setInputValue((currentValue) => {
					return currentValue !== "" ? `${currentValue} \n${suggestion.answer}` : suggestion.answer
				})
			} else {
				handleSendMessage(suggestion.answer, [])
			}
		},
		[handleSendMessage, setInputValue, switchToMode, alwaysAllowModeSwitch, clineAsk, markFollowUpAsAnswered],
	)

	const handleBatchFileResponse = useCallback((response: { [key: string]: boolean }) => {
		// Handle batch file response, e.g., for file uploads
		vscode.postMessage({ type: "askResponse", askResponse: "objectResponse", text: JSON.stringify(response) })
	}, [])

	// Handler for when FollowUpSuggest component unmounts
	const handleFollowUpUnmount = useCallback(() => {
		// Mark that user has responded
		userRespondedRef.current = true
	}, [])

	const itemContent = useCallback(
		(index: number, messageOrGroup: ClineMessage | ClineMessage[]) => {
			// browser session group
			if (Array.isArray(messageOrGroup)) {
				return (
					<BrowserSessionRow
						messages={messageOrGroup}
						isLast={index === groupedMessages.length - 1}
						lastModifiedMessage={modifiedMessages.at(-1)}
						onHeightChange={handleRowHeightChange}
						isStreaming={isStreaming}
						isExpanded={(messageTs: number) => expandedRows[messageTs] ?? false}
						onToggleExpand={(messageTs: number) => {
							setExpandedRows((prev) => ({
								...prev,
								[messageTs]: !prev[messageTs],
							}))
						}}
					/>
				)
			}

			// regular message
			return (
				<ChatRow
					key={messageOrGroup.ts}
					message={messageOrGroup}
					isExpanded={expandedRows[messageOrGroup.ts] || false}
					onToggleExpand={toggleRowExpansion} // This was already stabilized
					lastModifiedMessage={modifiedMessages.at(-1)} // Original direct access
					isLast={index === groupedMessages.length - 1} // Original direct access
					onHeightChange={handleRowHeightChange}
					isStreaming={isStreaming}
					onSuggestionClick={handleSuggestionClickInRow} // This was already stabilized
					onBatchFileResponse={handleBatchFileResponse}
					onFollowUpUnmount={handleFollowUpUnmount}
					isFollowUpAnswered={messageOrGroup.ts === currentFollowUpTs}
					editable={
						messageOrGroup.type === "ask" &&
						messageOrGroup.ask === "tool" &&
						(() => {
							let tool: any = {}
							try {
								tool = JSON.parse(messageOrGroup.text || "{}")
							} catch (_) {
								if (messageOrGroup.text?.includes("updateTodoList")) {
									tool = { tool: "updateTodoList" }
								}
							}
							if (tool.tool === "updateTodoList" && alwaysAllowUpdateTodoList) {
								return false
							}
							return tool.tool === "updateTodoList" && enableButtons && !!primaryButtonText
						})()
					}
				/>
			)
		},
		[
			expandedRows,
			toggleRowExpansion,
			modifiedMessages,
			groupedMessages.length,
			handleRowHeightChange,
			isStreaming,
			handleSuggestionClickInRow,
			handleBatchFileResponse,
			handleFollowUpUnmount,
			currentFollowUpTs,
			alwaysAllowUpdateTodoList,
			enableButtons,
			primaryButtonText,
		],
	)

	useEffect(() => {
		if (autoApproveTimeoutRef.current) {
			clearTimeout(autoApproveTimeoutRef.current)
			autoApproveTimeoutRef.current = null
		}

		if (!clineAsk || !enableButtons) {
			return
		}

		// Exit early if user has already responded
		if (userRespondedRef.current) {
			return
		}

		const autoApproveOrReject = async () => {
			// Check for auto-reject first (commands that should be denied)
			if (lastMessage?.ask === "command" && isDeniedCommand(lastMessage)) {
				// Get the denied prefix for the localized message
				const deniedPrefix = getDeniedPrefix(lastMessage.text || "")
				if (deniedPrefix) {
					// Create the localized auto-deny message and send it with the rejection
					const autoDenyMessage = tSettings("autoApprove.execute.autoDenied", { prefix: deniedPrefix })

					vscode.postMessage({
						type: "askResponse",
						askResponse: "noButtonClicked",
						text: autoDenyMessage,
					})
				} else {
					// Auto-reject denied commands immediately if no prefix found
					vscode.postMessage({ type: "askResponse", askResponse: "noButtonClicked" })
				}

				setSendingDisabled(true)
				setClineAsk(undefined)
				setEnableButtons(false)
				return
			}

			// Then check for auto-approve
			if (lastMessage?.ask && isAutoApproved(lastMessage)) {
				// Special handling for follow-up questions
				if (lastMessage.ask === "followup") {
					// Handle invalid JSON
					let followUpData: FollowUpData = {}
					try {
						followUpData = JSON.parse(lastMessage.text || "{}") as FollowUpData
					} catch (error) {
						console.error("Failed to parse follow-up data:", error)
						return
					}

					if (followUpData && followUpData.suggest && followUpData.suggest.length > 0) {
						// Wait for the configured timeout before auto-selecting the first suggestion
						await new Promise<void>((resolve) => {
							autoApproveTimeoutRef.current = setTimeout(() => {
								autoApproveTimeoutRef.current = null
								resolve()
							}, followupAutoApproveTimeoutMs)
						})

						// Check if user responded manually
						if (userRespondedRef.current) {
							return
						}

						// Get the first suggestion
						const firstSuggestion = followUpData.suggest[0]

						// Handle the suggestion click
						handleSuggestionClickInRow(firstSuggestion)
						return
					}
				} else if (lastMessage.ask === "tool" && isWriteToolAction(lastMessage)) {
					await new Promise<void>((resolve) => {
						autoApproveTimeoutRef.current = setTimeout(() => {
							autoApproveTimeoutRef.current = null
							resolve()
						}, writeDelayMs)
					})
				}

				vscode.postMessage({ type: "askResponse", askResponse: "yesButtonClicked" })

				setSendingDisabled(true)
				setClineAsk(undefined)
				setEnableButtons(false)
			}
		}
		autoApproveOrReject()

		return () => {
			if (autoApproveTimeoutRef.current) {
				clearTimeout(autoApproveTimeoutRef.current)
				autoApproveTimeoutRef.current = null
			}
		}
	}, [
		clineAsk,
		enableButtons,
		handlePrimaryButtonClick,
		alwaysAllowBrowser,
		alwaysAllowReadOnly,
		alwaysAllowReadOnlyOutsideWorkspace,
		alwaysAllowWrite,
		alwaysAllowWriteOutsideWorkspace,
		alwaysAllowExecute,
		followupAutoApproveTimeoutMs,
		alwaysAllowMcp,
		messages,
		allowedCommands,
		deniedCommands,
		mcpServers,
		isAutoApproved,
		lastMessage,
		writeDelayMs,
		isWriteToolAction,
		alwaysAllowFollowupQuestions,
		handleSuggestionClickInRow,
		isAllowedCommand,
		isDeniedCommand,
		getDeniedPrefix,
		tSettings,
	])

	// Function to handle mode switching
	const switchToNextMode = useCallback(() => {
		const allModes = getAllModes(customModes)
		const currentModeIndex = allModes.findIndex((m) => m.slug === mode)
		const nextModeIndex = (currentModeIndex + 1) % allModes.length
		// Update local state and notify extension to sync mode change
		switchToMode(allModes[nextModeIndex].slug)
	}, [mode, customModes, switchToMode])

	// Function to handle switching to previous mode
	const switchToPreviousMode = useCallback(() => {
		const allModes = getAllModes(customModes)
		const currentModeIndex = allModes.findIndex((m) => m.slug === mode)
		const previousModeIndex = (currentModeIndex - 1 + allModes.length) % allModes.length
		// Update local state and notify extension to sync mode change
		switchToMode(allModes[previousModeIndex].slug)
	}, [mode, customModes, switchToMode])

	// Add keyboard event handler
	const handleKeyDown = useCallback(
		(event: KeyboardEvent) => {
			// Check for Command/Ctrl + Period (with or without Shift)
			// Using event.key to respect keyboard layouts (e.g., Dvorak)
			if ((event.metaKey || event.ctrlKey) && event.key === ".") {
				event.preventDefault() // Prevent default browser behavior

				if (event.shiftKey) {
					// Shift + Period = Previous mode
					switchToPreviousMode()
				} else {
					// Just Period = Next mode
					switchToNextMode()
				}
			}
		},
		[switchToNextMode, switchToPreviousMode],
	)

	// Add event listener
	useEffect(() => {
		window.addEventListener("keydown", handleKeyDown)
		return () => {
			window.removeEventListener("keydown", handleKeyDown)
		}
	}, [handleKeyDown])

	useImperativeHandle(ref, () => ({
		acceptInput: () => {
			if (enableButtons && primaryButtonText) {
				handlePrimaryButtonClick(inputValue, selectedImages)
			} else if (!sendingDisabled && !isProfileDisabled && (inputValue.trim() || selectedImages.length > 0)) {
				handleSendMessage(inputValue, selectedImages)
			}
		},
	}))

	const handleCondenseContext = (taskId: string) => {
		if (isCondensing || sendingDisabled) {
			return
		}
		setIsCondensing(true)
		setSendingDisabled(true)
		vscode.postMessage({ type: "condenseTaskContextRequest", text: taskId })
	}

	const areButtonsVisible = showScrollToBottom || primaryButtonText || secondaryButtonText || isStreaming

	return (
		<div
			data-testid="chat-view"
			className={isHidden ? "hidden" : "fixed top-0 left-0 right-0 bottom-0 flex flex-col overflow-hidden"}>
			{(showAnnouncement || showAnnouncementModal) && (
				<Announcement
					hideAnnouncement={() => {
						if (showAnnouncementModal) {
							setShowAnnouncementModal(false)
						}
						if (showAnnouncement) {
							hideAnnouncement()
						}
					}}
				/>
			)}
			{task ? (
				<>
					<TaskHeader
						task={task}
						tokensIn={apiMetrics.totalTokensIn}
						tokensOut={apiMetrics.totalTokensOut}
						cacheWrites={apiMetrics.totalCacheWrites}
						cacheReads={apiMetrics.totalCacheReads}
						totalCost={apiMetrics.totalCost}
						contextTokens={apiMetrics.contextTokens}
						buttonsDisabled={sendingDisabled}
						handleCondenseContext={handleCondenseContext}
						onClose={handleTaskCloseButtonClick}
						todos={latestTodos}
					/>

					{hasSystemPromptOverride && (
						<div className="px-3">
							<SystemPromptWarning />
						</div>
					)}

					{showCheckpointWarning && (
						<div className="px-3">
							<CheckpointWarning />
						</div>
					)}
				</>
			) : (
				<div className="flex-1 min-h-0 overflow-y-auto flex flex-col gap-4 relative">
					{/* Moved Task Bar Header Here */}
					{tasks.length !== 0 && (
						<div className="flex text-vscode-descriptionForeground w-full mx-auto px-5 pt-3">
							<div className="flex items-center gap-1 cursor-pointer" onClick={toggleExpanded}>
								{tasks.length < 10 && (
									<span className={`font-medium text-xs `}>{t("history:recentTasks")}</span>
								)}
								<span
									className={`codicon  ${isExpanded ? "codicon-eye" : "codicon-eye-closed"} scale-90`}
								/>
							</div>
						</div>
					)}
					<div
						className={` w-full flex flex-col gap-4 m-auto ${isExpanded && tasks.length > 0 ? "mt-0" : ""} px-3.5 min-[370px]:px-10 pt-5 transition-all duration-300`}>
						{/* Version indicator in top-right corner - only on welcome screen */}
						<VersionIndicator
							onClick={() => setShowAnnouncementModal(true)}
							className="absolute top-2 right-3 z-10"
						/>

						<RooHero />
						{telemetrySetting === "unset" && <TelemetryBanner />}

						<div className="mb-2.5">
							{cloudIsAuthenticated || taskHistory.length < 4 ? <RooTips /> : <RooCloudCTA />}
						</div>
						{/* Show the task history preview if expanded and tasks exist */}
						{taskHistory.length > 0 && isExpanded && <HistoryPreview />}
					</div>
				</div>
			)}

			{/* 
			// Flex layout explanation:
			// 1. Content div above uses flex: "1 1 0" to:
			//    - Grow to fill available space (flex-grow: 1) 
			//    - Shrink when AutoApproveMenu needs space (flex-shrink: 1)
			//    - Start from zero size (flex-basis: 0) to ensure proper distribution
			//    minHeight: 0 allows it to shrink below its content height
			//
			// 2. AutoApproveMenu uses flex: "0 1 auto" to:
			//    - Not grow beyond its content (flex-grow: 0)
			//    - Shrink when viewport is small (flex-shrink: 1) 
			//    - Use its content size as basis (flex-basis: auto)
			//    This ensures it takes its natural height when there's space
			//    but becomes scrollable when the viewport is too small
			*/}
			{!task && (
				<div className="mb-1 flex-initial min-h-0">
					<AutoApproveMenu />
				</div>
			)}

			{task && (
				<>
					<div className="grow flex" ref={scrollContainerRef}>
						<Virtuoso
							ref={virtuosoRef}
							key={task.ts} // trick to make sure virtuoso re-renders when task changes, and we use initialTopMostItemIndex to start at the bottom
							className="scrollable grow overflow-y-scroll mb-1"
							// increasing top by 3_000 to prevent jumping around when user collapses a row
							increaseViewportBy={{ top: 3_000, bottom: Number.MAX_SAFE_INTEGER }} // hack to make sure the last message is always rendered to get truly perfect scroll to bottom animation when new messages are added (Number.MAX_SAFE_INTEGER is safe for arithmetic operations, which is all virtuoso uses this value for in src/sizeRangeSystem.ts)
							data={groupedMessages} // messages is the raw format returned by extension, modifiedMessages is the manipulated structure that combines certain messages of related type, and visibleMessages is the filtered structure that removes messages that should not be rendered
							itemContent={itemContent}
							atBottomStateChange={(isAtBottom) => {
								setIsAtBottom(isAtBottom)
								if (isAtBottom) {
									disableAutoScrollRef.current = false
								}
								setShowScrollToBottom(disableAutoScrollRef.current && !isAtBottom)
							}}
							atBottomThreshold={10} // anything lower causes issues with followOutput
							initialTopMostItemIndex={groupedMessages.length - 1}
						/>
					</div>
					<div className={`flex-initial min-h-0 ${!areButtonsVisible ? "mb-1" : ""}`}>
						<AutoApproveMenu />
					</div>
					{areButtonsVisible && (
						<div
							className={`flex h-9 items-center mb-1 px-[15px] ${
								showScrollToBottom
									? "opacity-100"
									: enableButtons || (isStreaming && !didClickCancel)
										? "opacity-100"
										: "opacity-50"
							}`}>
							{showScrollToBottom ? (
								<StandardTooltip content={t("chat:scrollToBottom")}>
									<VSCodeButton
										appearance="secondary"
										className="flex-[2]"
										onClick={() => {
											scrollToBottomSmooth()
											disableAutoScrollRef.current = false
										}}>
										<span className="codicon codicon-chevron-down"></span>
									</VSCodeButton>
								</StandardTooltip>
							) : (
								<>
									{primaryButtonText && !isStreaming && (
										<StandardTooltip
											content={
												primaryButtonText === t("chat:retry.title")
													? t("chat:retry.tooltip")
													: primaryButtonText === t("chat:save.title")
														? t("chat:save.tooltip")
														: primaryButtonText === t("chat:approve.title")
															? t("chat:approve.tooltip")
															: primaryButtonText === t("chat:runCommand.title")
																? t("chat:runCommand.tooltip")
																: primaryButtonText === t("chat:startNewTask.title")
																	? t("chat:startNewTask.tooltip")
																	: primaryButtonText === t("chat:resumeTask.title")
																		? t("chat:resumeTask.tooltip")
																		: primaryButtonText ===
																			  t("chat:proceedAnyways.title")
																			? t("chat:proceedAnyways.tooltip")
																			: primaryButtonText ===
																				  t("chat:proceedWhileRunning.title")
																				? t("chat:proceedWhileRunning.tooltip")
																				: undefined
											}>
											<VSCodeButton
												appearance="primary"
												disabled={!enableButtons}
												className={secondaryButtonText ? "flex-1 mr-[6px]" : "flex-[2] mr-0"}
												onClick={() => handlePrimaryButtonClick(inputValue, selectedImages)}>
												{primaryButtonText}
											</VSCodeButton>
										</StandardTooltip>
									)}
									{(secondaryButtonText || isStreaming) && (
										<StandardTooltip
											content={
												isStreaming
													? t("chat:cancel.tooltip")
													: secondaryButtonText === t("chat:startNewTask.title")
														? t("chat:startNewTask.tooltip")
														: secondaryButtonText === t("chat:reject.title")
															? t("chat:reject.tooltip")
															: secondaryButtonText === t("chat:terminate.title")
																? t("chat:terminate.tooltip")
																: undefined
											}>
											<VSCodeButton
												appearance="secondary"
												disabled={!enableButtons && !(isStreaming && !didClickCancel)}
												className={isStreaming ? "flex-[2] ml-0" : "flex-1 ml-[6px]"}
												onClick={() => handleSecondaryButtonClick(inputValue, selectedImages)}>
												{isStreaming ? t("chat:cancel.title") : secondaryButtonText}
											</VSCodeButton>
										</StandardTooltip>
									)}
								</>
							)}
						</div>
					)}
				</>
			)}

			<QueuedMessages
				queue={messageQueue}
				onRemove={(index) => setMessageQueue((prev) => prev.filter((_, i) => i !== index))}
				onUpdate={(index, newText) => {
					setMessageQueue((prev) => prev.map((msg, i) => (i === index ? { ...msg, text: newText } : msg)))
				}}
			/>
			<ChatTextArea
				ref={textAreaRef}
				inputValue={inputValue}
				setInputValue={setInputValue}
				sendingDisabled={sendingDisabled || isProfileDisabled}
				selectApiConfigDisabled={sendingDisabled && clineAsk !== "api_req_failed"}
				placeholderText={placeholderText}
				selectedImages={selectedImages}
				setSelectedImages={setSelectedImages}
				onSend={() => handleSendMessage(inputValue, selectedImages)}
				onSelectImages={selectImages}
				shouldDisableImages={shouldDisableImages}
				onHeightChange={() => {
					if (isAtBottom) {
						scrollToBottomAuto()
					}
				}}
				mode={mode}
				setMode={setMode}
				modeShortcutText={modeShortcutText}
			/>

			{isProfileDisabled && (
				<div className="px-3">
					<ProfileViolationWarning />
				</div>
			)}

			<div id="roo-portal" />
		</div>
	)
}

const ChatView = forwardRef(ChatViewComponent)

export default ChatView<|MERGE_RESOLUTION|>--- conflicted
+++ resolved
@@ -691,27 +691,23 @@
 		[inputValue, selectedImages],
 	)
 
-<<<<<<< HEAD
+	// Cleanup retry count map on unmount
+	useEffect(() => {
+		// Store refs in variables to avoid stale closure issues
+		const retryCountMap = retryCountRef.current
+		const isProcessingRef = isProcessingQueueRef
+
+		return () => {
+			retryCountMap.clear()
+			isProcessingRef.current = false
+		}
+	}, [])
+
 	const startNewTask = useCallback(() => {
 		vscode.postMessage({ type: "clearTask" })
 		// Focus the textarea directly after starting a new task
 		textAreaRef.current?.focus()
 	}, [])
-=======
-	// Cleanup retry count map on unmount
-	useEffect(() => {
-		// Store refs in variables to avoid stale closure issues
-		const retryCountMap = retryCountRef.current
-		const isProcessingRef = isProcessingQueueRef
-
-		return () => {
-			retryCountMap.clear()
-			isProcessingRef.current = false
-		}
-	}, [])
-
-	const startNewTask = useCallback(() => vscode.postMessage({ type: "clearTask" }), [])
->>>>>>> 7b756e39
 
 	// This logic depends on the useEffect[messages] above to set clineAsk,
 	// after which buttons are shown and we then send an askResponse to the
