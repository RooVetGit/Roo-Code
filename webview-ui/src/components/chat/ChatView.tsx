--- conflicted
+++ resolved
@@ -1264,8 +1264,7 @@
 			}
 		}
 
-<<<<<<< HEAD
-		visibleMessages.forEach((message) => {
+		visibleMessages.forEach((message: ClineMessage) => {
 			// Special handling for browser_action_result - ensure it's always in a browser session
 			if (message.say === "browser_action_result" && !isInBrowserSession) {
 				isInBrowserSession = true
@@ -1278,9 +1277,6 @@
 				currentGroup = []
 			}
 
-=======
-		visibleMessages.forEach((message: ClineMessage) => {
->>>>>>> cb0a58e4
 			if (message.ask === "browser_action_launch") {
 				// Complete existing browser session if any.
 				endBrowserSession()
