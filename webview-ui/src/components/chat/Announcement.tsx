import { VSCodeButton, VSCodeLink } from "@vscode/webview-ui-toolkit/react"
import { memo } from "react"

interface AnnouncementProps {
	version: string
	hideAnnouncement: () => void
}
/*
You must update the latestAnnouncementId in ClineProvider for new announcements to show to users. This new id will be compared with whats in state for the 'last announcement shown', and if it's different then the announcement will render. As soon as an announcement is shown, the id will be updated in state. This ensures that announcements are not shown more than once, even if the user doesn't close it themselves.
*/
const Announcement = ({ version, hideAnnouncement }: AnnouncementProps) => {
	return (
		<div
			style={{
				backgroundColor: "var(--vscode-editor-inactiveSelectionBackground)",
				borderRadius: "3px",
				padding: "12px 16px",
				margin: "5px 15px 5px 15px",
				position: "relative",
				flexShrink: 0,
			}}>
			<VSCodeButton
				appearance="icon"
				onClick={hideAnnouncement}
				title="Hide announcement"
				style={{ position: "absolute", top: "8px", right: "8px" }}>
				<span className="codicon codicon-close"></span>
			</VSCodeButton>
			<h2 style={{ margin: "0 0 8px" }}>🎉{"  "}Automatic Checkpoints Now Enabled</h2>

			<p style={{ margin: "5px 0px" }}>
				We're thrilled to announce that our experimental Checkpoints feature is now enabled by default for all
				users. This powerful feature automatically tracks your project changes during a task, allowing you to
				quickly review or revert to earlier states if needed.
			</p>

<<<<<<< HEAD
			<h3 style={{ margin: "12px 0 8px" }}>Custom Modes: Celebrating Our New Identity</h3>
			<div style={{ margin: "5px 0px" }}>
				<p style={{ margin: "0 0 8px 0" }}>
					To mark this new chapter, we're introducing the power to shape Roo Code into any role you need!
					Create specialized personas and create an entire team of agents with deeply customized prompts:
				</p>
=======
			<h3 style={{ margin: "12px 0 8px" }}>What's New</h3>
			<p style={{ margin: "5px 0px" }}>
				Automatic Checkpoints provide you with:
>>>>>>> 8fae1ca9
				<ul style={{ margin: "4px 0 6px 20px", padding: 0 }}>
					<li>Peace of mind when making significant changes</li>
					<li>Ability to visually inspect changes between steps</li>
					<li>Easy rollback if you're not satisfied with certain code modifications</li>
					<li>Improved navigation through complex task execution</li>
				</ul>
<<<<<<< HEAD
				<p style={{ margin: "8px 0 0 0" }}>
					Just click the <span className="codicon codicon-notebook" style={{ fontSize: "10px" }}></span> icon
					to get started with Custom Modes!
				</p>
			</div>
=======
			</p>
>>>>>>> 8fae1ca9

			<h3 style={{ margin: "12px 0 8px" }}>Customize Your Experience</h3>
			<p style={{ margin: "5px 0px" }}>
				While we recommend keeping this feature enabled, you can disable it if needed.{" "}
				<VSCodeLink
					href="#"
					onClick={(e) => {
						e.preventDefault()
						window.postMessage({ type: "action", action: "settingsButtonClicked" }, "*")
					}}
					style={{ display: "inline", padding: "0 2px" }}>
					Open Settings
				</VSCodeLink>{" "}
				and look for the "Enable automatic checkpoints" option in the Advanced Settings section.
			</p>
		</div>
	)
}

export default memo(Announcement)<|MERGE_RESOLUTION|>--- conflicted
+++ resolved
@@ -34,33 +34,16 @@
 				quickly review or revert to earlier states if needed.
 			</p>
 
-<<<<<<< HEAD
-			<h3 style={{ margin: "12px 0 8px" }}>Custom Modes: Celebrating Our New Identity</h3>
+			<h3 style={{ margin: "12px 0 8px" }}>What's New</h3>
 			<div style={{ margin: "5px 0px" }}>
-				<p style={{ margin: "0 0 8px 0" }}>
-					To mark this new chapter, we're introducing the power to shape Roo Code into any role you need!
-					Create specialized personas and create an entire team of agents with deeply customized prompts:
-				</p>
-=======
-			<h3 style={{ margin: "12px 0 8px" }}>What's New</h3>
-			<p style={{ margin: "5px 0px" }}>
-				Automatic Checkpoints provide you with:
->>>>>>> 8fae1ca9
+				<p style={{ margin: "0 0 8px 0" }}>Automatic Checkpoints provide you with:</p>
 				<ul style={{ margin: "4px 0 6px 20px", padding: 0 }}>
 					<li>Peace of mind when making significant changes</li>
 					<li>Ability to visually inspect changes between steps</li>
 					<li>Easy rollback if you're not satisfied with certain code modifications</li>
 					<li>Improved navigation through complex task execution</li>
 				</ul>
-<<<<<<< HEAD
-				<p style={{ margin: "8px 0 0 0" }}>
-					Just click the <span className="codicon codicon-notebook" style={{ fontSize: "10px" }}></span> icon
-					to get started with Custom Modes!
-				</p>
 			</div>
-=======
-			</p>
->>>>>>> 8fae1ca9
 
 			<h3 style={{ margin: "12px 0 8px" }}>Customize Your Experience</h3>
 			<p style={{ margin: "5px 0px" }}>
