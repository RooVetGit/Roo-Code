--- conflicted
+++ resolved
@@ -497,1126 +497,7 @@
 			// Only hide the context menu if the user didn't click on it.
 			if (!isMouseDownOnMenu) {
 				setShowContextMenu(false)
-<<<<<<< HEAD
-=======
-				import { useEvent } from "react-use"
-				import DynamicTextArea from "react-textarea-autosize"
-				
-				import { mentionRegex, mentionRegexGlobal, unescapeSpaces } from "@roo/shared/context-mentions"
-				import { WebviewMessage } from "@roo/shared/WebviewMessage"
-				import { Mode, getAllModes } from "@roo/shared/modes"
-				import { ExtensionMessage } from "@roo/shared/ExtensionMessage"
-				
-				import { vscode } from "@/utils/vscode"
-				import { useExtensionState } from "@/context/ExtensionStateContext"
-				import { useAppTranslation } from "@/i18n/TranslationContext"
-				import {
-					ContextMenuOptionType,
-					getContextMenuOptions,
-					insertMention,
-					removeMention,
-					shouldShowContextMenu,
-					SearchResult,
-				} from "@src/utils/context-mentions"
-				import { convertToMentionPath } from "@/utils/path-mentions"
-				import { SelectDropdown, DropdownOptionType, Button } from "@/components/ui"
-				
-				import Thumbnails from "../common/Thumbnails"
-				import { MAX_IMAGES_PER_MESSAGE } from "./ChatView"
-				import ContextMenu from "./ContextMenu"
-				import { VolumeX, Pin, Check } from "lucide-react"
-				import { IconButton } from "./IconButton"
-				import { cn } from "@/lib/utils"
-				
-				interface ChatTextAreaProps {
-					inputValue: string
-					setInputValue: (value: string) => void
-					textAreaDisabled: boolean
-					selectApiConfigDisabled: boolean
-					placeholderText: string
-					selectedImages: string[]
-					setSelectedImages: React.Dispatch<React.SetStateAction<string[]>>
-					onSend: () => void
-					onSelectImages: () => void
-					shouldDisableImages: boolean
-					onHeightChange?: (height: number) => void
-					mode: Mode
-					setMode: (value: Mode) => void
-					modeShortcutText: string
-				}
-				
-				const ChatTextArea = forwardRef<HTMLTextAreaElement, ChatTextAreaProps>(
-					(
-						{
-							inputValue,
-							setInputValue,
-							textAreaDisabled,
-							selectApiConfigDisabled,
-							placeholderText,
-							selectedImages,
-							setSelectedImages,
-							onSend,
-							onSelectImages,
-							shouldDisableImages,
-							onHeightChange,
-							mode,
-							setMode,
-							modeShortcutText,
-						},
-						ref,
-					) => {
-						const { t } = useAppTranslation()
-						const {
-							filePaths,
-							openedTabs,
-							currentApiConfigName,
-							listApiConfigMeta,
-							customModes,
-							cwd,
-							pinnedApiConfigs,
-							togglePinnedApiConfig,
-						} = useExtensionState()
-				
-						// Find the ID and display text for the currently selected API configuration
-						const { currentConfigId, displayName } = useMemo(() => {
-							const currentConfig = listApiConfigMeta?.find((config) => config.name === currentApiConfigName)
-							return {
-								currentConfigId: currentConfig?.id || "",
-								displayName: currentApiConfigName || "", // Use the name directly for display
-							}
-						}, [listApiConfigMeta, currentApiConfigName])
-				
-						const [gitCommits, setGitCommits] = useState<any[]>([])
-						const [showDropdown, setShowDropdown] = useState(false)
-						const [fileSearchResults, setFileSearchResults] = useState<SearchResult[]>([])
-						const [searchLoading, setSearchLoading] = useState(false)
-						const [searchRequestId, setSearchRequestId] = useState<string>("")
-				
-						// Close dropdown when clicking outside.
-						useEffect(() => {
-							const handleClickOutside = () => {
-								if (showDropdown) {
-									setShowDropdown(false)
-								}
-							}
-				
-							document.addEventListener("mousedown", handleClickOutside)
-							return () => document.removeEventListener("mousedown", handleClickOutside)
-						}, [showDropdown])
-				
-						// Handle enhanced prompt response and search results.
-						useEffect(() => {
-							const messageHandler = (event: MessageEvent) => {
-								const message = event.data
-				
-								if (message.type === "enhancedPrompt") {
-									if (message.text) {
-										setInputValue(message.text)
-									}
-				
-									setIsEnhancingPrompt(false)
-								} else if (message.type === "commitSearchResults") {
-									const commits = message.commits.map((commit: any) => ({
-										type: ContextMenuOptionType.Git,
-										value: commit.hash,
-										label: commit.subject,
-										description: `${commit.shortHash} by ${commit.author} on ${commit.date}`,
-										icon: "$(git-commit)",
-									}))
-				
-									setGitCommits(commits)
-								} else if (message.type === "fileSearchResults") {
-									setSearchLoading(false)
-									if (message.requestId === searchRequestId) {
-										setFileSearchResults(message.results || [])
-									}
-								}
-							}
-				
-							window.addEventListener("message", messageHandler)
-							return () => window.removeEventListener("message", messageHandler)
-						}, [setInputValue, searchRequestId])
-				
-						const [isDraggingOver, setIsDraggingOver] = useState(false)
-						const [textAreaBaseHeight, setTextAreaBaseHeight] = useState<number | undefined>(undefined)
-						const [showContextMenu, setShowContextMenu] = useState(false)
-						const [cursorPosition, setCursorPosition] = useState(0)
-						const [searchQuery, setSearchQuery] = useState("")
-						const textAreaRef = useRef<HTMLTextAreaElement | null>(null)
-						const [isMouseDownOnMenu, setIsMouseDownOnMenu] = useState(false)
-						const highlightLayerRef = useRef<HTMLDivElement>(null)
-						const [selectedMenuIndex, setSelectedMenuIndex] = useState(-1)
-						const [selectedType, setSelectedType] = useState<ContextMenuOptionType | null>(null)
-						const [justDeletedSpaceAfterMention, setJustDeletedSpaceAfterMention] = useState(false)
-						const [intendedCursorPosition, setIntendedCursorPosition] = useState<number | null>(null)
-						const contextMenuContainerRef = useRef<HTMLDivElement>(null)
-						const [isEnhancingPrompt, setIsEnhancingPrompt] = useState(false)
-						const [isFocused, setIsFocused] = useState(false)
-				
-						// Fetch git commits when Git is selected or when typing a hash.
-						useEffect(() => {
-							if (selectedType === ContextMenuOptionType.Git || /^[a-f0-9]+$/i.test(searchQuery)) {
-								const message: WebviewMessage = {
-									type: "searchCommits",
-									query: searchQuery || "",
-								} as const
-								vscode.postMessage(message)
-							}
-						}, [selectedType, searchQuery])
-				
-						const handleEnhancePrompt = useCallback(() => {
-							if (!textAreaDisabled) {
-								const trimmedInput = inputValue.trim()
-								if (trimmedInput) {
-									setIsEnhancingPrompt(true)
-									const message = {
-										type: "enhancePrompt" as const,
-										text: trimmedInput,
-									}
-									vscode.postMessage(message)
-								} else {
-									const promptDescription = t("chat:enhancePromptDescription")
-									setInputValue(promptDescription)
-								}
-							}
-						}, [inputValue, textAreaDisabled, setInputValue, t])
-				
-						const queryItems = useMemo(() => {
-							return [
-								{ type: ContextMenuOptionType.Problems, value: "problems" },
-								{ type: ContextMenuOptionType.Terminal, value: "terminal" },
-								...gitCommits,
-								...openedTabs
-									.filter((tab) => tab.path)
-									.map((tab) => ({
-										type: ContextMenuOptionType.OpenedFile,
-										value: "/" + tab.path,
-									})),
-								...filePaths
-									.map((file) => "/" + file)
-									.filter((path) => !openedTabs.some((tab) => tab.path && "/" + tab.path === path)) // Filter out paths that are already in openedTabs
-									.map((path) => ({
-										type: path.endsWith("/") ? ContextMenuOptionType.Folder : ContextMenuOptionType.File,
-										value: path,
-									})),
-							]
-						}, [filePaths, gitCommits, openedTabs])
-				
-						useEffect(() => {
-							const handleClickOutside = (event: MouseEvent) => {
-								if (
-									contextMenuContainerRef.current &&
-									!contextMenuContainerRef.current.contains(event.target as Node)
-								) {
-									setShowContextMenu(false)
-								}
-							}
-				
-							if (showContextMenu) {
-								document.addEventListener("mousedown", handleClickOutside)
-							}
-				
-							return () => {
-								document.removeEventListener("mousedown", handleClickOutside)
-							}
-						}, [showContextMenu, setShowContextMenu])
-				
-						const handleMentionSelect = useCallback(
-							(type: ContextMenuOptionType, value?: string) => {
-								if (type === ContextMenuOptionType.NoResults) {
-									return
-								}
-				
-								if (type === ContextMenuOptionType.Mode && value) {
-									// Handle mode selection.
-									setMode(value)
-									setInputValue("")
-									setShowContextMenu(false)
-									vscode.postMessage({ type: "mode", text: value })
-									return
-								}
-				
-								if (
-									type === ContextMenuOptionType.File ||
-									type === ContextMenuOptionType.Folder ||
-									type === ContextMenuOptionType.Git
-								) {
-									if (!value) {
-										setSelectedType(type)
-										setSearchQuery("")
-										setSelectedMenuIndex(0)
-										return
-									}
-								}
-				
-								setShowContextMenu(false)
-								setSelectedType(null)
-				
-								if (textAreaRef.current) {
-									let insertValue = value || ""
-				
-									if (type === ContextMenuOptionType.URL) {
-										insertValue = value || ""
-									} else if (type === ContextMenuOptionType.File || type === ContextMenuOptionType.Folder) {
-										insertValue = value || ""
-									} else if (type === ContextMenuOptionType.Problems) {
-										insertValue = "problems"
-									} else if (type === ContextMenuOptionType.Terminal) {
-										insertValue = "terminal"
-									} else if (type === ContextMenuOptionType.Git) {
-										insertValue = value || ""
-									}
-				
-									const { newValue, mentionIndex } = insertMention(
-										textAreaRef.current.value,
-										cursorPosition,
-										insertValue,
-									)
-				
-									setInputValue(newValue)
-									const newCursorPosition = newValue.indexOf(" ", mentionIndex + insertValue.length) + 1
-									setCursorPosition(newCursorPosition)
-									setIntendedCursorPosition(newCursorPosition)
-				
-									// Scroll to cursor.
-									setTimeout(() => {
-										if (textAreaRef.current) {
-											textAreaRef.current.blur()
-											textAreaRef.current.focus()
-										}
-									}, 0)
-								}
-							},
-							// eslint-disable-next-line react-hooks/exhaustive-deps
-							[setInputValue, cursorPosition],
-						)
-				
-						const handleKeyDown = useCallback(
-							(event: React.KeyboardEvent<HTMLTextAreaElement>) => {
-								if (showContextMenu) {
-									if (event.key === "Escape") {
-										setSelectedType(null)
-										setSelectedMenuIndex(3) // File by default
-										return
-									}
-				
-									if (event.key === "ArrowUp" || event.key === "ArrowDown") {
-										event.preventDefault()
-										setSelectedMenuIndex((prevIndex) => {
-											const direction = event.key === "ArrowUp" ? -1 : 1
-											const options = getContextMenuOptions(
-												searchQuery,
-												inputValue,
-												selectedType,
-												queryItems,
-												fileSearchResults,
-												getAllModes(customModes),
-											)
-											const optionsLength = options.length
-				
-											if (optionsLength === 0) return prevIndex
-				
-											// Find selectable options (non-URL types)
-											const selectableOptions = options.filter(
-												(option) =>
-													option.type !== ContextMenuOptionType.URL &&
-													option.type !== ContextMenuOptionType.NoResults,
-											)
-				
-											if (selectableOptions.length === 0) return -1 // No selectable options
-				
-											// Find the index of the next selectable option
-											const currentSelectableIndex = selectableOptions.findIndex(
-												(option) => option === options[prevIndex],
-											)
-				
-											const newSelectableIndex =
-												(currentSelectableIndex + direction + selectableOptions.length) %
-												selectableOptions.length
-				
-											// Find the index of the selected option in the original options array
-											return options.findIndex((option) => option === selectableOptions[newSelectableIndex])
-										})
-										return
-									}
-									if ((event.key === "Enter" || event.key === "Tab") && selectedMenuIndex !== -1) {
-										event.preventDefault()
-										const selectedOption = getContextMenuOptions(
-											searchQuery,
-											inputValue,
-											selectedType,
-											queryItems,
-											fileSearchResults,
-											getAllModes(customModes),
-										)[selectedMenuIndex]
-										if (
-											selectedOption &&
-											selectedOption.type !== ContextMenuOptionType.URL &&
-											selectedOption.type !== ContextMenuOptionType.NoResults
-										) {
-											handleMentionSelect(selectedOption.type, selectedOption.value)
-										}
-										return
-									}
-								}
-				
-								const isComposing = event.nativeEvent?.isComposing ?? false
-								if (event.key === "Enter" && !event.shiftKey && !isComposing) {
-									event.preventDefault()
-									onSend()
-								}
-				
-								if (event.key === "Backspace" && !isComposing) {
-									const charBeforeCursor = inputValue[cursorPosition - 1]
-									const charAfterCursor = inputValue[cursorPosition + 1]
-				
-									const charBeforeIsWhitespace =
-										charBeforeCursor === " " || charBeforeCursor === "\n" || charBeforeCursor === "\r\n"
-									const charAfterIsWhitespace =
-										charAfterCursor === " " || charAfterCursor === "\n" || charAfterCursor === "\r\n"
-									// checks if char before cusor is whitespace after a mention
-									if (
-										charBeforeIsWhitespace &&
-										inputValue.slice(0, cursorPosition - 1).match(new RegExp(mentionRegex.source + "$")) // "$" is added to ensure the match occurs at the end of the string
-									) {
-										const newCursorPosition = cursorPosition - 1
-										// if mention is followed by another word, then instead of deleting the space separating them we just move the cursor to the end of the mention
-										if (!charAfterIsWhitespace) {
-											event.preventDefault()
-											textAreaRef.current?.setSelectionRange(newCursorPosition, newCursorPosition)
-											setCursorPosition(newCursorPosition)
-										}
-										setCursorPosition(newCursorPosition)
-										setJustDeletedSpaceAfterMention(true)
-									} else if (justDeletedSpaceAfterMention) {
-										const { newText, newPosition } = removeMention(inputValue, cursorPosition)
-										if (newText !== inputValue) {
-											event.preventDefault()
-											setInputValue(newText)
-											setIntendedCursorPosition(newPosition) // Store the new cursor position in state
-										}
-										setJustDeletedSpaceAfterMention(false)
-										setShowContextMenu(false)
-									} else {
-										setJustDeletedSpaceAfterMention(false)
-									}
-								}
-							},
-							[
-								onSend,
-								showContextMenu,
-								searchQuery,
-								selectedMenuIndex,
-								handleMentionSelect,
-								selectedType,
-								inputValue,
-								cursorPosition,
-								setInputValue,
-								justDeletedSpaceAfterMention,
-								queryItems,
-								customModes,
-								fileSearchResults,
-							],
-						)
-				
-						useLayoutEffect(() => {
-							if (intendedCursorPosition !== null && textAreaRef.current) {
-								textAreaRef.current.setSelectionRange(intendedCursorPosition, intendedCursorPosition)
-								setIntendedCursorPosition(null) // Reset the state.
-							}
-						}, [inputValue, intendedCursorPosition])
-						// Ref to store the search timeout
-						const searchTimeoutRef = useRef<NodeJS.Timeout | null>(null)
-				
-						const handleInputChange = useCallback(
-							(e: React.ChangeEvent<HTMLTextAreaElement>) => {
-								const newValue = e.target.value
-								const newCursorPosition = e.target.selectionStart
-								setInputValue(newValue)
-								setCursorPosition(newCursorPosition)
-								const showMenu = shouldShowContextMenu(newValue, newCursorPosition)
-				
-								setShowContextMenu(showMenu)
-								if (showMenu) {
-									if (newValue.startsWith("/")) {
-										// Handle slash command
-										const query = newValue
-										setSearchQuery(query)
-										setSelectedMenuIndex(0)
-									} else {
-										// Existing @ mention handling
-										const lastAtIndex = newValue.lastIndexOf("@", newCursorPosition - 1)
-										const query = newValue.slice(lastAtIndex + 1, newCursorPosition)
-										setSearchQuery(query)
-				
-										// Send file search request if query is not empty
-										if (query.length > 0) {
-											setSelectedMenuIndex(0)
-											// Don't clear results until we have new ones
-											// This prevents flickering
-				
-											// Clear any existing timeout
-											if (searchTimeoutRef.current) {
-												clearTimeout(searchTimeoutRef.current)
-											}
-				
-											// Set a timeout to debounce the search requests
-											searchTimeoutRef.current = setTimeout(() => {
-												// Generate a request ID for this search
-												const reqId = Math.random().toString(36).substring(2, 9)
-												setSearchRequestId(reqId)
-												setSearchLoading(true)
-				
-												// Send message to extension to search files
-												vscode.postMessage({
-													type: "searchFiles",
-													query: unescapeSpaces(query),
-													requestId: reqId,
-												})
-											}, 200) // 200ms debounce
-										} else {
-											setSelectedMenuIndex(3) // Set to "File" option by default
-										}
-									}
-								} else {
-									setSearchQuery("")
-									setSelectedMenuIndex(-1)
-									setFileSearchResults([]) // Clear file search results
-								}
-							},
-							[setInputValue, setSearchRequestId, setFileSearchResults, setSearchLoading],
-						)
-				
-						useEffect(() => {
-							if (!showContextMenu) {
-								setSelectedType(null)
-							}
-						}, [showContextMenu])
-				
-						const handleBlur = useCallback(() => {
-							// Only hide the context menu if the user didn't click on it.
-							if (!isMouseDownOnMenu) {
-								setShowContextMenu(false)
-							}
-				
-							setIsFocused(false)
-						}, [isMouseDownOnMenu])
-				
-						const handlePaste = useCallback(
-							async (e: React.ClipboardEvent) => {
-								const items = e.clipboardData.items
-				
-								const pastedText = e.clipboardData.getData("text")
-								// Check if the pasted content is a URL, add space after so user
-								// can easily delete if they don't want it.
-								const urlRegex = /^\S+:\/\/\S+$/
-								if (urlRegex.test(pastedText.trim())) {
-									e.preventDefault()
-									const trimmedUrl = pastedText.trim()
-									const newValue =
-										inputValue.slice(0, cursorPosition) + trimmedUrl + " " + inputValue.slice(cursorPosition)
-									setInputValue(newValue)
-									const newCursorPosition = cursorPosition + trimmedUrl.length + 1
-									setCursorPosition(newCursorPosition)
-									setIntendedCursorPosition(newCursorPosition)
-									setShowContextMenu(false)
-				
-									// Scroll to new cursor position.
-									setTimeout(() => {
-										if (textAreaRef.current) {
-											textAreaRef.current.blur()
-											textAreaRef.current.focus()
-										}
-									}, 0)
-				
-									return
-								}
-				
-								const acceptedTypes = ["png", "jpeg", "webp"]
-				
-								const imageItems = Array.from(items).filter((item) => {
-									const [type, subtype] = item.type.split("/")
-									return type === "image" && acceptedTypes.includes(subtype)
-								})
-				
-								if (!shouldDisableImages && imageItems.length > 0) {
-									e.preventDefault()
-									const imagePromises = imageItems.map((item) => {
-										return new Promise<string | null>((resolve) => {
-											const blob = item.getAsFile()
-											if (!blob) {
-												resolve(null)
-												return
-											}
-											const reader = new FileReader()
-											reader.onloadend = () => {
-												if (reader.error) {
-													console.error(t("chat:errorReadingFile"), reader.error)
-													resolve(null)
-												} else {
-													const result = reader.result
-													resolve(typeof result === "string" ? result : null)
-												}
-											}
-											reader.readAsDataURL(blob)
-										})
-									})
-									const imageDataArray = await Promise.all(imagePromises)
-									const dataUrls = imageDataArray.filter((dataUrl): dataUrl is string => dataUrl !== null)
-									if (dataUrls.length > 0) {
-										setSelectedImages((prevImages) => [...prevImages, ...dataUrls].slice(0, MAX_IMAGES_PER_MESSAGE))
-									} else {
-										console.warn(t("chat:noValidImages"))
-									}
-								}
-							},
-							[shouldDisableImages, setSelectedImages, cursorPosition, setInputValue, inputValue, t],
-						)
-				
-						const handleMenuMouseDown = useCallback(() => {
-							setIsMouseDownOnMenu(true)
-						}, [])
-				
-						const updateHighlights = useCallback(() => {
-							if (!textAreaRef.current || !highlightLayerRef.current) return
-				
-							const text = textAreaRef.current.value
-				
-							highlightLayerRef.current.innerHTML = text
-								.replace(/\n$/, "\n\n")
-								.replace(/[<>&]/g, (c) => ({ "<": "&lt;", ">": "&gt;", "&": "&amp;" })[c] || c)
-								.replace(mentionRegexGlobal, '<mark class="mention-context-textarea-highlight">$&</mark>')
-				
-							highlightLayerRef.current.scrollTop = textAreaRef.current.scrollTop
-							highlightLayerRef.current.scrollLeft = textAreaRef.current.scrollLeft
-						}, [])
-				
-						useLayoutEffect(() => {
-							updateHighlights()
-						}, [inputValue, updateHighlights])
-				
-						const updateCursorPosition = useCallback(() => {
-							if (textAreaRef.current) {
-								setCursorPosition(textAreaRef.current.selectionStart)
-							}
-						}, [])
-				
-						const handleKeyUp = useCallback(
-							(e: React.KeyboardEvent<HTMLTextAreaElement>) => {
-								if (["ArrowLeft", "ArrowRight", "ArrowUp", "ArrowDown", "Home", "End"].includes(e.key)) {
-									updateCursorPosition()
-								}
-							},
-							[updateCursorPosition],
-						)
-				
-						const handleDrop = useCallback(
-							async (e: React.DragEvent<HTMLDivElement>) => {
-								e.preventDefault()
-								setIsDraggingOver(false)
-				
-								const textFieldList = e.dataTransfer.getData("text")
-								const textUriList = e.dataTransfer.getData("application/vnd.code.uri-list")
-								// When textFieldList is empty, it may attempt to use textUriList obtained from drag-and-drop tabs; if not empty, it will use textFieldList.
-								const text = textFieldList || textUriList
-								if (text) {
-									// Split text on newlines to handle multiple files
-									const lines = text.split(/\r?\n/).filter((line) => line.trim() !== "")
-				
-									if (lines.length > 0) {
-										// Process each line as a separate file path
-										let newValue = inputValue.slice(0, cursorPosition)
-										let totalLength = 0
-				
-										// Using a standard for loop instead of forEach for potential performance gains.
-										for (let i = 0; i < lines.length; i++) {
-											const line = lines[i]
-											// Convert each path to a mention-friendly format
-											const mentionText = convertToMentionPath(line, cwd)
-											newValue += mentionText
-											totalLength += mentionText.length
-				
-											// Add space after each mention except the last one
-											if (i < lines.length - 1) {
-												newValue += " "
-												totalLength += 1
-											}
-										}
-				
-										// Add space after the last mention and append the rest of the input
-										newValue += " " + inputValue.slice(cursorPosition)
-										totalLength += 1
-				
-										setInputValue(newValue)
-										const newCursorPosition = cursorPosition + totalLength
-										setCursorPosition(newCursorPosition)
-										setIntendedCursorPosition(newCursorPosition)
-									}
-				
-									return
-								}
-				
-								const files = Array.from(e.dataTransfer.files)
-								if (!textAreaDisabled && files.length > 0) {
-									const acceptedTypes = ["png", "jpeg", "webp"]
-									const imageFiles = files.filter((file) => {
-										const [type, subtype] = file.type.split("/")
-										return type === "image" && acceptedTypes.includes(subtype)
-									})
-				
-									if (!shouldDisableImages && imageFiles.length > 0) {
-										const imagePromises = imageFiles.map((file) => {
-											return new Promise<string | null>((resolve) => {
-												const reader = new FileReader()
-												reader.onloadend = () => {
-													if (reader.error) {
-														console.error(t("chat:errorReadingFile"), reader.error)
-														resolve(null)
-													} else {
-														const result = reader.result
-														resolve(typeof result === "string" ? result : null)
-													}
-												}
-												reader.readAsDataURL(file)
-											})
-										})
-										const imageDataArray = await Promise.all(imagePromises)
-										const dataUrls = imageDataArray.filter((dataUrl): dataUrl is string => dataUrl !== null)
-										if (dataUrls.length > 0) {
-											setSelectedImages((prevImages) =>
-												[...prevImages, ...dataUrls].slice(0, MAX_IMAGES_PER_MESSAGE),
-											)
-											if (typeof vscode !== "undefined") {
-												vscode.postMessage({
-													type: "draggedImages",
-													dataUrls: dataUrls,
-												})
-											}
-										} else {
-											console.warn(t("chat:noValidImages"))
-										}
-									}
-								}
-							},
-							[
-								cursorPosition,
-								cwd,
-								inputValue,
-								setInputValue,
-								setCursorPosition,
-								setIntendedCursorPosition,
-								textAreaDisabled,
-								shouldDisableImages,
-								setSelectedImages,
-								t,
-							],
-						)
-				
-						const [isTtsPlaying, setIsTtsPlaying] = useState(false)
-				
-						useEvent("message", (event: MessageEvent) => {
-							const message: ExtensionMessage = event.data
-				
-							if (message.type === "ttsStart") {
-								setIsTtsPlaying(true)
-							} else if (message.type === "ttsStop") {
-								setIsTtsPlaying(false)
-							}
-						})
-				
-						const placeholderBottomText = `\n(${t("chat:addContext")}${shouldDisableImages ? `, ${t("chat:dragFiles")}` : `, ${t("chat:dragFilesImages")}`})`
-				
-						return (
-							<div
-								className={cn(
-									"relative",
-									"flex",
-									"flex-col",
-									"gap-2",
-									"bg-editor-background",
-									"m-2 mt-1",
-									"p-1.5",
-									"outline-none",
-									"border",
-									"border-none",
-									"w-[calc(100%-16px)]",
-									"ml-auto",
-									"mr-auto",
-									"box-border",
-								)}>
-								<div className="relative">
-									<div
-										className={cn("chat-text-area", "relative", "flex", "flex-col", "outline-none")}
-										onDrop={handleDrop}
-										onDragOver={(e) => {
-											//Only allowed to drop images/files on shift key pressed
-											if (!e.shiftKey) {
-												setIsDraggingOver(false)
-												return
-											}
-											e.preventDefault()
-											setIsDraggingOver(true)
-											e.dataTransfer.dropEffect = "copy"
-										}}
-										onDragLeave={(e) => {
-											e.preventDefault()
-											const rect = e.currentTarget.getBoundingClientRect()
-											if (
-												e.clientX <= rect.left ||
-												e.clientX >= rect.right ||
-												e.clientY <= rect.top ||
-												e.clientY >= rect.bottom
-											) {
-												setIsDraggingOver(false)
-											}
-										}}>
-										{showContextMenu && (
-											<div
-												ref={contextMenuContainerRef}
-												className={cn(
-													"absolute",
-													"bottom-full",
-													"left-0",
-													"right-0",
-													"z-[1000]",
-													"mb-2",
-													"filter",
-													"drop-shadow-md",
-												)}>
-												<ContextMenu
-													onSelect={handleMentionSelect}
-													searchQuery={searchQuery}
-													inputValue={inputValue}
-													onMouseDown={handleMenuMouseDown}
-													selectedIndex={selectedMenuIndex}
-													setSelectedIndex={setSelectedMenuIndex}
-													selectedType={selectedType}
-													queryItems={queryItems}
-													modes={getAllModes(customModes)}
-													loading={searchLoading}
-													dynamicSearchResults={fileSearchResults}
-												/>
-											</div>
-										)}
-										<div
-											className={cn(
-												"relative",
-												"flex-1",
-												"flex",
-												"flex-col-reverse",
-												"min-h-0",
-												"overflow-hidden",
-												"rounded",
-											)}>
-											<div
-												ref={highlightLayerRef}
-												className={cn(
-													"absolute",
-													"inset-0",
-													"pointer-events-none",
-													"whitespace-pre-wrap",
-													"break-words",
-													"text-transparent",
-													"overflow-hidden",
-													"font-vscode-font-family",
-													"text-vscode-editor-font-size",
-													"leading-vscode-editor-line-height",
-													"py-2",
-													"px-[9px]",
-													"z-10",
-												)}
-												style={{
-													color: "transparent",
-												}}
-											/>
-											<DynamicTextArea
-												ref={(el) => {
-													if (typeof ref === "function") {
-														ref(el)
-													} else if (ref) {
-														ref.current = el
-													}
-													textAreaRef.current = el
-												}}
-												value={inputValue}
-												disabled={textAreaDisabled}
-												onChange={(e) => {
-													handleInputChange(e)
-													updateHighlights()
-												}}
-												onFocus={() => setIsFocused(true)}
-												onKeyDown={handleKeyDown}
-												onKeyUp={handleKeyUp}
-												onBlur={handleBlur}
-												onPaste={handlePaste}
-												onSelect={updateCursorPosition}
-												onMouseUp={updateCursorPosition}
-												onHeightChange={(height) => {
-													if (textAreaBaseHeight === undefined || height < textAreaBaseHeight) {
-														setTextAreaBaseHeight(height)
-													}
-													onHeightChange?.(height)
-												}}
-												placeholder={placeholderText}
-												minRows={3}
-												maxRows={15}
-												autoFocus={true}
-												className={cn(
-													"w-full",
-													"text-vscode-input-foreground",
-													"font-vscode-font-family",
-													"text-vscode-editor-font-size",
-													"leading-vscode-editor-line-height",
-													textAreaDisabled ? "cursor-not-allowed" : "cursor-text",
-													"py-1.5 px-2",
-													isFocused
-														? "border border-vscode-focusBorder outline outline-vscode-focusBorder"
-														: isDraggingOver
-															? "border-2 border-dashed border-vscode-focusBorder"
-															: "border border-transparent",
-													textAreaDisabled ? "opacity-50" : "opacity-100",
-													isDraggingOver
-														? "bg-[color-mix(in_srgb,var(--vscode-input-background)_95%,var(--vscode-focusBorder))]"
-														: "bg-vscode-input-background",
-													"transition-background-color duration-150 ease-in-out",
-													"will-change-background-color",
-													"min-h-[90px]",
-													"box-border",
-													"rounded",
-													"resize-none",
-													"overflow-x-hidden",
-													"overflow-y-auto",
-													"pr-2",
-													"flex-none flex-grow",
-													"z-[2]",
-													"scrollbar-none",
-												)}
-												onScroll={() => updateHighlights()}
-											/>
-											{isTtsPlaying && (
-												<Button
-													variant="ghost"
-													size="icon"
-													className="absolute top-0 right-0 opacity-25 hover:opacity-100 z-10"
-													onClick={() => vscode.postMessage({ type: "stopTts" })}>
-													<VolumeX className="size-4" />
-												</Button>
-											)}
-											{!inputValue && (
-												<div
-													className={cn(
-														"absolute",
-														"left-2",
-														"flex",
-														"gap-2",
-														"text-xs",
-														"text-descriptionForeground",
-														"pointer-events-none",
-														"z-25",
-														"bottom-1.5",
-														"pr-2",
-														"transition-opacity",
-														"duration-200",
-														"ease-in-out",
-														textAreaDisabled ? "opacity-35" : "opacity-70",
-													)}>
-													{placeholderBottomText}
-												</div>
-											)}
-										</div>
-									</div>
-								</div>
-				
-								{selectedImages.length > 0 && (
-									<Thumbnails
-										images={selectedImages}
-										setImages={setSelectedImages}
-										style={{
-											left: "16px",
-											zIndex: 2,
-											marginBottom: 0,
-										}}
-									/>
-								)}
-				
-								<div className={cn("flex", "justify-between", "items-center", "mt-auto", "pt-0.5")}>
-									<div className={cn("flex", "items-center", "gap-1", "min-w-0")}>
-										{/* Mode selector - fixed width */}
-										<div className="shrink-0">
-											<SelectDropdown
-												value={mode}
-												title={t("chat:selectMode")}
-												options={[
-													{
-														value: "shortcut",
-														label: modeShortcutText,
-														disabled: true,
-														type: DropdownOptionType.SHORTCUT,
-													},
-													...getAllModes(customModes).map((mode) => ({
-														value: mode.slug,
-														label: mode.name,
-														type: DropdownOptionType.ITEM,
-													})),
-													{
-														value: "sep-1",
-														label: t("chat:separator"),
-														type: DropdownOptionType.SEPARATOR,
-													},
-													{
-														value: "promptsButtonClicked",
-														label: t("chat:edit"),
-														type: DropdownOptionType.ACTION,
-													},
-												]}
-												onChange={(value) => {
-													setMode(value as Mode)
-													vscode.postMessage({ type: "mode", text: value })
-												}}
-												shortcutText={modeShortcutText}
-												triggerClassName="w-full"
-											/>
-										</div>
-				
-										{/* API configuration selector - flexible width */}
-										<div className={cn("flex-1", "min-w-0", "overflow-hidden")}>
-											<SelectDropdown
-												value={currentConfigId}
-												disabled={selectApiConfigDisabled}
-												title={t("chat:selectApiConfig")}
-												placeholder={displayName} // Always show the current name
-												options={[
-													// Pinned items first
-													...(listApiConfigMeta || [])
-														.filter((config) => pinnedApiConfigs && pinnedApiConfigs[config.id])
-														.map((config) => ({
-															value: config.id,
-															label: config.name,
-															name: config.name, // Keep name for comparison with currentApiConfigName
-															type: DropdownOptionType.ITEM,
-															pinned: true,
-														}))
-														.sort((a, b) => a.label.localeCompare(b.label)),
-													// If we have pinned items and unpinned items, add a separator
-													...(pinnedApiConfigs &&
-													Object.keys(pinnedApiConfigs).length > 0 &&
-													(listApiConfigMeta || []).some((config) => !pinnedApiConfigs[config.id])
-														? [
-																{
-																	value: "sep-pinned",
-																	label: t("chat:separator"),
-																	type: DropdownOptionType.SEPARATOR,
-																},
-															]
-														: []),
-													// Unpinned items sorted alphabetically
-													...(listApiConfigMeta || [])
-														.filter((config) => !pinnedApiConfigs || !pinnedApiConfigs[config.id])
-														.map((config) => ({
-															value: config.id,
-															label: config.name,
-															name: config.name, // Keep name for comparison with currentApiConfigName
-															type: DropdownOptionType.ITEM,
-															pinned: false,
-														}))
-														.sort((a, b) => a.label.localeCompare(b.label)),
-													{
-														value: "sep-2",
-														label: t("chat:separator"),
-														type: DropdownOptionType.SEPARATOR,
-													},
-													{
-														value: "settingsButtonClicked",
-														label: t("chat:edit"),
-														type: DropdownOptionType.ACTION,
-													},
-												]}
-												onChange={(value) => {
-													if (value === "settingsButtonClicked") {
-														vscode.postMessage({
-															type: "loadApiConfiguration",
-															text: value,
-															values: { section: "providers" },
-														})
-													} else {
-														vscode.postMessage({ type: "loadApiConfigurationById", text: value })
-													}
-												}}
-												triggerClassName="w-full text-ellipsis overflow-hidden"
-												itemClassName="group"
-												renderItem={({ type, value, label, pinned }) => {
-													if (type !== DropdownOptionType.ITEM) {
-														return label
-													}
-				
-													const config = listApiConfigMeta?.find((c) => c.id === value)
-													const isCurrentConfig = config?.name === currentApiConfigName
-				
-													return (
-														<div className="flex justify-between gap-2 w-full h-5">
-															<div className={cn({ "font-medium": isCurrentConfig })}>{label}</div>
-															<div className="flex justify-end w-10">
-																<div
-																	className={cn("size-5 p-1", {
-																		"block group-hover:hidden": !pinned,
-																		hidden: !isCurrentConfig,
-																	})}>
-																	<Check className="size-3" />
-																</div>
-																<Button
-																	variant="ghost"
-																	size="icon"
-																	title={pinned ? t("chat:unpin") : t("chat:pin")}
-																	onClick={(e) => {
-																		e.stopPropagation()
-																		togglePinnedApiConfig(value)
-																		vscode.postMessage({ type: "toggleApiConfigPin", text: value })
-																	}}
-																	className={cn("size-5", {
-																		"hidden group-hover:flex": !pinned,
-																		"bg-accent": pinned,
-																	})}>
-																	<Pin className="size-3 p-0.5 opacity-50" />
-																</Button>
-															</div>
-														</div>
-													)
-												}}
-											/>
-										</div>
-									</div>
-				
-									{/* Right side - action buttons */}
-									<div className={cn("flex", "items-center", "gap-0.5", "shrink-0")}>
-										<IconButton
-											iconClass={isEnhancingPrompt ? "codicon-loading" : "codicon-sparkle"}
-											title={t("chat:enhancePrompt")}
-											disabled={textAreaDisabled}
-											isLoading={isEnhancingPrompt}
-											onClick={handleEnhancePrompt}
-										/>
-										<IconButton
-											iconClass="codicon-device-camera"
-											title={t("chat:addImages")}
-											disabled={shouldDisableImages}
-											onClick={onSelectImages}
-										/>
-										<IconButton
-											iconClass="codicon-send"
-											title={t("chat:sendMessage")}
-											disabled={textAreaDisabled}
-											onClick={onSend}
-										/>
-									</div>
-								</div>
-							</div>
-						)
-					},
-				)
-				
-				export default ChatTextArea
-				
->>>>>>> b0ae6f33
+
 			}
 
 			setIsFocused(false)
