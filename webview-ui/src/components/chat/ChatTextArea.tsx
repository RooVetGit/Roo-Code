--- conflicted
+++ resolved
@@ -87,10 +87,7 @@
 			togglePinnedApiConfig,
 			taskHistory,
 			clineMessages,
-<<<<<<< HEAD
 			enableSvnContext,
-=======
->>>>>>> 7a6e8522
 			commands,
 		} = useExtensionState()
 
@@ -353,11 +350,8 @@
 						insertValue = "terminal"
 					} else if (type === ContextMenuOptionType.Git) {
 						insertValue = value || ""
-<<<<<<< HEAD
 					} else if (type === ContextMenuOptionType.Svn) {
 						insertValue = value || ""
-=======
->>>>>>> 7a6e8522
 					} else if (type === ContextMenuOptionType.Command) {
 						insertValue = value ? `/${value}` : ""
 					}
@@ -407,10 +401,7 @@
 								queryItems,
 								fileSearchResults,
 								allModes,
-<<<<<<< HEAD
 								enableSvnContext,
-=======
->>>>>>> 7a6e8522
 								commands,
 							)
 							const optionsLength = options.length
@@ -450,10 +441,7 @@
 							queryItems,
 							fileSearchResults,
 							allModes,
-<<<<<<< HEAD
 							enableSvnContext,
-=======
->>>>>>> 7a6e8522
 							commands,
 						)[selectedMenuIndex]
 						if (
@@ -545,10 +533,7 @@
 				fileSearchResults,
 				handleHistoryNavigation,
 				resetHistoryNavigation,
-<<<<<<< HEAD
 				enableSvnContext,
-=======
->>>>>>> 7a6e8522
 				commands,
 				t,
 			],
@@ -1211,10 +1196,7 @@
 									modes={allModes}
 									loading={searchLoading}
 									dynamicSearchResults={fileSearchResults}
-<<<<<<< HEAD
 									enableSvnContext={enableSvnContext}
-=======
->>>>>>> 7a6e8522
 									commands={commands}
 								/>
 							</div>
