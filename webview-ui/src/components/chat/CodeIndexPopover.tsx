--- conflicted
+++ resolved
@@ -180,12 +180,9 @@
 		codebaseIndexOpenAiCompatibleBaseUrl: "",
 		codebaseIndexOpenAiCompatibleApiKey: "",
 		codebaseIndexGeminiApiKey: "",
-<<<<<<< HEAD
 		codebaseIndexVectorStoreProvider: "qdrant",
 		codebaseIndexLibSQLDirectory: undefined,
-=======
 		codebaseIndexMistralApiKey: "",
->>>>>>> 62160758
 	})
 
 	// Initial settings state - stores the settings when popover opens
@@ -219,12 +216,9 @@
 				codebaseIndexOpenAiCompatibleBaseUrl: codebaseIndexConfig.codebaseIndexOpenAiCompatibleBaseUrl || "",
 				codebaseIndexOpenAiCompatibleApiKey: "",
 				codebaseIndexGeminiApiKey: "",
-<<<<<<< HEAD
 				codebaseIndexVectorStoreProvider: codebaseIndexConfig.codebaseIndexVectorStoreProvider || "qdrant",
 				codebaseIndexLibSQLDirectory: codebaseIndexConfig.codebaseIndexLibSQLDirectory,
-=======
 				codebaseIndexMistralApiKey: "",
->>>>>>> 62160758
 			}
 			setInitialSettings(settings)
 			setCurrentSettings(settings)
@@ -963,9 +957,6 @@
 										</>
 									)}
 
-<<<<<<< HEAD
-									{/* Vector Store Settings */}
-=======
 									{currentSettings.codebaseIndexEmbedderProvider === "mistral" && (
 										<>
 											<div className="space-y-2">
@@ -1031,8 +1022,72 @@
 										</>
 									)}
 
-									{/* Qdrant Settings */}
->>>>>>> 62160758
+									{currentSettings.codebaseIndexEmbedderProvider === "mistral" && (
+										<>
+											<div className="space-y-2">
+												<label className="text-sm font-medium">
+													{t("settings:codeIndex.mistralApiKeyLabel")}
+												</label>
+												<VSCodeTextField
+													type="password"
+													value={currentSettings.codebaseIndexMistralApiKey || ""}
+													onInput={(e: any) =>
+														updateSetting("codebaseIndexMistralApiKey", e.target.value)
+													}
+													placeholder={t("settings:codeIndex.mistralApiKeyPlaceholder")}
+													className={cn("w-full", {
+														"border-red-500": formErrors.codebaseIndexMistralApiKey,
+													})}
+												/>
+												{formErrors.codebaseIndexMistralApiKey && (
+													<p className="text-xs text-vscode-errorForeground mt-1 mb-0">
+														{formErrors.codebaseIndexMistralApiKey}
+													</p>
+												)}
+											</div>
+
+											<div className="space-y-2">
+												<label className="text-sm font-medium">
+													{t("settings:codeIndex.modelLabel")}
+												</label>
+												<VSCodeDropdown
+													value={currentSettings.codebaseIndexEmbedderModelId}
+													onChange={(e: any) =>
+														updateSetting("codebaseIndexEmbedderModelId", e.target.value)
+													}
+													className={cn("w-full", {
+														"border-red-500": formErrors.codebaseIndexEmbedderModelId,
+													})}>
+													<VSCodeOption value="" className="p-2">
+														{t("settings:codeIndex.selectModel")}
+													</VSCodeOption>
+													{getAvailableModels().map((modelId) => {
+														const model =
+															codebaseIndexModels?.[
+																currentSettings.codebaseIndexEmbedderProvider
+															]?.[modelId]
+														return (
+															<VSCodeOption key={modelId} value={modelId} className="p-2">
+																{modelId}{" "}
+																{model
+																	? t("settings:codeIndex.modelDimensions", {
+																			dimension: model.dimension,
+																		})
+																	: ""}
+															</VSCodeOption>
+														)
+													})}
+												</VSCodeDropdown>
+												{formErrors.codebaseIndexEmbedderModelId && (
+													<p className="text-xs text-vscode-errorForeground mt-1 mb-0">
+														{formErrors.codebaseIndexEmbedderModelId}
+													</p>
+												)}
+											</div>
+										</>
+									)}
+
+									{/* Vector Store Settings */} 
 									<div className="space-y-2">
 										<label className="text-sm font-medium">
 											{t("settings:codeIndex.vectorStoreProviderLabel")}
