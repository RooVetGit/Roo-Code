import { render, fireEvent, screen } from "@testing-library/react"
import ChatTextArea from "../ChatTextArea"
import { useExtensionState } from "../../../context/ExtensionStateContext"
import { vscode } from "../../../utils/vscode"
import { defaultModeSlug } from "../../../../../src/shared/modes"
import * as pathMentions from "../../../utils/path-mentions"

// Mock modules
jest.mock("../../../utils/vscode", () => ({
	vscode: {
		postMessage: jest.fn(),
	},
}))
jest.mock("../../../components/common/CodeBlock")
jest.mock("../../../components/common/MarkdownBlock")
jest.mock("../../../utils/path-mentions", () => ({
	convertToMentionPath: jest.fn((path, cwd) => {
		// Simple mock implementation that mimics the real function's behavior
		if (cwd && path.toLowerCase().startsWith(cwd.toLowerCase())) {
			const relativePath = path.substring(cwd.length)
			return "@" + (relativePath.startsWith("/") ? relativePath : "/" + relativePath)
		}
		return path
	}),
}))

// Get the mocked postMessage function
const mockPostMessage = vscode.postMessage as jest.Mock
const mockConvertToMentionPath = pathMentions.convertToMentionPath as jest.Mock

// Mock ExtensionStateContext
jest.mock("../../../context/ExtensionStateContext")

describe("ChatTextArea", () => {
	const defaultProps = {
		inputValue: "",
		setInputValue: jest.fn(),
		onSend: jest.fn(),
		textAreaDisabled: false,
		onSelectImages: jest.fn(),
		shouldDisableImages: false,
		placeholderText: "Type a message...",
		selectedImages: [],
		setSelectedImages: jest.fn(),
		onHeightChange: jest.fn(),
		mode: defaultModeSlug,
		setMode: jest.fn(),
<<<<<<< HEAD
		isNewTask: false,
=======
		modeShortcutText: "(⌘. for next mode)",
>>>>>>> e075fbfa
	}

	beforeEach(() => {
		jest.clearAllMocks()
		// Default mock implementation for useExtensionState
		;(useExtensionState as jest.Mock).mockReturnValue({
			filePaths: [],
			openedTabs: [],
			apiConfiguration: {
				apiProvider: "anthropic",
			},
		})
	})

	describe("enhance prompt button", () => {
		it("should be disabled when textAreaDisabled is true", () => {
			;(useExtensionState as jest.Mock).mockReturnValue({
				filePaths: [],
				openedTabs: [],
			})

			render(<ChatTextArea {...defaultProps} textAreaDisabled={true} />)
			const enhanceButton = screen.getByRole("button", { name: /enhance prompt/i })
			expect(enhanceButton).toHaveClass("disabled")
		})
	})

	describe("handleEnhancePrompt", () => {
		it("should send message with correct configuration when clicked", () => {
			const apiConfiguration = {
				apiProvider: "openrouter",
				apiKey: "test-key",
			}

			;(useExtensionState as jest.Mock).mockReturnValue({
				filePaths: [],
				openedTabs: [],
				apiConfiguration,
			})

			render(<ChatTextArea {...defaultProps} inputValue="Test prompt" />)

			const enhanceButton = screen.getByRole("button", { name: /enhance prompt/i })
			fireEvent.click(enhanceButton)

			expect(mockPostMessage).toHaveBeenCalledWith({
				type: "enhancePrompt",
				text: "Test prompt",
			})
		})

		it("should not send message when input is empty", () => {
			;(useExtensionState as jest.Mock).mockReturnValue({
				filePaths: [],
				openedTabs: [],
				apiConfiguration: {
					apiProvider: "openrouter",
				},
			})

			render(<ChatTextArea {...defaultProps} inputValue="" />)

			const enhanceButton = screen.getByRole("button", { name: /enhance prompt/i })
			fireEvent.click(enhanceButton)

			expect(mockPostMessage).not.toHaveBeenCalled()
		})

		it("should show loading state while enhancing", () => {
			;(useExtensionState as jest.Mock).mockReturnValue({
				filePaths: [],
				openedTabs: [],
				apiConfiguration: {
					apiProvider: "openrouter",
				},
			})

			render(<ChatTextArea {...defaultProps} inputValue="Test prompt" />)

			const enhanceButton = screen.getByRole("button", { name: /enhance prompt/i })
			fireEvent.click(enhanceButton)

			const loadingSpinner = screen.getByText("", { selector: ".codicon-loading" })
			expect(loadingSpinner).toBeInTheDocument()
		})
	})

	describe("effect dependencies", () => {
		it("should update when apiConfiguration changes", () => {
			const { rerender } = render(<ChatTextArea {...defaultProps} />)

			// Update apiConfiguration
			;(useExtensionState as jest.Mock).mockReturnValue({
				filePaths: [],
				openedTabs: [],
				apiConfiguration: {
					apiProvider: "openrouter",
					newSetting: "test",
				},
			})

			rerender(<ChatTextArea {...defaultProps} />)

			// Verify the enhance button appears after apiConfiguration changes
			expect(screen.getByRole("button", { name: /enhance prompt/i })).toBeInTheDocument()
		})
	})

	describe("enhanced prompt response", () => {
		it("should update input value when receiving enhanced prompt", () => {
			const setInputValue = jest.fn()

			render(<ChatTextArea {...defaultProps} setInputValue={setInputValue} />)

			// Simulate receiving enhanced prompt message
			window.dispatchEvent(
				new MessageEvent("message", {
					data: {
						type: "enhancedPrompt",
						text: "Enhanced test prompt",
					},
				}),
			)

			expect(setInputValue).toHaveBeenCalledWith("Enhanced test prompt")
		})
	})

	describe("multi-file drag and drop", () => {
		const mockCwd = "/Users/test/project"

		beforeEach(() => {
			jest.clearAllMocks()
			;(useExtensionState as jest.Mock).mockReturnValue({
				filePaths: [],
				openedTabs: [],
				cwd: mockCwd,
			})
			mockConvertToMentionPath.mockClear()
		})

		it("should process multiple file paths separated by newlines", () => {
			const setInputValue = jest.fn()

			const { container } = render(
				<ChatTextArea {...defaultProps} setInputValue={setInputValue} inputValue="Initial text" />,
			)

			// Create a mock dataTransfer object with text data containing multiple file paths
			const dataTransfer = {
				getData: jest.fn().mockReturnValue("/Users/test/project/file1.js\n/Users/test/project/file2.js"),
				files: [],
			}

			// Simulate drop event
			fireEvent.drop(container.querySelector(".chat-text-area")!, {
				dataTransfer,
				preventDefault: jest.fn(),
			})

			// Verify convertToMentionPath was called for each file path
			expect(mockConvertToMentionPath).toHaveBeenCalledTimes(2)
			expect(mockConvertToMentionPath).toHaveBeenCalledWith("/Users/test/project/file1.js", mockCwd)
			expect(mockConvertToMentionPath).toHaveBeenCalledWith("/Users/test/project/file2.js", mockCwd)

			// Verify setInputValue was called with the correct value
			// The mock implementation of convertToMentionPath will convert the paths to @/file1.js and @/file2.js
			expect(setInputValue).toHaveBeenCalledWith("@/file1.js @/file2.js Initial text")
		})

		it("should filter out empty lines in the dragged text", () => {
			const setInputValue = jest.fn()

			const { container } = render(
				<ChatTextArea {...defaultProps} setInputValue={setInputValue} inputValue="Initial text" />,
			)

			// Create a mock dataTransfer object with text data containing empty lines
			const dataTransfer = {
				getData: jest.fn().mockReturnValue("/Users/test/project/file1.js\n\n/Users/test/project/file2.js\n\n"),
				files: [],
			}

			// Simulate drop event
			fireEvent.drop(container.querySelector(".chat-text-area")!, {
				dataTransfer,
				preventDefault: jest.fn(),
			})

			// Verify convertToMentionPath was called only for non-empty lines
			expect(mockConvertToMentionPath).toHaveBeenCalledTimes(2)

			// Verify setInputValue was called with the correct value
			expect(setInputValue).toHaveBeenCalledWith("@/file1.js @/file2.js Initial text")
		})

		it("should correctly update cursor position after adding multiple mentions", () => {
			const setInputValue = jest.fn()
			const initialCursorPosition = 5

			const { container } = render(
				<ChatTextArea {...defaultProps} setInputValue={setInputValue} inputValue="Hello world" />,
			)

			// Set the cursor position manually
			const textArea = container.querySelector("textarea")
			if (textArea) {
				textArea.selectionStart = initialCursorPosition
				textArea.selectionEnd = initialCursorPosition
			}

			// Create a mock dataTransfer object with text data
			const dataTransfer = {
				getData: jest.fn().mockReturnValue("/Users/test/project/file1.js\n/Users/test/project/file2.js"),
				files: [],
			}

			// Simulate drop event
			fireEvent.drop(container.querySelector(".chat-text-area")!, {
				dataTransfer,
				preventDefault: jest.fn(),
			})

			// The cursor position should be updated based on the implementation in the component
			expect(setInputValue).toHaveBeenCalledWith("@/file1.js @/file2.js Hello world")
		})

		it("should handle very long file paths correctly", () => {
			const setInputValue = jest.fn()

			const { container } = render(<ChatTextArea {...defaultProps} setInputValue={setInputValue} inputValue="" />)

			// Create a very long file path
			const longPath =
				"/Users/test/project/very/long/path/with/many/nested/directories/and/a/very/long/filename/with/extension.typescript"

			// Create a mock dataTransfer object with the long path
			const dataTransfer = {
				getData: jest.fn().mockReturnValue(longPath),
				files: [],
			}

			// Simulate drop event
			fireEvent.drop(container.querySelector(".chat-text-area")!, {
				dataTransfer,
				preventDefault: jest.fn(),
			})

			// Verify convertToMentionPath was called with the long path
			expect(mockConvertToMentionPath).toHaveBeenCalledWith(longPath, mockCwd)

			// The mock implementation will convert it to @/very/long/path/...
			expect(setInputValue).toHaveBeenCalledWith(
				"@/very/long/path/with/many/nested/directories/and/a/very/long/filename/with/extension.typescript ",
			)
		})

		it("should handle paths with special characters correctly", () => {
			const setInputValue = jest.fn()

			const { container } = render(<ChatTextArea {...defaultProps} setInputValue={setInputValue} inputValue="" />)

			// Create paths with special characters
			const specialPath1 = "/Users/test/project/file with spaces.js"
			const specialPath2 = "/Users/test/project/file-with-dashes.js"
			const specialPath3 = "/Users/test/project/file_with_underscores.js"
			const specialPath4 = "/Users/test/project/file.with.dots.js"

			// Create a mock dataTransfer object with the special paths
			const dataTransfer = {
				getData: jest
					.fn()
					.mockReturnValue(`${specialPath1}\n${specialPath2}\n${specialPath3}\n${specialPath4}`),
				files: [],
			}

			// Simulate drop event
			fireEvent.drop(container.querySelector(".chat-text-area")!, {
				dataTransfer,
				preventDefault: jest.fn(),
			})

			// Verify convertToMentionPath was called for each path
			expect(mockConvertToMentionPath).toHaveBeenCalledTimes(4)
			expect(mockConvertToMentionPath).toHaveBeenCalledWith(specialPath1, mockCwd)
			expect(mockConvertToMentionPath).toHaveBeenCalledWith(specialPath2, mockCwd)
			expect(mockConvertToMentionPath).toHaveBeenCalledWith(specialPath3, mockCwd)
			expect(mockConvertToMentionPath).toHaveBeenCalledWith(specialPath4, mockCwd)

			// Verify setInputValue was called with the correct value
			expect(setInputValue).toHaveBeenCalledWith(
				"@/file with spaces.js @/file-with-dashes.js @/file_with_underscores.js @/file.with.dots.js ",
			)
		})

		it("should handle paths outside the current working directory", () => {
			const setInputValue = jest.fn()

			const { container } = render(<ChatTextArea {...defaultProps} setInputValue={setInputValue} inputValue="" />)

			// Create paths outside the current working directory
			const outsidePath = "/Users/other/project/file.js"

			// Mock the convertToMentionPath function to return the original path for paths outside cwd
			mockConvertToMentionPath.mockImplementationOnce((path, cwd) => {
				return path // Return original path for this test
			})

			// Create a mock dataTransfer object with the outside path
			const dataTransfer = {
				getData: jest.fn().mockReturnValue(outsidePath),
				files: [],
			}

			// Simulate drop event
			fireEvent.drop(container.querySelector(".chat-text-area")!, {
				dataTransfer,
				preventDefault: jest.fn(),
			})

			// Verify convertToMentionPath was called with the outside path
			expect(mockConvertToMentionPath).toHaveBeenCalledWith(outsidePath, mockCwd)

			// Verify setInputValue was called with the original path
			expect(setInputValue).toHaveBeenCalledWith("/Users/other/project/file.js ")
		})

		it("should do nothing when dropped text is empty", () => {
			const setInputValue = jest.fn()

			const { container } = render(
				<ChatTextArea {...defaultProps} setInputValue={setInputValue} inputValue="Initial text" />,
			)

			// Create a mock dataTransfer object with empty text
			const dataTransfer = {
				getData: jest.fn().mockReturnValue(""),
				files: [],
			}

			// Simulate drop event
			fireEvent.drop(container.querySelector(".chat-text-area")!, {
				dataTransfer,
				preventDefault: jest.fn(),
			})

			// Verify convertToMentionPath was not called
			expect(mockConvertToMentionPath).not.toHaveBeenCalled()

			// Verify setInputValue was not called
			expect(setInputValue).not.toHaveBeenCalled()
		})
	})
})<|MERGE_RESOLUTION|>--- conflicted
+++ resolved
@@ -45,11 +45,7 @@
 		onHeightChange: jest.fn(),
 		mode: defaultModeSlug,
 		setMode: jest.fn(),
-<<<<<<< HEAD
-		isNewTask: false,
-=======
 		modeShortcutText: "(⌘. for next mode)",
->>>>>>> e075fbfa
 	}
 
 	beforeEach(() => {
