import React, { useState, useEffect, useMemo, useCallback } from "react"
import {
	VSCodeButton,
	VSCodeTextArea,
	VSCodeDropdown,
	VSCodeOption,
	VSCodeTextField,
	VSCodeCheckbox,
	VSCodeRadioGroup,
	VSCodeRadio,
} from "@vscode/webview-ui-toolkit/react"
import { useExtensionState } from "../../context/ExtensionStateContext"
import {
	Mode,
	PromptComponent,
	getRoleDefinition,
	getCustomInstructions,
	getAllModes,
	ModeConfig,
	GroupEntry,
} from "../../../../src/shared/modes"
import {
	supportPrompt,
	SupportPromptType,
	supportPromptLabels,
	supportPromptDescriptions,
} from "../../../../src/shared/support-prompt"

import { TOOL_GROUPS, GROUP_DISPLAY_NAMES, ToolGroup } from "../../../../src/shared/tool-groups"
import { vscode } from "../../utils/vscode"
import { useTranslation } from "react-i18next"

// Get all available groups that should show in prompts view
const availableGroups = (Object.keys(TOOL_GROUPS) as ToolGroup[]).filter((group) => !TOOL_GROUPS[group].alwaysAvailable)

type ModeSource = "global" | "project"

type PromptsViewProps = {
	onDone: () => void
}

// Helper to get group name regardless of format
function getGroupName(group: GroupEntry): ToolGroup {
	return Array.isArray(group) ? group[0] : group
}

const PromptsView = ({ onDone }: PromptsViewProps) => {
	const { t } = useTranslation()
	const {
		customModePrompts,
		customSupportPrompts,
		listApiConfigMeta,
		currentApiConfigName,
		enhancementApiConfigId,
		setEnhancementApiConfigId,
		mode,
		customInstructions,
		setCustomInstructions,
		preferredLanguage,
		setPreferredLanguage,
		customModes,
	} = useExtensionState()

	// Memoize modes to preserve array order
	const modes = useMemo(() => getAllModes(customModes), [customModes])

	const [testPrompt, setTestPrompt] = useState("")
	const [isEnhancing, setIsEnhancing] = useState(false)
	const [isDialogOpen, setIsDialogOpen] = useState(false)
	const [selectedPromptContent, setSelectedPromptContent] = useState("")
	const [selectedPromptTitle, setSelectedPromptTitle] = useState("")
	const [isToolsEditMode, setIsToolsEditMode] = useState(false)
	const [showConfigMenu, setShowConfigMenu] = useState(false)
	const [isCreateModeDialogOpen, setIsCreateModeDialogOpen] = useState(false)
	const [activeSupportTab, setActiveSupportTab] = useState<SupportPromptType>("ENHANCE")

	// Direct update functions
	const updateAgentPrompt = useCallback(
		(mode: Mode, promptData: PromptComponent) => {
			const existingPrompt = customModePrompts?.[mode] as PromptComponent
			const updatedPrompt = { ...existingPrompt, ...promptData }

			// Only include properties that differ from defaults
			if (updatedPrompt.roleDefinition === getRoleDefinition(mode)) {
				delete updatedPrompt.roleDefinition
			}

			vscode.postMessage({
				type: "updatePrompt",
				promptMode: mode,
				customPrompt: updatedPrompt,
			})
		},
		[customModePrompts],
	)

	const updateCustomMode = useCallback((slug: string, modeConfig: ModeConfig) => {
		const source = modeConfig.source || "global"
		vscode.postMessage({
			type: "updateCustomMode",
			slug,
			modeConfig: {
				...modeConfig,
				source, // Ensure source is set
			},
		})
	}, [])

	// Helper function to find a mode by slug
	const findModeBySlug = useCallback(
		(searchSlug: string, modes: readonly ModeConfig[] | undefined): ModeConfig | undefined => {
			if (!modes) return undefined
			const isModeWithSlug = (mode: ModeConfig): mode is ModeConfig => mode.slug === searchSlug
			return modes.find(isModeWithSlug)
		},
		[],
	)

	const switchMode = useCallback((slug: string) => {
		vscode.postMessage({
			type: "mode",
			text: slug,
		})
	}, [])

	// Handle mode switching with explicit state initialization
	const handleModeSwitch = useCallback(
		(modeConfig: ModeConfig) => {
			if (modeConfig.slug === mode) return // Prevent unnecessary updates

			// First switch the mode
			switchMode(modeConfig.slug)

			// Exit tools edit mode when switching modes
			setIsToolsEditMode(false)
		},
		[mode, switchMode, setIsToolsEditMode],
	)

	// Helper function to get current mode's config
	const getCurrentMode = useCallback((): ModeConfig | undefined => {
		const findMode = (m: ModeConfig): boolean => m.slug === mode
		return customModes?.find(findMode) || modes.find(findMode)
	}, [mode, customModes, modes])

	// Helper function to safely access mode properties
	const getModeProperty = <T extends keyof ModeConfig>(
		mode: ModeConfig | undefined,
		property: T,
	): ModeConfig[T] | undefined => {
		return mode?.[property]
	}

	// State for create mode dialog
	const [newModeName, setNewModeName] = useState("")
	const [newModeSlug, setNewModeSlug] = useState("")
	const [newModeRoleDefinition, setNewModeRoleDefinition] = useState("")
	const [newModeCustomInstructions, setNewModeCustomInstructions] = useState("")
	const [newModeGroups, setNewModeGroups] = useState<GroupEntry[]>(availableGroups)
	const [newModeSource, setNewModeSource] = useState<ModeSource>("global")

	// Reset form fields when dialog opens
	useEffect(() => {
		if (isCreateModeDialogOpen) {
			setNewModeGroups(availableGroups)
			setNewModeRoleDefinition("")
			setNewModeCustomInstructions("")
			setNewModeSource("global")
		}
	}, [isCreateModeDialogOpen])

	// Helper function to generate a unique slug from a name
	const generateSlug = useCallback((name: string, attempt = 0): string => {
		const baseSlug = name
			.toLowerCase()
			.replace(/[^a-z0-9-]+/g, "-")
			.replace(/^-+|-+$/g, "")
		return attempt === 0 ? baseSlug : `${baseSlug}-${attempt}`
	}, [])

	// Handler for name changes
	const handleNameChange = useCallback(
		(name: string) => {
			setNewModeName(name)
			setNewModeSlug(generateSlug(name))
		},
		[generateSlug],
	)

	const handleCreateMode = useCallback(() => {
		if (!newModeName.trim() || !newModeSlug.trim()) return

		const source = newModeSource
		const newMode: ModeConfig = {
			slug: newModeSlug,
			name: newModeName,
			roleDefinition: newModeRoleDefinition.trim() || "",
			customInstructions: newModeCustomInstructions.trim() || undefined,
			groups: newModeGroups,
			source,
		}
		updateCustomMode(newModeSlug, newMode)
		switchMode(newModeSlug)
		setIsCreateModeDialogOpen(false)
		setNewModeName("")
		setNewModeSlug("")
		setNewModeRoleDefinition("")
		setNewModeCustomInstructions("")
		setNewModeGroups(availableGroups)
		setNewModeSource("global")
		// eslint-disable-next-line react-hooks/exhaustive-deps
	}, [
		newModeName,
		newModeSlug,
		newModeRoleDefinition,
		newModeCustomInstructions,
		newModeGroups,
		newModeSource,
		updateCustomMode,
	])

	const isNameOrSlugTaken = useCallback(
		(name: string, slug: string) => {
			return modes.some((m) => m.slug === slug || m.name === name)
		},
		[modes],
	)

	const openCreateModeDialog = useCallback(() => {
		const baseNamePrefix = t("promptsView.createModeDialog.baseNamePrefix")
		// Find unique name and slug
		let attempt = 0
		let name = baseNamePrefix
		let slug = generateSlug(name)
		while (isNameOrSlugTaken(name, slug)) {
			attempt++
			name = `${baseNamePrefix} ${attempt + 1}`
			slug = generateSlug(name)
		}
		setNewModeName(name)
		setNewModeSlug(slug)
		setIsCreateModeDialogOpen(true)
	}, [t, generateSlug, isNameOrSlugTaken])

	// Handler for group checkbox changes
	const handleGroupChange = useCallback(
		(group: ToolGroup, isCustomMode: boolean, customMode: ModeConfig | undefined) =>
			(e: Event | React.FormEvent<HTMLElement>) => {
				if (!isCustomMode) return // Prevent changes to built-in modes
				const target = (e as CustomEvent)?.detail?.target || (e.target as HTMLInputElement)
				const checked = target.checked
				const oldGroups = customMode?.groups || []
				let newGroups: GroupEntry[]
				if (checked) {
					newGroups = [...oldGroups, group]
				} else {
					newGroups = oldGroups.filter((g) => getGroupName(g) !== group)
				}
				if (customMode) {
					const source = customMode.source || "global"
					updateCustomMode(customMode.slug, {
						...customMode,
						groups: newGroups,
						source,
					})
				}
			},
		[updateCustomMode],
	)

	// Handle clicks outside the config menu
	useEffect(() => {
		const handleClickOutside = (event: MouseEvent) => {
			if (showConfigMenu) {
				setShowConfigMenu(false)
			}
		}

		document.addEventListener("click", handleClickOutside)
		return () => document.removeEventListener("click", handleClickOutside)
	}, [showConfigMenu])

	useEffect(() => {
		const handler = (event: MessageEvent) => {
			const message = event.data
			if (message.type === "enhancedPrompt") {
				if (message.text) {
					setTestPrompt(message.text)
				}
				setIsEnhancing(false)
			} else if (message.type === "systemPrompt") {
				if (message.text) {
					setSelectedPromptContent(message.text)
					setSelectedPromptTitle(`System Prompt (${message.mode} mode)`)
					setIsDialogOpen(true)
				}
			}
		}

		window.addEventListener("message", handler)
		return () => window.removeEventListener("message", handler)
	}, [])

	const updateSupportPrompt = (type: SupportPromptType, value: string | undefined) => {
		vscode.postMessage({
			type: "updateSupportPrompt",
			values: {
				[type]: value,
			},
		})
	}

	const handleAgentReset = (modeSlug: string, type: "roleDefinition" | "customInstructions") => {
		// Only reset for built-in modes
		const existingPrompt = customModePrompts?.[modeSlug] as PromptComponent
		const updatedPrompt = { ...existingPrompt }
		delete updatedPrompt[type] // Remove the field entirely to ensure it reloads from defaults

		vscode.postMessage({
			type: "updatePrompt",
			promptMode: modeSlug,
			customPrompt: updatedPrompt,
		})
	}

	const handleSupportReset = (type: SupportPromptType) => {
		vscode.postMessage({
			type: "resetSupportPrompt",
			text: type,
		})
	}

	const getSupportPromptValue = (type: SupportPromptType): string => {
		return supportPrompt.get(customSupportPrompts, type)
	}

	const handleTestEnhancement = () => {
		if (!testPrompt.trim()) return

		setIsEnhancing(true)
		vscode.postMessage({
			type: "enhancePrompt",
			text: testPrompt,
		})
	}

	return (
<<<<<<< HEAD
		<div
			style={{
				position: "fixed",
				top: 0,
				left: 0,
				right: 0,
				bottom: 0,
				display: "flex",
				flexDirection: "column",
			}}>
			<div
				style={{
					display: "flex",
					justifyContent: "space-between",
					alignItems: "center",
					padding: "10px 17px 10px 20px",
				}}>
				<h3 style={{ color: "var(--vscode-foreground)", margin: 0 }}>{t("promptsView.modeSpecificPrompts")}</h3>
				<VSCodeButton onClick={onDone}>{t("promptsView.done")}</VSCodeButton>
			</div>

			<div style={{ flex: 1, overflow: "auto", padding: "0 20px" }}>
				<div style={{ paddingBottom: "20px", borderBottom: "1px solid var(--vscode-input-border)" }}>
					<div style={{ marginBottom: "20px" }}>
						<div style={{ fontWeight: "bold", marginBottom: "4px" }}>
							{t("promptsView.preferredLanguage")}
						</div>
=======
		<div className="fixed inset-0 flex flex-col">
			<div className="flex justify-between items-center px-5 py-2.5">
				<h3 className="text-vscode-foreground m-0">Prompts</h3>
				<VSCodeButton onClick={onDone}>Done</VSCodeButton>
			</div>

			<div className="flex-1 overflow-auto px-5">
				<div className="pb-5 border-b border-vscode-input-border">
					<div className="mb-5">
						<div className="font-bold mb-1">Preferred Language</div>
>>>>>>> 998beeed
						<select
							value={preferredLanguage}
							onChange={(e) => {
								setPreferredLanguage(e.target.value)
								vscode.postMessage({
									type: "preferredLanguage",
									text: e.target.value,
								})
							}}
							className="w-full px-2 py-1 h-7 bg-vscode-input-background text-vscode-input-foreground border border-vscode-input-border rounded">
							<option value="English">English</option>
							<option value="Arabic">Arabic - العربية</option>
							<option value="Brazilian Portuguese">Portuguese - Português (Brasil)</option>
							<option value="Czech">Czech - Čeština</option>
							<option value="French">French - Français</option>
							<option value="German">German - Deutsch</option>
							<option value="Hindi">Hindi - हिन्दी</option>
							<option value="Hungarian">Hungarian - Magyar</option>
							<option value="Italian">Italian - Italiano</option>
							<option value="Japanese">Japanese - 日本語</option>
							<option value="Korean">Korean - 한국어</option>
							<option value="Polish">Polish - Polski</option>
							<option value="Portuguese">Portuguese - Português (Portugal)</option>
							<option value="Russian">Russian - Русский</option>
							<option value="Simplified Chinese">Simplified Chinese - 简体中文</option>
							<option value="Spanish">Spanish - Español</option>
							<option value="Traditional Chinese">Traditional Chinese - 繁體中文</option>
							<option value="Turkish">Turkish - Türkçe</option>
						</select>
<<<<<<< HEAD
						<p
							style={{
								fontSize: "12px",
								marginTop: "5px",
								color: "var(--vscode-descriptionForeground)",
							}}>
							{t("promptsView.preferredLanguageDescription")}
						</p>
					</div>

					<div style={{ fontWeight: "bold", marginBottom: "4px" }}>{t("promptsView.customInstructions")}</div>
					<div
						style={{ fontSize: "13px", color: "var(--vscode-descriptionForeground)", marginBottom: "8px" }}>
						{t("promptsView.customInstructionsDescription")}
=======
						<p className="text-xs mt-1.5 text-vscode-descriptionForeground">
							Select the language that Cline should use for communication.
						</p>
					</div>

					<div className="font-bold mb-1">Custom Instructions for All Modes</div>
					<div className="text-sm text-vscode-descriptionForeground mb-2">
						These instructions apply to all modes. They provide a base set of behaviors that can be enhanced
						by mode-specific instructions below.
>>>>>>> 998beeed
					</div>
					<VSCodeTextArea
						value={customInstructions ?? ""}
						onChange={(e) => {
							const value =
								(e as CustomEvent)?.detail?.target?.value ||
								((e as any).target as HTMLTextAreaElement).value
							setCustomInstructions(value || undefined)
							vscode.postMessage({
								type: "customInstructions",
								text: value.trim() || undefined,
							})
						}}
						rows={4}
						resize="vertical"
						className="w-full"
						data-testid="global-custom-instructions-textarea"
					/>
<<<<<<< HEAD
					<div
						style={{
							fontSize: "12px",
							color: "var(--vscode-descriptionForeground)",
							marginTop: "5px",
							marginBottom: "40px",
						}}>
						{t("promptsView.openFileInstructionsBefore")}{" "}
=======
					<div className="text-xs text-vscode-descriptionForeground mt-1.5 mb-10">
						Instructions can also be loaded from{" "}
>>>>>>> 998beeed
						<span
							className="text-vscode-textLink-foreground cursor-pointer underline"
							onClick={() =>
								vscode.postMessage({
									type: "openFile",
									text: "./.clinerules",
									values: {
										create: true,
										content: "",
									},
								})
							}>
							.clinerules
						</span>{" "}
						{t("promptsView.openFileInstructionsAfter")}
					</div>
				</div>

<<<<<<< HEAD
				<div style={{ marginTop: "20px" }}>
					<div
						style={{
							display: "flex",
							justifyContent: "space-between",
							alignItems: "center",
							marginBottom: "12px",
						}}>
						<h3 style={{ color: "var(--vscode-foreground)", margin: 0 }}>
							{t("promptsView.modeSpecificPrompts")}
						</h3>
						<div style={{ display: "flex", gap: "8px" }}>
							<VSCodeButton
								appearance="icon"
								onClick={openCreateModeDialog}
								title={t("promptsView.createNewMode")}>
								<span className="codicon codicon-add"></span>
							</VSCodeButton>
							<VSCodeButton
								appearance="icon"
								title={t("promptsView.editModesConfiguration")}
								onClick={() => {
									vscode.postMessage({
										type: "openCustomModesSettings",
									})
								}}>
								<span className="codicon codicon-json"></span>
							</VSCodeButton>
						</div>
					</div>

					<div
						style={{
							fontSize: "13px",
							color: "var(--vscode-descriptionForeground)",
							marginBottom: "12px",
						}}>
						{t("promptsView.createModeDescription")}
=======
				<div className="mt-5">
					<div onClick={(e) => e.stopPropagation()} className="flex justify-between items-center mb-3">
						<h3 className="text-vscode-foreground m-0">Mode-Specific Prompts</h3>
						<div className="flex gap-2">
							<VSCodeButton appearance="icon" onClick={openCreateModeDialog} title="Create new mode">
								<span className="codicon codicon-add"></span>
							</VSCodeButton>
							<div className="relative inline-block">
								<VSCodeButton
									appearance="icon"
									title="Edit modes configuration"
									className="flex"
									onClick={(e: React.MouseEvent) => {
										e.preventDefault()
										e.stopPropagation()
										setShowConfigMenu((prev) => !prev)
									}}
									onBlur={() => {
										// Add slight delay to allow menu item clicks to register
										setTimeout(() => setShowConfigMenu(false), 200)
									}}>
									<span className="codicon codicon-json"></span>
								</VSCodeButton>
								{showConfigMenu && (
									<div
										onClick={(e) => e.stopPropagation()}
										onMouseDown={(e) => e.stopPropagation()}
										className="absolute top-full right-0 w-[200px] mt-1 bg-vscode-editor-background border border-vscode-input-border rounded shadow-md z-[1000]">
										<div
											className="p-2 cursor-pointer text-vscode-foreground text-sm"
											onMouseDown={(e) => {
												e.preventDefault() // Prevent blur
												vscode.postMessage({
													type: "openCustomModesSettings",
												})
												setShowConfigMenu(false)
											}}
											onClick={(e) => e.preventDefault()}>
											Edit Global Modes
										</div>
										<div
											className="p-2 cursor-pointer text-vscode-foreground text-sm border-t border-vscode-input-border"
											onMouseDown={(e) => {
												e.preventDefault() // Prevent blur
												vscode.postMessage({
													type: "openFile",
													text: "./.roomodes",
													values: {
														create: true,
														content: JSON.stringify({ customModes: [] }, null, 2),
													},
												})
												setShowConfigMenu(false)
											}}
											onClick={(e) => e.preventDefault()}>
											Edit Project Modes (.roomodes)
										</div>
									</div>
								)}
							</div>
						</div>
					</div>

					<div className="text-sm text-vscode-descriptionForeground mb-3">
						Hit the + to create a new custom mode, or just ask Roo in chat to create one for you!
>>>>>>> 998beeed
					</div>

					<div className="flex gap-2 items-center mb-3 flex-wrap py-1">
						{modes.map((modeConfig) => {
							const isActive = mode === modeConfig.slug
							return (
								<button
									key={modeConfig.slug}
									data-testid={`${modeConfig.slug}-tab`}
									data-active={isActive ? "true" : "false"}
									onClick={() => handleModeSwitch(modeConfig)}
									className={`px-2 py-1 border-none rounded cursor-pointer font-bold ${
										isActive
											? "bg-vscode-button-background text-vscode-button-foreground opacity-100"
											: "bg-transparent text-vscode-foreground opacity-80"
									}`}>
									{modeConfig.name}
								</button>
							)
						})}
					</div>
				</div>

				<div style={{ marginBottom: "20px" }}>
					{/* Only show name and delete for custom modes */}
					{mode && findModeBySlug(mode, customModes) && (
<<<<<<< HEAD
						<div style={{ display: "flex", gap: "12px", marginBottom: "16px" }}>
							<div style={{ flex: 1 }}>
								<div style={{ fontWeight: "bold", marginBottom: "4px" }}>{t("promptsView.name")}</div>
								<div style={{ display: "flex", gap: "8px" }}>
=======
						<div className="flex gap-3 mb-4">
							<div className="flex-1">
								<div className="font-bold mb-1">Name</div>
								<div className="flex gap-2">
>>>>>>> 998beeed
									<VSCodeTextField
										value={getModeProperty(findModeBySlug(mode, customModes), "name") ?? ""}
										onChange={(e: Event | React.FormEvent<HTMLElement>) => {
											const target =
												(e as CustomEvent)?.detail?.target ||
												((e as any).target as HTMLInputElement)
											const customMode = findModeBySlug(mode, customModes)
											if (customMode) {
												updateCustomMode(mode, {
													...customMode,
													name: target.value,
													source: customMode.source || "global",
												})
											}
										}}
										className="w-full"
									/>
									<VSCodeButton
										appearance="icon"
										title={t("promptsView.deleteMode")}
										onClick={() => {
											vscode.postMessage({
												type: "deleteCustomMode",
												slug: mode,
											})
										}}>
										<span className="codicon codicon-trash"></span>
									</VSCodeButton>
								</div>
							</div>
						</div>
					)}
					<div style={{ marginBottom: "16px" }}>
<<<<<<< HEAD
						<div
							style={{
								display: "flex",
								justifyContent: "space-between",
								alignItems: "center",
								marginBottom: "4px",
							}}>
							<div style={{ fontWeight: "bold" }}>{t("promptsView.roleDefinition")}</div>
=======
						<div className="flex justify-between items-center mb-1">
							<div className="font-bold">Role Definition</div>
>>>>>>> 998beeed
							{!findModeBySlug(mode, customModes) && (
								<VSCodeButton
									appearance="icon"
									onClick={() => {
										const currentMode = getCurrentMode()
										if (currentMode?.slug) {
											handleAgentReset(currentMode.slug, "roleDefinition")
										}
									}}
									title={t("promptsView.resetToDefault")}
									data-testid="role-definition-reset">
									<span className="codicon codicon-discard"></span>
								</VSCodeButton>
							)}
						</div>
<<<<<<< HEAD
						<div
							style={{
								fontSize: "13px",
								color: "var(--vscode-descriptionForeground)",
								marginBottom: "8px",
							}}>
							{t("promptsView.roleDefinitionDescription")}
=======
						<div className="text-sm text-vscode-descriptionForeground mb-2">
							Define Roo's expertise and personality for this mode. This description shapes how Roo
							presents itself and approaches tasks.
>>>>>>> 998beeed
						</div>
						<VSCodeTextArea
							value={(() => {
								const customMode = findModeBySlug(mode, customModes)
								const prompt = customModePrompts?.[mode] as PromptComponent
								return customMode?.roleDefinition ?? prompt?.roleDefinition ?? getRoleDefinition(mode)
							})()}
							onChange={(e) => {
								const value =
									(e as CustomEvent)?.detail?.target?.value ||
									((e as any).target as HTMLTextAreaElement).value
								const customMode = findModeBySlug(mode, customModes)
								if (customMode) {
									// For custom modes, update the JSON file
									updateCustomMode(mode, {
										...customMode,
										roleDefinition: value.trim() || "",
										source: customMode.source || "global",
									})
								} else {
									// For built-in modes, update the prompts
									updateAgentPrompt(mode, {
										roleDefinition: value.trim() || undefined,
									})
								}
							}}
							rows={4}
							resize="vertical"
							style={{ width: "100%" }}
							data-testid={`${getCurrentMode()?.slug || "code"}-prompt-textarea`}
						/>
					</div>
					{/* Mode settings */}
					<>
						<div style={{ marginBottom: "12px" }}>
							<div style={{ fontWeight: "bold", marginBottom: "4px" }}>
								{t("promptsView.apiConfiguration")}
							</div>
							<div style={{ marginBottom: "8px" }}>
								<VSCodeDropdown
									value={currentApiConfigName || ""}
									onChange={(e: any) => {
										const value = e.detail?.target?.value || e.target?.value
										vscode.postMessage({
											type: "loadApiConfiguration",
											text: value,
										})
									}}
									className="w-full">
									{(listApiConfigMeta || []).map((config) => (
										<VSCodeOption key={config.id} value={config.name}>
											{config.name}
										</VSCodeOption>
									))}
								</VSCodeDropdown>
<<<<<<< HEAD
								<div
									style={{
										fontSize: "12px",
										marginTop: "5px",
										color: "var(--vscode-descriptionForeground)",
									}}>
									{t("promptsView.apiConfigurationDescription")}
=======
								<div className="text-xs mt-1.5 text-vscode-descriptionForeground">
									Select which API configuration to use for this mode
>>>>>>> 998beeed
								</div>
							</div>
						</div>

						{/* Show tools for all modes */}
<<<<<<< HEAD
						<div style={{ marginBottom: "16px" }}>
							<div
								style={{
									display: "flex",
									justifyContent: "space-between",
									alignItems: "center",
									marginBottom: "4px",
								}}>
								<div style={{ fontWeight: "bold" }}>{t("promptsView.availableTools")}</div>
=======
						<div className="mb-4">
							<div className="flex justify-between items-center mb-1">
								<div className="font-bold">Available Tools</div>
>>>>>>> 998beeed
								{findModeBySlug(mode, customModes) && (
									<VSCodeButton
										appearance="icon"
										onClick={() => setIsToolsEditMode(!isToolsEditMode)}
										title={
											isToolsEditMode
												? t("promptsView.cancel")
												: t("promptsView.editModesConfiguration")
										}>
										<span
											className={`codicon codicon-${isToolsEditMode ? "check" : "edit"}`}></span>
									</VSCodeButton>
								)}
							</div>
							{!findModeBySlug(mode, customModes) && (
<<<<<<< HEAD
								<div
									style={{
										fontSize: "13px",
										color: "var(--vscode-descriptionForeground)",
										marginBottom: "8px",
									}}>
									{t("promptsView.toolsDescription")}
=======
								<div className="text-sm text-vscode-descriptionForeground mb-2">
									Tools for built-in modes cannot be modified
>>>>>>> 998beeed
								</div>
							)}
							{isToolsEditMode && findModeBySlug(mode, customModes) ? (
								<div className="grid grid-cols-[repeat(auto-fill,minmax(200px,1fr))] gap-2">
									{availableGroups.map((group) => {
										const currentMode = getCurrentMode()
										const isCustomMode = findModeBySlug(mode, customModes)
										const customMode = isCustomMode
										const isGroupEnabled = isCustomMode
											? customMode?.groups?.some((g) => getGroupName(g) === group)
											: currentMode?.groups?.some((g) => getGroupName(g) === group)

										return (
											<VSCodeCheckbox
												key={group}
												checked={isGroupEnabled}
												onChange={handleGroupChange(group, Boolean(isCustomMode), customMode)}
												disabled={!isCustomMode}>
												{GROUP_DISPLAY_NAMES[group]}
												{group === "edit" && (
													<div className="text-xs text-vscode-descriptionForeground mt-0.5">
														Allowed files:{" "}
														{(() => {
															const currentMode = getCurrentMode()
															const editGroup = currentMode?.groups?.find(
																(g) =>
																	Array.isArray(g) &&
																	g[0] === "edit" &&
																	g[1]?.fileRegex,
															)
															if (!Array.isArray(editGroup)) return "all files"
															return (
																editGroup[1].description ||
																`/${editGroup[1].fileRegex}/`
															)
														})()}
													</div>
												)}
											</VSCodeCheckbox>
										)
									})}
								</div>
							) : (
								<div className="text-sm text-vscode-foreground mb-2 leading-relaxed">
									{(() => {
										const currentMode = getCurrentMode()
										const enabledGroups = currentMode?.groups || []
										return enabledGroups
											.map((group) => {
												const groupName = getGroupName(group)
												const displayName = GROUP_DISPLAY_NAMES[groupName]
												if (Array.isArray(group) && group[1]?.fileRegex) {
													const description =
														group[1].description || `/${group[1].fileRegex}/`
													return `${t(displayName)} (${description})`
												}
												return t(displayName)
											})
											.join(", ")
									})()}
								</div>
							)}
						</div>
					</>

					{/* Role definition for both built-in and custom modes */}
					<div style={{ marginBottom: "8px" }}>
						<div
							style={{
								display: "flex",
								justifyContent: "space-between",
								alignItems: "center",
								marginBottom: "4px",
							}}>
							<div style={{ fontWeight: "bold" }}>{t("promptsView.modeSpecificCustomInstructions")}</div>
							{!findModeBySlug(mode, customModes) && (
								<VSCodeButton
									appearance="icon"
									onClick={() => {
										const currentMode = getCurrentMode()
										if (currentMode?.slug) {
											handleAgentReset(currentMode.slug, "customInstructions")
										}
									}}
									title={t("promptsView.resetToDefault")}
									data-testid="custom-instructions-reset">
									<span className="codicon codicon-discard"></span>
								</VSCodeButton>
							)}
						</div>
						<div
							style={{
								fontSize: "13px",
								color: "var(--vscode-descriptionForeground)",
								marginBottom: "8px",
							}}>
							{t("promptsView.addBehavioralGuidelines")}
						</div>
						<VSCodeTextArea
							value={(() => {
								const customMode = findModeBySlug(mode, customModes)
								const prompt = customModePrompts?.[mode] as PromptComponent
								return (
									customMode?.customInstructions ??
									prompt?.customInstructions ??
									getCustomInstructions(mode, customModes)
								)
							})()}
							onChange={(e) => {
								const value =
									(e as CustomEvent)?.detail?.target?.value ||
									((e as any).target as HTMLTextAreaElement).value
								const customMode = findModeBySlug(mode, customModes)
								if (customMode) {
									// For custom modes, update the JSON file
									updateCustomMode(mode, {
										...customMode,
										customInstructions: value.trim() || undefined,
										source: customMode.source || "global",
									})
								} else {
									// For built-in modes, update the prompts
									const existingPrompt = customModePrompts?.[mode] as PromptComponent
									updateAgentPrompt(mode, {
										...existingPrompt,
										customInstructions: value.trim() || undefined,
									})
								}
							}}
							rows={4}
							resize="vertical"
							style={{ width: "100%" }}
							data-testid={`${getCurrentMode()?.slug || "code"}-custom-instructions-textarea`}
						/>
						<div
							style={{
								fontSize: "12px",
								color: "var(--vscode-descriptionForeground)",
								marginTop: "5px",
							}}>
							{t("promptsView.codeCustomInstructionsBefore")}
							{getCurrentMode()?.name || "Code"}
							{t("promptsView.codeCustomInstructionsMiddle")}{" "}
							<span
								style={{
									color: "var(--vscode-textLink-foreground)",
									cursor: "pointer",
									textDecoration: "underline",
								}}
								onClick={() => {
									const currentMode = getCurrentMode()
									if (!currentMode) return

									// Open or create an empty file
									vscode.postMessage({
										type: "openFile",
										text: `./.clinerules-${currentMode.slug}`,
										values: {
											create: true,
											content: "",
										},
									})
								}}>
								.clinerules-{getCurrentMode()?.slug || "code"}
							</span>{" "}
							{t("promptsView.codeCustomInstructionsAfter")}
						</div>
					</div>
				</div>
				<div
					style={{
						paddingBottom: "40px",
						marginBottom: "20px",
						borderBottom: "1px solid var(--vscode-input-border)",
					}}>
					<div style={{ display: "flex", gap: "8px" }}>
						<VSCodeButton
							appearance="primary"
							onClick={() => {
								const currentMode = getCurrentMode()
								if (currentMode) {
									vscode.postMessage({
										type: "getSystemPrompt",
										mode: currentMode.slug,
									})
								}
							}}
							data-testid="preview-prompt-button">
							{t("promptsView.previewSystemPrompt")}
						</VSCodeButton>
						<VSCodeButton
							appearance="icon"
							title={t("promptsView.copySystemPrompt")}
							onClick={() => {
								vscode.postMessage({
									type: "copySystemPrompt",
									text: selectedPromptContent,
								})
							}}
							data-testid="copy-prompt-button">
							<span className="codicon codicon-copy"></span>
						</VSCodeButton>
					</div>
				</div>

				<div
					style={{
						marginTop: "20px",
						paddingBottom: "60px",
						borderBottom: "1px solid var(--vscode-input-border)",
					}}>
					<h3 style={{ color: "var(--vscode-foreground)", marginBottom: "12px" }}>
						{t("promptsView.supportPrompts")}
					</h3>
					<div
						style={{
							display: "flex",
							gap: "8px",
							alignItems: "center",
							marginBottom: "12px",
							flexWrap: "wrap",
							padding: "4px 0",
						}}>
						{Object.keys(supportPrompt.default).map((type) => (
							<button
								key={type}
								data-testid={`${type}-tab`}
								data-active={activeSupportTab === type ? "true" : "false"}
								onClick={() => setActiveSupportTab(type as SupportPromptType)}
								style={{
									padding: "4px 8px",
									border: "none",
									background: activeSupportTab === type ? "var(--vscode-button-background)" : "none",
									color:
										activeSupportTab === type
											? "var(--vscode-button-foreground)"
											: "var(--vscode-foreground)",
									cursor: "pointer",
									opacity: activeSupportTab === type ? 1 : 0.8,
									borderRadius: "3px",
									fontWeight: "bold",
								}}>
								{t(supportPromptLabels[type as SupportPromptType])}
							</button>
						))}
					</div>

					{/* Support prompt description */}
					<div
						style={{
							fontSize: "13px",
							color: "var(--vscode-descriptionForeground)",
							margin: "8px 0 16px",
						}}>
						{t(supportPromptDescriptions[activeSupportTab])}
					</div>

					{/* Show active tab content */}
					<div key={activeSupportTab}>
						<div
							style={{
								display: "flex",
								justifyContent: "space-between",
								alignItems: "center",
								marginBottom: "4px",
							}}>
							<div style={{ fontWeight: "bold" }}>{t("promptsView.prompt")}</div>
							<VSCodeButton
								appearance="icon"
								onClick={() => handleSupportReset(activeSupportTab)}
								title={`${t("promptsView.resetPromptBefore")} ${activeSupportTab} ${t("promptsView.resetPromptAfter")}`}>
								<span className="codicon codicon-discard"></span>
							</VSCodeButton>
						</div>

						<VSCodeTextArea
							value={getSupportPromptValue(activeSupportTab)}
							onChange={(e) => {
								const value =
									(e as CustomEvent)?.detail?.target?.value ||
									((e as any).target as HTMLTextAreaElement).value
								const trimmedValue = value.trim()
								updateSupportPrompt(activeSupportTab, trimmedValue || undefined)
							}}
							rows={6}
							resize="vertical"
							style={{ width: "100%" }}
						/>

						{activeSupportTab === "ENHANCE" && (
							<>
								<div>
									<div
										style={{
											color: "var(--vscode-foreground)",
											fontSize: "13px",
											marginBottom: "20px",
											marginTop: "5px",
										}}></div>
									<div style={{ marginBottom: "12px" }}>
										<div style={{ marginBottom: "8px" }}>
											<div style={{ fontWeight: "bold", marginBottom: "4px" }}>
												{t("promptsView.apiConfiguration")}
											</div>
											<div
												style={{
													fontSize: "13px",
													color: "var(--vscode-descriptionForeground)",
												}}>
												{t("promptsView.enhancementApiConfigDescription")}
											</div>
										</div>
										<VSCodeDropdown
											value={enhancementApiConfigId || ""}
											data-testid="api-config-dropdown"
											onChange={(e: any) => {
												const value = e.detail?.target?.value || e.target?.value
												setEnhancementApiConfigId(value)
												vscode.postMessage({
													type: "enhancementApiConfigId",
													text: value,
												})
											}}
											style={{ width: "300px" }}>
											<VSCodeOption value="">
												{t("promptsView.enhancementCurrentlyApiConfig")}
											</VSCodeOption>
											{(listApiConfigMeta || []).map((config) => (
												<VSCodeOption key={config.id} value={config.id}>
													{config.name}
												</VSCodeOption>
											))}
										</VSCodeDropdown>
									</div>
								</div>

								<div style={{ marginTop: "12px" }}>
									<VSCodeTextArea
										value={testPrompt}
										onChange={(e) => setTestPrompt((e.target as HTMLTextAreaElement).value)}
										placeholder={t("promptsView.testEnhancementPrompt")}
										rows={3}
										resize="vertical"
										style={{ width: "100%" }}
										data-testid="test-prompt-textarea"
									/>
									<div
										style={{
											marginTop: "8px",
											display: "flex",
											justifyContent: "flex-start",
											alignItems: "center",
											gap: 8,
										}}>
										<VSCodeButton
											onClick={handleTestEnhancement}
											disabled={isEnhancing}
											appearance="primary">
											{t("promptsView.enhancePrompt")}
										</VSCodeButton>
									</div>
								</div>
							</>
						)}
					</div>
				</div>
			</div>

			{isCreateModeDialogOpen && (
				<div
					style={{
						position: "fixed",
						inset: 0,
						display: "flex",
						justifyContent: "flex-end",
						backgroundColor: "rgba(0, 0, 0, 0.5)",
						zIndex: 1000,
					}}>
					<div
						style={{
							width: "calc(100vw - 100px)",
							height: "100%",
							backgroundColor: "var(--vscode-editor-background)",
							boxShadow: "-2px 0 5px rgba(0, 0, 0, 0.2)",
							display: "flex",
							flexDirection: "column",
							position: "relative",
						}}>
						<div
							style={{
								flex: 1,
								padding: "20px",
								overflowY: "auto",
								minHeight: 0,
							}}>
							<VSCodeButton
								appearance="icon"
								onClick={() => setIsCreateModeDialogOpen(false)}
								style={{
									position: "absolute",
									top: "20px",
									right: "20px",
								}}>
								<span className="codicon codicon-close"></span>
							</VSCodeButton>
							<h2 style={{ margin: "0 0 16px" }}>{t("promptsView.createModeDialog.title")}</h2>
							<div style={{ marginBottom: "16px" }}>
								<div style={{ fontWeight: "bold", marginBottom: "4px" }}>{t("promptsView.name")}</div>
								<VSCodeTextField
									value={newModeName}
									onChange={(e: Event | React.FormEvent<HTMLElement>) => {
										const target =
											(e as CustomEvent)?.detail?.target ||
											((e as any).target as HTMLInputElement)
										handleNameChange(target.value)
									}}
									style={{ width: "100%" }}
								/>
							</div>
							<div style={{ marginBottom: "16px" }}>
								<div style={{ fontWeight: "bold", marginBottom: "4px" }}>
									{t("promptsView.createModeDialog.slug.title")}
								</div>
								<VSCodeTextField
									value={newModeSlug}
									onChange={(e: Event | React.FormEvent<HTMLElement>) => {
										const target =
											(e as CustomEvent)?.detail?.target ||
											((e as any).target as HTMLInputElement)
										setNewModeSlug(target.value)
									}}
									style={{ width: "100%" }}
								/>
								<div
									style={{
										fontSize: "12px",
										color: "var(--vscode-descriptionForeground)",
										marginTop: "4px",
									}}>
									{t("promptsView.createModeDialog.slug.description")}
								</div>
							</div>
							<div style={{ marginBottom: "16px" }}>
<<<<<<< HEAD
								<div style={{ fontWeight: "bold", marginBottom: "4px" }}>
									{t("promptsView.createModeDialog.roleDefinition.title")}
								</div>
=======
								<div style={{ fontWeight: "bold", marginBottom: "4px" }}>Save Location</div>
								<div className="text-sm text-vscode-descriptionForeground mb-2">
									Choose where to save this mode. Project-specific modes take precedence over global
									modes.
								</div>
								<VSCodeRadioGroup
									value={newModeSource}
									onChange={(e: Event | React.FormEvent<HTMLElement>) => {
										const target = ((e as CustomEvent)?.detail?.target ||
											(e.target as HTMLInputElement)) as HTMLInputElement
										setNewModeSource(target.value as ModeSource)
									}}>
									<VSCodeRadio value="global">
										Global
										<div
											style={{
												fontSize: "12px",
												color: "var(--vscode-descriptionForeground)",
												marginTop: "2px",
											}}>
											Available in all workspaces
										</div>
									</VSCodeRadio>
									<VSCodeRadio value="project">
										Project-specific (.roomodes)
										<div className="text-xs text-vscode-descriptionForeground mt-0.5">
											Only available in this workspace, takes precedence over global
										</div>
									</VSCodeRadio>
								</VSCodeRadioGroup>
							</div>

							<div style={{ marginBottom: "16px" }}>
								<div style={{ fontWeight: "bold", marginBottom: "4px" }}>Role Definition</div>
>>>>>>> 998beeed
								<div
									style={{
										fontSize: "13px",
										color: "var(--vscode-descriptionForeground)",
										marginBottom: "8px",
									}}>
									{t("promptsView.createModeDialog.roleDefinition.description")}
								</div>
								<VSCodeTextArea
									value={newModeRoleDefinition}
									onChange={(e) => {
										const value =
											(e as CustomEvent)?.detail?.target?.value ||
											((e as any).target as HTMLTextAreaElement).value
										setNewModeRoleDefinition(value)
									}}
									rows={4}
									resize="vertical"
									style={{ width: "100%" }}
								/>
							</div>
							<div style={{ marginBottom: "16px" }}>
								<div style={{ fontWeight: "bold", marginBottom: "4px" }}>
									{t("promptsView.createModeDialog.tools.title")}
								</div>
								<div
									style={{
										fontSize: "13px",
										color: "var(--vscode-descriptionForeground)",
										marginBottom: "8px",
									}}>
									{t("promptsView.createModeDialog.tools.description")}
								</div>
								<div
									style={{
										display: "grid",
										gridTemplateColumns: "repeat(auto-fill, minmax(200px, 1fr))",
										gap: "8px",
									}}>
									{availableGroups.map((group) => (
										<VSCodeCheckbox
											key={group}
											checked={newModeGroups.some((g) => getGroupName(g) === group)}
											onChange={(e: Event | React.FormEvent<HTMLElement>) => {
												const target =
													(e as CustomEvent)?.detail?.target || (e.target as HTMLInputElement)
												const checked = target.checked
												if (checked) {
													setNewModeGroups([...newModeGroups, group])
												} else {
													setNewModeGroups(
														newModeGroups.filter((g) => getGroupName(g) !== group),
													)
												}
											}}>
											{t(GROUP_DISPLAY_NAMES[group])}
										</VSCodeCheckbox>
									))}
								</div>
							</div>
							<div style={{ marginBottom: "16px" }}>
								<div style={{ fontWeight: "bold", marginBottom: "4px" }}>
									{t("promptsView.createModeDialog.customInstructions.title")}
								</div>
								<div
									style={{
										fontSize: "13px",
										color: "var(--vscode-descriptionForeground)",
										marginBottom: "8px",
									}}>
									{t("promptsView.createModeDialog.customInstructions.description")}
								</div>
								<VSCodeTextArea
									value={newModeCustomInstructions}
									onChange={(e) => {
										const value =
											(e as CustomEvent)?.detail?.target?.value ||
											((e as any).target as HTMLTextAreaElement).value
										setNewModeCustomInstructions(value)
									}}
									rows={4}
									resize="vertical"
									style={{ width: "100%" }}
								/>
							</div>
						</div>
						<div
							style={{
								display: "flex",
								justifyContent: "flex-end",
								padding: "12px 20px",
								gap: "8px",
								borderTop: "1px solid var(--vscode-editor-lineHighlightBorder)",
								backgroundColor: "var(--vscode-editor-background)",
							}}>
							<VSCodeButton onClick={() => setIsCreateModeDialogOpen(false)}>
								{t("promptsView.cancel")}
							</VSCodeButton>
							<VSCodeButton
								appearance="primary"
								onClick={handleCreateMode}
								disabled={!newModeName.trim() || !newModeSlug.trim()}>
								{t("promptsView.createMode")}
							</VSCodeButton>
						</div>
					</div>
				</div>
			)}
			{isDialogOpen && (
				<div
					style={{
						position: "fixed",
						inset: 0,
						display: "flex",
						justifyContent: "flex-end",
						backgroundColor: "rgba(0, 0, 0, 0.5)",
						zIndex: 1000,
					}}>
					<div
						style={{
							width: "calc(100vw - 100px)",
							height: "100%",
							backgroundColor: "var(--vscode-editor-background)",
							boxShadow: "-2px 0 5px rgba(0, 0, 0, 0.2)",
							display: "flex",
							flexDirection: "column",
							position: "relative",
						}}>
						<div
							style={{
								flex: 1,
								padding: "20px",
								overflowY: "auto",
								minHeight: 0,
							}}>
							<VSCodeButton
								appearance="icon"
								onClick={() => setIsDialogOpen(false)}
								style={{
									position: "absolute",
									top: "20px",
									right: "20px",
								}}>
								<span className="codicon codicon-close"></span>
							</VSCodeButton>
							<h2 style={{ margin: "0 0 16px" }}>{selectedPromptTitle}</h2>
							<pre
								style={{
									padding: "8px",
									whiteSpace: "pre-wrap",
									wordBreak: "break-word",
									fontFamily: "var(--vscode-editor-font-family)",
									fontSize: "var(--vscode-editor-font-size)",
									color: "var(--vscode-editor-foreground)",
									backgroundColor: "var(--vscode-editor-background)",
									border: "1px solid var(--vscode-editor-lineHighlightBorder)",
									borderRadius: "4px",
									overflowY: "auto",
								}}>
								{selectedPromptContent}
							</pre>
						</div>
						<div
							style={{
								display: "flex",
								justifyContent: "flex-end",
								padding: "12px 20px",
								borderTop: "1px solid var(--vscode-editor-lineHighlightBorder)",
								backgroundColor: "var(--vscode-editor-background)",
							}}>
							<VSCodeButton onClick={() => setIsDialogOpen(false)}>Close</VSCodeButton>
						</div>
					</div>
				</div>
			)}
		</div>
	)
}

export default PromptsView<|MERGE_RESOLUTION|>--- conflicted
+++ resolved
@@ -28,7 +28,7 @@
 
 import { TOOL_GROUPS, GROUP_DISPLAY_NAMES, ToolGroup } from "../../../../src/shared/tool-groups"
 import { vscode } from "../../utils/vscode"
-import { useTranslation } from "react-i18next"
+import { Trans, useTranslation } from "react-i18next"
 
 // Get all available groups that should show in prompts view
 const availableGroups = (Object.keys(TOOL_GROUPS) as ToolGroup[]).filter((group) => !TOOL_GROUPS[group].alwaysAvailable)
@@ -345,46 +345,16 @@
 	}
 
 	return (
-<<<<<<< HEAD
-		<div
-			style={{
-				position: "fixed",
-				top: 0,
-				left: 0,
-				right: 0,
-				bottom: 0,
-				display: "flex",
-				flexDirection: "column",
-			}}>
-			<div
-				style={{
-					display: "flex",
-					justifyContent: "space-between",
-					alignItems: "center",
-					padding: "10px 17px 10px 20px",
-				}}>
-				<h3 style={{ color: "var(--vscode-foreground)", margin: 0 }}>{t("promptsView.modeSpecificPrompts")}</h3>
-				<VSCodeButton onClick={onDone}>{t("promptsView.done")}</VSCodeButton>
-			</div>
-
-			<div style={{ flex: 1, overflow: "auto", padding: "0 20px" }}>
-				<div style={{ paddingBottom: "20px", borderBottom: "1px solid var(--vscode-input-border)" }}>
-					<div style={{ marginBottom: "20px" }}>
-						<div style={{ fontWeight: "bold", marginBottom: "4px" }}>
-							{t("promptsView.preferredLanguage")}
-						</div>
-=======
 		<div className="fixed inset-0 flex flex-col">
 			<div className="flex justify-between items-center px-5 py-2.5">
-				<h3 className="text-vscode-foreground m-0">Prompts</h3>
-				<VSCodeButton onClick={onDone}>Done</VSCodeButton>
+				<h3 className="text-vscode-foreground m-0">{t("promptsView.prompt")}</h3>
+				<VSCodeButton onClick={onDone}>{t("promptsView.done")}</VSCodeButton>
 			</div>
 
 			<div className="flex-1 overflow-auto px-5">
 				<div className="pb-5 border-b border-vscode-input-border">
 					<div className="mb-5">
-						<div className="font-bold mb-1">Preferred Language</div>
->>>>>>> 998beeed
+						<div className="font-bold mb-1">{t("promptsView.preferredLanguage")}</div>
 						<select
 							value={preferredLanguage}
 							onChange={(e) => {
@@ -414,32 +384,14 @@
 							<option value="Traditional Chinese">Traditional Chinese - 繁體中文</option>
 							<option value="Turkish">Turkish - Türkçe</option>
 						</select>
-<<<<<<< HEAD
-						<p
-							style={{
-								fontSize: "12px",
-								marginTop: "5px",
-								color: "var(--vscode-descriptionForeground)",
-							}}>
+						<p className="text-xs mt-1.5 text-vscode-descriptionForeground">
 							{t("promptsView.preferredLanguageDescription")}
 						</p>
 					</div>
 
-					<div style={{ fontWeight: "bold", marginBottom: "4px" }}>{t("promptsView.customInstructions")}</div>
-					<div
-						style={{ fontSize: "13px", color: "var(--vscode-descriptionForeground)", marginBottom: "8px" }}>
+					<div className="font-bold mb-1">{t("promptsView.customInstructions")}</div>
+					<div className="text-sm text-vscode-descriptionForeground mb-2">
 						{t("promptsView.customInstructionsDescription")}
-=======
-						<p className="text-xs mt-1.5 text-vscode-descriptionForeground">
-							Select the language that Cline should use for communication.
-						</p>
-					</div>
-
-					<div className="font-bold mb-1">Custom Instructions for All Modes</div>
-					<div className="text-sm text-vscode-descriptionForeground mb-2">
-						These instructions apply to all modes. They provide a base set of behaviors that can be enhanced
-						by mode-specific instructions below.
->>>>>>> 998beeed
 					</div>
 					<VSCodeTextArea
 						value={customInstructions ?? ""}
@@ -458,80 +410,34 @@
 						className="w-full"
 						data-testid="global-custom-instructions-textarea"
 					/>
-<<<<<<< HEAD
-					<div
-						style={{
-							fontSize: "12px",
-							color: "var(--vscode-descriptionForeground)",
-							marginTop: "5px",
-							marginBottom: "40px",
-						}}>
-						{t("promptsView.openFileInstructionsBefore")}{" "}
-=======
 					<div className="text-xs text-vscode-descriptionForeground mt-1.5 mb-10">
-						Instructions can also be loaded from{" "}
->>>>>>> 998beeed
-						<span
-							className="text-vscode-textLink-foreground cursor-pointer underline"
-							onClick={() =>
-								vscode.postMessage({
-									type: "openFile",
-									text: "./.clinerules",
-									values: {
-										create: true,
-										content: "",
-									},
-								})
-							}>
-							.clinerules
-						</span>{" "}
-						{t("promptsView.openFileInstructionsAfter")}
+						<Trans
+							i18nKey="instructionsText"
+							components={{
+								link: (
+									<span
+										className="text-vscode-textLink-foreground cursor-pointer underline"
+										onClick={() =>
+											vscode.postMessage({
+												type: "openFile",
+												text: "./.clinerules",
+												values: {
+													create: true,
+													content: "",
+												},
+											})
+										}>
+										.clinerules
+									</span>
+								),
+							}}
+						/>
 					</div>
 				</div>
 
-<<<<<<< HEAD
-				<div style={{ marginTop: "20px" }}>
-					<div
-						style={{
-							display: "flex",
-							justifyContent: "space-between",
-							alignItems: "center",
-							marginBottom: "12px",
-						}}>
-						<h3 style={{ color: "var(--vscode-foreground)", margin: 0 }}>
-							{t("promptsView.modeSpecificPrompts")}
-						</h3>
-						<div style={{ display: "flex", gap: "8px" }}>
-							<VSCodeButton
-								appearance="icon"
-								onClick={openCreateModeDialog}
-								title={t("promptsView.createNewMode")}>
-								<span className="codicon codicon-add"></span>
-							</VSCodeButton>
-							<VSCodeButton
-								appearance="icon"
-								title={t("promptsView.editModesConfiguration")}
-								onClick={() => {
-									vscode.postMessage({
-										type: "openCustomModesSettings",
-									})
-								}}>
-								<span className="codicon codicon-json"></span>
-							</VSCodeButton>
-						</div>
-					</div>
-
-					<div
-						style={{
-							fontSize: "13px",
-							color: "var(--vscode-descriptionForeground)",
-							marginBottom: "12px",
-						}}>
-						{t("promptsView.createModeDescription")}
-=======
 				<div className="mt-5">
 					<div onClick={(e) => e.stopPropagation()} className="flex justify-between items-center mb-3">
-						<h3 className="text-vscode-foreground m-0">Mode-Specific Prompts</h3>
+						<h3 className="text-vscode-foreground m-0">{t("promptsView.modeSpecificPrompts")}</h3>
 						<div className="flex gap-2">
 							<VSCodeButton appearance="icon" onClick={openCreateModeDialog} title="Create new mode">
 								<span className="codicon codicon-add"></span>
@@ -593,8 +499,7 @@
 					</div>
 
 					<div className="text-sm text-vscode-descriptionForeground mb-3">
-						Hit the + to create a new custom mode, or just ask Roo in chat to create one for you!
->>>>>>> 998beeed
+						{t("promptsView.createModeDescription")}
 					</div>
 
 					<div className="flex gap-2 items-center mb-3 flex-wrap py-1">
@@ -621,17 +526,10 @@
 				<div style={{ marginBottom: "20px" }}>
 					{/* Only show name and delete for custom modes */}
 					{mode && findModeBySlug(mode, customModes) && (
-<<<<<<< HEAD
-						<div style={{ display: "flex", gap: "12px", marginBottom: "16px" }}>
-							<div style={{ flex: 1 }}>
-								<div style={{ fontWeight: "bold", marginBottom: "4px" }}>{t("promptsView.name")}</div>
-								<div style={{ display: "flex", gap: "8px" }}>
-=======
 						<div className="flex gap-3 mb-4">
 							<div className="flex-1">
 								<div className="font-bold mb-1">Name</div>
 								<div className="flex gap-2">
->>>>>>> 998beeed
 									<VSCodeTextField
 										value={getModeProperty(findModeBySlug(mode, customModes), "name") ?? ""}
 										onChange={(e: Event | React.FormEvent<HTMLElement>) => {
@@ -665,19 +563,8 @@
 						</div>
 					)}
 					<div style={{ marginBottom: "16px" }}>
-<<<<<<< HEAD
-						<div
-							style={{
-								display: "flex",
-								justifyContent: "space-between",
-								alignItems: "center",
-								marginBottom: "4px",
-							}}>
-							<div style={{ fontWeight: "bold" }}>{t("promptsView.roleDefinition")}</div>
-=======
 						<div className="flex justify-between items-center mb-1">
-							<div className="font-bold">Role Definition</div>
->>>>>>> 998beeed
+							<div className="font-bold">{t("promptsView.roleDefinition")}</div>
 							{!findModeBySlug(mode, customModes) && (
 								<VSCodeButton
 									appearance="icon"
@@ -693,19 +580,8 @@
 								</VSCodeButton>
 							)}
 						</div>
-<<<<<<< HEAD
-						<div
-							style={{
-								fontSize: "13px",
-								color: "var(--vscode-descriptionForeground)",
-								marginBottom: "8px",
-							}}>
+						<div className="text-sm text-vscode-descriptionForeground mb-2">
 							{t("promptsView.roleDefinitionDescription")}
-=======
-						<div className="text-sm text-vscode-descriptionForeground mb-2">
-							Define Roo's expertise and personality for this mode. This description shapes how Roo
-							presents itself and approaches tasks.
->>>>>>> 998beeed
 						</div>
 						<VSCodeTextArea
 							value={(() => {
@@ -761,38 +637,16 @@
 										</VSCodeOption>
 									))}
 								</VSCodeDropdown>
-<<<<<<< HEAD
-								<div
-									style={{
-										fontSize: "12px",
-										marginTop: "5px",
-										color: "var(--vscode-descriptionForeground)",
-									}}>
+								<div className="text-xs mt-1.5 text-vscode-descriptionForeground">
 									{t("promptsView.apiConfigurationDescription")}
-=======
-								<div className="text-xs mt-1.5 text-vscode-descriptionForeground">
-									Select which API configuration to use for this mode
->>>>>>> 998beeed
 								</div>
 							</div>
 						</div>
 
 						{/* Show tools for all modes */}
-<<<<<<< HEAD
-						<div style={{ marginBottom: "16px" }}>
-							<div
-								style={{
-									display: "flex",
-									justifyContent: "space-between",
-									alignItems: "center",
-									marginBottom: "4px",
-								}}>
-								<div style={{ fontWeight: "bold" }}>{t("promptsView.availableTools")}</div>
-=======
 						<div className="mb-4">
 							<div className="flex justify-between items-center mb-1">
-								<div className="font-bold">Available Tools</div>
->>>>>>> 998beeed
+								<div className="font-bold">{t("promptsView.availableTools")}</div>
 								{findModeBySlug(mode, customModes) && (
 									<VSCodeButton
 										appearance="icon"
@@ -808,18 +662,8 @@
 								)}
 							</div>
 							{!findModeBySlug(mode, customModes) && (
-<<<<<<< HEAD
-								<div
-									style={{
-										fontSize: "13px",
-										color: "var(--vscode-descriptionForeground)",
-										marginBottom: "8px",
-									}}>
+								<div className="text-sm text-vscode-descriptionForeground mb-2">
 									{t("promptsView.toolsDescription")}
-=======
-								<div className="text-sm text-vscode-descriptionForeground mb-2">
-									Tools for built-in modes cannot be modified
->>>>>>> 998beeed
 								</div>
 							)}
 							{isToolsEditMode && findModeBySlug(mode, customModes) ? (
@@ -960,32 +804,38 @@
 								color: "var(--vscode-descriptionForeground)",
 								marginTop: "5px",
 							}}>
-							{t("promptsView.codeCustomInstructionsBefore")}
-							{getCurrentMode()?.name || "Code"}
-							{t("promptsView.codeCustomInstructionsMiddle")}{" "}
-							<span
-								style={{
-									color: "var(--vscode-textLink-foreground)",
-									cursor: "pointer",
-									textDecoration: "underline",
+							<Trans
+								i18nKey="promptsView.promptCustomInstructions"
+								values={{
+									modeName: getCurrentMode()?.name || "Code",
+									fileName: `.clinerules-${getCurrentMode()?.slug || "code"}`,
 								}}
-								onClick={() => {
-									const currentMode = getCurrentMode()
-									if (!currentMode) return
-
-									// Open or create an empty file
-									vscode.postMessage({
-										type: "openFile",
-										text: `./.clinerules-${currentMode.slug}`,
-										values: {
-											create: true,
-											content: "",
-										},
-									})
-								}}>
-								.clinerules-{getCurrentMode()?.slug || "code"}
-							</span>{" "}
-							{t("promptsView.codeCustomInstructionsAfter")}
+								components={{
+									span: (
+										<span
+											style={{
+												color: "var(--vscode-textLink-foreground)",
+												cursor: "pointer",
+												textDecoration: "underline",
+											}}
+											onClick={() => {
+												const currentMode = getCurrentMode()
+												if (!currentMode) return
+
+												// Open or create an empty file
+												vscode.postMessage({
+													type: "openFile",
+													text: `./.clinerules-${currentMode.slug}`,
+													values: {
+														create: true,
+														content: "",
+													},
+												})
+											}}
+										/>
+									),
+								}}
+							/>
 						</div>
 					</div>
 				</div>
@@ -1090,7 +940,7 @@
 							<VSCodeButton
 								appearance="icon"
 								onClick={() => handleSupportReset(activeSupportTab)}
-								title={`${t("promptsView.resetPromptBefore")} ${activeSupportTab} ${t("promptsView.resetPromptAfter")}`}>
+								title={t("resetPromptTitle", { activeSupportTab })}>
 								<span className="codicon codicon-discard"></span>
 							</VSCodeButton>
 						</div>
@@ -1263,15 +1113,11 @@
 								</div>
 							</div>
 							<div style={{ marginBottom: "16px" }}>
-<<<<<<< HEAD
 								<div style={{ fontWeight: "bold", marginBottom: "4px" }}>
 									{t("promptsView.createModeDialog.roleDefinition.title")}
 								</div>
-=======
-								<div style={{ fontWeight: "bold", marginBottom: "4px" }}>Save Location</div>
 								<div className="text-sm text-vscode-descriptionForeground mb-2">
-									Choose where to save this mode. Project-specific modes take precedence over global
-									modes.
+									{t("promptsView.createModeDialog.roleDefinition.title")}
 								</div>
 								<VSCodeRadioGroup
 									value={newModeSource}
@@ -1281,28 +1127,29 @@
 										setNewModeSource(target.value as ModeSource)
 									}}>
 									<VSCodeRadio value="global">
-										Global
+										{t("promptsView.createModeDialog.roleDefinition.global.title")}
 										<div
 											style={{
 												fontSize: "12px",
 												color: "var(--vscode-descriptionForeground)",
 												marginTop: "2px",
 											}}>
-											Available in all workspaces
+											{t("promptsView.createModeDialog.roleDefinition.global.description")}
 										</div>
 									</VSCodeRadio>
 									<VSCodeRadio value="project">
-										Project-specific (.roomodes)
+										{t("promptsView.createModeDialog.roleDefinition.specific.title")}
 										<div className="text-xs text-vscode-descriptionForeground mt-0.5">
-											Only available in this workspace, takes precedence over global
+											{t("promptsView.createModeDialog.roleDefinition.specific.description")}
 										</div>
 									</VSCodeRadio>
 								</VSCodeRadioGroup>
 							</div>
 
 							<div style={{ marginBottom: "16px" }}>
-								<div style={{ fontWeight: "bold", marginBottom: "4px" }}>Role Definition</div>
->>>>>>> 998beeed
+								<div style={{ fontWeight: "bold", marginBottom: "4px" }}>
+									{t("promptsView.createModeDialog.roleDefinition.title")}
+								</div>
 								<div
 									style={{
 										fontSize: "13px",
