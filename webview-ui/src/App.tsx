import { useCallback, useEffect, useRef, useState } from "react"
import { useEvent } from "react-use"
import { QueryClient, QueryClientProvider } from "@tanstack/react-query"

import { ExtensionMessage } from "../../src/shared/ExtensionMessage"
import TranslationProvider from "./i18n/TranslationContext"

import { vscode } from "./utils/vscode"
import { telemetryClient } from "./utils/TelemetryClient"
import { ExtensionStateContextProvider, useExtensionState } from "./context/ExtensionStateContext"
import ChatView, { ChatViewRef } from "./components/chat/ChatView"
import HistoryView from "./components/history/HistoryView"
import SettingsView, { SettingsViewRef } from "./components/settings/SettingsView"
import WelcomeView from "./components/welcome/WelcomeView"
import McpView from "./components/mcp/McpView"
import PromptsView from "./components/prompts/PromptsView"
import { HumanRelayDialog } from "./components/human-relay/HumanRelayDialog"

type Tab = "settings" | "history" | "mcp" | "prompts" | "chat"

const tabsByMessageAction: Partial<Record<NonNullable<ExtensionMessage["action"]>, Tab>> = {
	chatButtonClicked: "chat",
	settingsButtonClicked: "settings",
	promptsButtonClicked: "prompts",
	mcpButtonClicked: "mcp",
	historyButtonClicked: "history",
}

const App = () => {
	const { didHydrateState, showWelcome, shouldShowAnnouncement, telemetrySetting, telemetryKey, machineId } =
		useExtensionState()

	const [showAnnouncement, setShowAnnouncement] = useState(false)
	const [tab, setTab] = useState<Tab>("chat")

	const [humanRelayDialogState, setHumanRelayDialogState] = useState<{
		isOpen: boolean
		requestId: string
		promptText: string
	}>({
		isOpen: false,
		requestId: "",
		promptText: "",
	})

	const settingsRef = useRef<SettingsViewRef>(null)
	const chatViewRef = useRef<ChatViewRef>(null)

	const switchTab = useCallback((newTab: Tab) => {
		setCurrentSection(undefined)

		if (settingsRef.current?.checkUnsaveChanges) {
			settingsRef.current.checkUnsaveChanges(() => setTab(newTab))
		} else {
			setTab(newTab)
		}
	}, [])

	const [currentSection, setCurrentSection] = useState<string | undefined>(undefined)

	const onMessage = useCallback(
		(e: MessageEvent) => {
			const message: ExtensionMessage = e.data

			if (message.type === "action" && message.action) {
				const newTab = tabsByMessageAction[message.action]
				const section = message.values?.section as string | undefined

				if (newTab) {
					switchTab(newTab)
					setCurrentSection(section)
				}
			}

			if (message.type === "showHumanRelayDialog" && message.requestId && message.promptText) {
				const { requestId, promptText } = message
				setHumanRelayDialogState({ isOpen: true, requestId, promptText })
			}

<<<<<<< HEAD
			if (message.type === "fontAliasing") {
				const value = message.value as string | undefined
				let smoothingValue = "unset"

				if (value === "antialiased" || value === "subpixel-antialiased" || value === "none") {
					smoothingValue = value
				}

				;(document.documentElement.style as any)["webkitFontSmoothing"] = smoothingValue
=======
			if (message.type === "acceptInput") {
				chatViewRef.current?.acceptInput()
>>>>>>> 923e391b
			}
		},
		[switchTab],
	)

	useEvent("message", onMessage)

	useEffect(() => {
		if (shouldShowAnnouncement) {
			setShowAnnouncement(true)
			vscode.postMessage({ type: "didShowAnnouncement" })
		}
	}, [shouldShowAnnouncement])

	useEffect(() => {
		if (didHydrateState) {
			telemetryClient.updateTelemetryState(telemetrySetting, telemetryKey, machineId)
		}
	}, [telemetrySetting, telemetryKey, machineId, didHydrateState])

	// Tell the extension that we are ready to receive messages.
	useEffect(() => vscode.postMessage({ type: "webviewDidLaunch" }), [])

	if (!didHydrateState) {
		return null
	}

	// Do not conditionally load ChatView, it's expensive and there's state we
	// don't want to lose (user input, disableInput, askResponse promise, etc.)
	return showWelcome ? (
		<WelcomeView />
	) : (
		<>
			{tab === "prompts" && <PromptsView onDone={() => switchTab("chat")} />}
			{tab === "mcp" && <McpView onDone={() => switchTab("chat")} />}
			{tab === "history" && <HistoryView onDone={() => switchTab("chat")} />}
			{tab === "settings" && (
				<SettingsView ref={settingsRef} onDone={() => setTab("chat")} targetSection={currentSection} />
			)}
			<ChatView
				ref={chatViewRef}
				isHidden={tab !== "chat"}
				showAnnouncement={showAnnouncement}
				hideAnnouncement={() => setShowAnnouncement(false)}
				showHistoryView={() => switchTab("history")}
			/>
			<HumanRelayDialog
				isOpen={humanRelayDialogState.isOpen}
				requestId={humanRelayDialogState.requestId}
				promptText={humanRelayDialogState.promptText}
				onClose={() => setHumanRelayDialogState((prev) => ({ ...prev, isOpen: false }))}
				onSubmit={(requestId, text) => vscode.postMessage({ type: "humanRelayResponse", requestId, text })}
				onCancel={(requestId) => vscode.postMessage({ type: "humanRelayCancel", requestId })}
			/>
		</>
	)
}

const queryClient = new QueryClient()

const AppWithProviders = () => (
	<ExtensionStateContextProvider>
		<TranslationProvider>
			<QueryClientProvider client={queryClient}>
				<App />
			</QueryClientProvider>
		</TranslationProvider>
	</ExtensionStateContextProvider>
)

export default AppWithProviders<|MERGE_RESOLUTION|>--- conflicted
+++ resolved
@@ -77,7 +77,6 @@
 				setHumanRelayDialogState({ isOpen: true, requestId, promptText })
 			}
 
-<<<<<<< HEAD
 			if (message.type === "fontAliasing") {
 				const value = message.value as string | undefined
 				let smoothingValue = "unset"
@@ -87,10 +86,8 @@
 				}
 
 				;(document.documentElement.style as any)["webkitFontSmoothing"] = smoothingValue
-=======
 			if (message.type === "acceptInput") {
 				chatViewRef.current?.acceptInput()
->>>>>>> 923e391b
 			}
 		},
 		[switchTab],
