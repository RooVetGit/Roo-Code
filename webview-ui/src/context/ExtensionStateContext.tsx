import React, { createContext, useCallback, useContext, useEffect, useState } from "react"
import { useEvent } from "react-use"
<<<<<<< HEAD
import { ApiConfigMeta, ExtensionMessage, ExtensionState } from "../../../src/shared/ExtensionMessage"
import { ApiConfiguration } from "../../../src/shared/api"
import { vscode } from "../utils/vscode"
import { convertTextMateToHljs } from "../utils/textMateToHljs"
import { findLastIndex } from "../../../src/shared/array"
import { McpServer } from "../../../src/shared/mcp"
import { checkExistKey } from "../../../src/shared/checkExistApiConfig"
import { Mode, CustomModePrompts, defaultModeSlug, defaultPrompts, ModeConfig } from "../../../src/shared/modes"
import { CustomSupportPrompts } from "../../../src/shared/support-prompt"
import { experimentDefault, ExperimentId } from "../../../src/shared/experiments"
import { TelemetrySetting } from "../../../src/shared/TelemetrySetting"
import { MarketplaceSource } from "../../../src/services/marketplace/types"
import { DEFAULT_MARKETPLACE_SOURCE } from "../../../src/services/marketplace/constants"
=======
import { ApiConfigMeta, ExtensionMessage, ExtensionState } from "@roo/shared/ExtensionMessage"
import { ApiConfiguration } from "@roo/shared/api"
import { vscode } from "@src/utils/vscode"
import { convertTextMateToHljs } from "@src/utils/textMateToHljs"
import { findLastIndex } from "@roo/shared/array"
import { McpServer } from "@roo/shared/mcp"
import { checkExistKey } from "@roo/shared/checkExistApiConfig"
import { Mode, CustomModePrompts, defaultModeSlug, defaultPrompts, ModeConfig } from "@roo/shared/modes"
import { CustomSupportPrompts } from "@roo/shared/support-prompt"
import { experimentDefault, ExperimentId } from "@roo/shared/experiments"
import { TelemetrySetting } from "@roo/shared/TelemetrySetting"
>>>>>>> 1924e10e

export interface ExtensionStateContextType extends ExtensionState {
	historyPreviewCollapsed?: boolean // Add the new state property
	didHydrateState: boolean
	showWelcome: boolean
	theme: any
	mcpServers: McpServer[]
	hasSystemPromptOverride?: boolean
	currentCheckpoint?: string
	filePaths: string[]
	openedTabs: Array<{ label: string; isActive: boolean; path?: string }>
	setApiConfiguration: (config: ApiConfiguration) => void
	setCustomInstructions: (value?: string) => void
	setAlwaysAllowReadOnly: (value: boolean) => void
	setAlwaysAllowReadOnlyOutsideWorkspace: (value: boolean) => void
	setAlwaysAllowWrite: (value: boolean) => void
	setAlwaysAllowWriteOutsideWorkspace: (value: boolean) => void
	setAlwaysAllowExecute: (value: boolean) => void
	setAlwaysAllowBrowser: (value: boolean) => void
	setAlwaysAllowMcp: (value: boolean) => void
	setAlwaysAllowModeSwitch: (value: boolean) => void
	setAlwaysAllowSubtasks: (value: boolean) => void
	setBrowserToolEnabled: (value: boolean) => void
	setShowRooIgnoredFiles: (value: boolean) => void
	setShowAnnouncement: (value: boolean) => void
	setAllowedCommands: (value: string[]) => void
	setSoundEnabled: (value: boolean) => void
	setSoundVolume: (value: number) => void
	terminalShellIntegrationTimeout?: number
	setTerminalShellIntegrationTimeout: (value: number) => void
	terminalZdotdir?: boolean
	setTerminalZdotdir: (value: boolean) => void
	setTtsEnabled: (value: boolean) => void
	setTtsSpeed: (value: number) => void
	setDiffEnabled: (value: boolean) => void
	setEnableCheckpoints: (value: boolean) => void
	setBrowserViewportSize: (value: string) => void
	setFuzzyMatchThreshold: (value: number) => void
	setWriteDelayMs: (value: number) => void
	screenshotQuality?: number
	setScreenshotQuality: (value: number) => void
	terminalOutputLineLimit?: number
	setTerminalOutputLineLimit: (value: number) => void
	mcpEnabled: boolean
	setMcpEnabled: (value: boolean) => void
	enableMcpServerCreation: boolean
	setEnableMcpServerCreation: (value: boolean) => void
	alwaysApproveResubmit?: boolean
	setAlwaysApproveResubmit: (value: boolean) => void
	requestDelaySeconds: number
	setRequestDelaySeconds: (value: number) => void
	setCurrentApiConfigName: (value: string) => void
	setListApiConfigMeta: (value: ApiConfigMeta[]) => void
	mode: Mode
	setMode: (value: Mode) => void
	setCustomModePrompts: (value: CustomModePrompts) => void
	setCustomSupportPrompts: (value: CustomSupportPrompts) => void
	enhancementApiConfigId?: string
	setEnhancementApiConfigId: (value: string) => void
	setExperimentEnabled: (id: ExperimentId, enabled: boolean) => void
	setAutoApprovalEnabled: (value: boolean) => void
	customModes: ModeConfig[]
	setCustomModes: (value: ModeConfig[]) => void
	setMaxOpenTabsContext: (value: number) => void
	maxWorkspaceFiles: number
	setMaxWorkspaceFiles: (value: number) => void
	setTelemetrySetting: (value: TelemetrySetting) => void
	remoteBrowserEnabled?: boolean
	setRemoteBrowserEnabled: (value: boolean) => void
	awsUsePromptCache?: boolean
	setAwsUsePromptCache: (value: boolean) => void
	maxReadFileLine: number
	setMaxReadFileLine: (value: number) => void
	machineId?: string
	pinnedApiConfigs?: Record<string, boolean>
	setPinnedApiConfigs: (value: Record<string, boolean>) => void
	togglePinnedApiConfig: (configName: string) => void
<<<<<<< HEAD
	setMarketplaceSources: (value: MarketplaceSource[]) => void
=======
	terminalCompressProgressBar?: boolean
	setTerminalCompressProgressBar: (value: boolean) => void
	setHistoryPreviewCollapsed: (value: boolean) => void
>>>>>>> 1924e10e
}

export const ExtensionStateContext = createContext<ExtensionStateContextType | undefined>(undefined)

export const mergeExtensionState = (prevState: ExtensionState, newState: ExtensionState) => {
	const {
		customModePrompts: prevCustomModePrompts,
		customSupportPrompts: prevCustomSupportPrompts,
		experiments: prevExperiments,
		...prevRest
	} = prevState

	const {
		apiConfiguration,
		customModePrompts: newCustomModePrompts,
		customSupportPrompts: newCustomSupportPrompts,
		experiments: newExperiments,
		...newRest
	} = newState

	const customModePrompts = { ...prevCustomModePrompts, ...newCustomModePrompts }
	const customSupportPrompts = { ...prevCustomSupportPrompts, ...newCustomSupportPrompts }
	const experiments = { ...prevExperiments, ...newExperiments }
	const rest = { ...prevRest, ...newRest }

	// Note that we completely replace the previous apiConfiguration object with
	// a new one since the state that is broadcast is the entire apiConfiguration
	// and therefore merging is not necessary.
	return { ...rest, apiConfiguration, customModePrompts, customSupportPrompts, experiments }
}

export const ExtensionStateContextProvider: React.FC<{ children: React.ReactNode }> = ({ children }) => {
	const [state, setState] = useState<ExtensionState>({
		version: "",
		clineMessages: [],
		taskHistory: [],
		shouldShowAnnouncement: false,
		allowedCommands: [],
		soundEnabled: false,
		soundVolume: 0.5,
		ttsEnabled: false,
		ttsSpeed: 1.0,
		diffEnabled: false,
		enableCheckpoints: true,
		fuzzyMatchThreshold: 1.0,
		language: "en", // Default language code
		writeDelayMs: 1000,
		browserViewportSize: "900x600",
		screenshotQuality: 75,
		terminalOutputLineLimit: 500,
		terminalShellIntegrationTimeout: 4000,
		mcpEnabled: true,
		enableMcpServerCreation: true,
		alwaysApproveResubmit: false,
		requestDelaySeconds: 5,
		currentApiConfigName: "default",
		listApiConfigMeta: [],
		mode: defaultModeSlug,
		customModePrompts: defaultPrompts,
		customSupportPrompts: {},
		experiments: experimentDefault,
		enhancementApiConfigId: "",
		autoApprovalEnabled: false,
		customModes: [],
		maxOpenTabsContext: 20,
		maxWorkspaceFiles: 200,
		cwd: "",
		browserToolEnabled: true,
		telemetrySetting: "unset",
		showRooIgnoredFiles: true, // Default to showing .rooignore'd files with lock symbol (current behavior).
		renderContext: "sidebar",
		maxReadFileLine: 500, // Default max read file line limit
		marketplaceSources: [DEFAULT_MARKETPLACE_SOURCE],
		pinnedApiConfigs: {}, // Empty object for pinned API configs
		terminalZshOhMy: false, // Default Oh My Zsh integration setting
		terminalZshP10k: false, // Default Powerlevel10k integration setting
		terminalZdotdir: false, // Default ZDOTDIR handling setting
		terminalCompressProgressBar: true, // Default to compress progress bar output
		historyPreviewCollapsed: false, // Initialize the new state (default to expanded)
	})

	const [didHydrateState, setDidHydrateState] = useState(false)
	const [showWelcome, setShowWelcome] = useState(false)
	const [theme, setTheme] = useState<any>(undefined)
	const [filePaths, setFilePaths] = useState<string[]>([])
	const [openedTabs, setOpenedTabs] = useState<Array<{ label: string; isActive: boolean; path?: string }>>([])
	const [mcpServers, setMcpServers] = useState<McpServer[]>([])
	const [currentCheckpoint, setCurrentCheckpoint] = useState<string>()

	const setListApiConfigMeta = useCallback(
		(value: ApiConfigMeta[]) => setState((prevState) => ({ ...prevState, listApiConfigMeta: value })),
		[],
	)
	const handleMessage = useCallback(
		(event: MessageEvent) => {
			const message: ExtensionMessage = event.data
			switch (message.type) {
				case "state": {
					const newState = message.state!
					console.log("DEBUG: ExtensionStateContext received state message:", {
						hasApiConfig: !!newState.apiConfiguration,
						hasMarketplaceItems: !!newState.marketplaceItems,
						marketplaceItemsCount: newState.marketplaceItems?.length || 0,
					})

					setState((prevState) => mergeExtensionState(prevState, newState))

					const shouldShowWelcome = !checkExistKey(newState.apiConfiguration)
					console.log(
						"DEBUG: Setting showWelcome to",
						shouldShowWelcome,
						"based on apiConfiguration check:",
						newState.apiConfiguration ? "has config" : "missing config",
					)

					setShowWelcome(shouldShowWelcome)
					setDidHydrateState(true)
					break
				}
				case "theme": {
					if (message.text) {
						setTheme(convertTextMateToHljs(JSON.parse(message.text)))
					}
					break
				}
				case "workspaceUpdated": {
					const paths = message.filePaths ?? []
					const tabs = message.openedTabs ?? []

					setFilePaths(paths)
					setOpenedTabs(tabs)
					break
				}
				case "partialMessage": {
					const partialMessage = message.partialMessage!
					setState((prevState) => {
						// worth noting it will never be possible for a more up-to-date message to be sent here or in normal messages post since the presentAssistantContent function uses lock
						const lastIndex = findLastIndex(prevState.clineMessages, (msg) => msg.ts === partialMessage.ts)
						if (lastIndex !== -1) {
							const newClineMessages = [...prevState.clineMessages]
							newClineMessages[lastIndex] = partialMessage
							return { ...prevState, clineMessages: newClineMessages }
						}
						return prevState
					})
					break
				}
				case "mcpServers": {
					setMcpServers(message.mcpServers ?? [])
					break
				}
				case "currentCheckpointUpdated": {
					setCurrentCheckpoint(message.text)
					break
				}
				case "listApiConfig": {
					setListApiConfigMeta(message.listApiConfig ?? [])
					break
				}
			}
		},
		[setListApiConfigMeta],
	)

	useEvent("message", handleMessage)

	useEffect(() => {
		vscode.postMessage({ type: "webviewDidLaunch" })
	}, [])

	const contextValue: ExtensionStateContextType = {
		...state,
		didHydrateState,
		showWelcome,
		theme,
		mcpServers,
		currentCheckpoint,
		filePaths,
		openedTabs,
		soundVolume: state.soundVolume,
		ttsSpeed: state.ttsSpeed,
		fuzzyMatchThreshold: state.fuzzyMatchThreshold,
		writeDelayMs: state.writeDelayMs,
		screenshotQuality: state.screenshotQuality,
		setExperimentEnabled: (id, enabled) =>
			setState((prevState) => ({ ...prevState, experiments: { ...prevState.experiments, [id]: enabled } })),
		setApiConfiguration: (value) =>
			setState((prevState) => ({
				...prevState,
				apiConfiguration: {
					...prevState.apiConfiguration,
					...value,
				},
			})),
		setCustomInstructions: (value) => setState((prevState) => ({ ...prevState, customInstructions: value })),
		setAlwaysAllowReadOnly: (value) => setState((prevState) => ({ ...prevState, alwaysAllowReadOnly: value })),
		setAlwaysAllowReadOnlyOutsideWorkspace: (value) =>
			setState((prevState) => ({ ...prevState, alwaysAllowReadOnlyOutsideWorkspace: value })),
		setAlwaysAllowWrite: (value) => setState((prevState) => ({ ...prevState, alwaysAllowWrite: value })),
		setAlwaysAllowWriteOutsideWorkspace: (value) =>
			setState((prevState) => ({ ...prevState, alwaysAllowWriteOutsideWorkspace: value })),
		setAlwaysAllowExecute: (value) => setState((prevState) => ({ ...prevState, alwaysAllowExecute: value })),
		setAlwaysAllowBrowser: (value) => setState((prevState) => ({ ...prevState, alwaysAllowBrowser: value })),
		setAlwaysAllowMcp: (value) => setState((prevState) => ({ ...prevState, alwaysAllowMcp: value })),
		setAlwaysAllowModeSwitch: (value) => setState((prevState) => ({ ...prevState, alwaysAllowModeSwitch: value })),
		setAlwaysAllowSubtasks: (value) => setState((prevState) => ({ ...prevState, alwaysAllowSubtasks: value })),
		setShowAnnouncement: (value) => setState((prevState) => ({ ...prevState, shouldShowAnnouncement: value })),
		setAllowedCommands: (value) => setState((prevState) => ({ ...prevState, allowedCommands: value })),
		setSoundEnabled: (value) => setState((prevState) => ({ ...prevState, soundEnabled: value })),
		setSoundVolume: (value) => setState((prevState) => ({ ...prevState, soundVolume: value })),
		setTtsEnabled: (value) => setState((prevState) => ({ ...prevState, ttsEnabled: value })),
		setTtsSpeed: (value) => setState((prevState) => ({ ...prevState, ttsSpeed: value })),
		setDiffEnabled: (value) => setState((prevState) => ({ ...prevState, diffEnabled: value })),
		setEnableCheckpoints: (value) => setState((prevState) => ({ ...prevState, enableCheckpoints: value })),
		setBrowserViewportSize: (value: string) =>
			setState((prevState) => ({ ...prevState, browserViewportSize: value })),
		setFuzzyMatchThreshold: (value) => setState((prevState) => ({ ...prevState, fuzzyMatchThreshold: value })),
		setWriteDelayMs: (value) => setState((prevState) => ({ ...prevState, writeDelayMs: value })),
		setScreenshotQuality: (value) => setState((prevState) => ({ ...prevState, screenshotQuality: value })),
		setTerminalOutputLineLimit: (value) =>
			setState((prevState) => ({ ...prevState, terminalOutputLineLimit: value })),
		setTerminalShellIntegrationTimeout: (value) =>
			setState((prevState) => ({ ...prevState, terminalShellIntegrationTimeout: value })),
		setTerminalZdotdir: (value) => setState((prevState) => ({ ...prevState, terminalZdotdir: value })),
		setMcpEnabled: (value) => setState((prevState) => ({ ...prevState, mcpEnabled: value })),
		setEnableMcpServerCreation: (value) =>
			setState((prevState) => ({ ...prevState, enableMcpServerCreation: value })),
		setAlwaysApproveResubmit: (value) => setState((prevState) => ({ ...prevState, alwaysApproveResubmit: value })),
		setRequestDelaySeconds: (value) => setState((prevState) => ({ ...prevState, requestDelaySeconds: value })),
		setCurrentApiConfigName: (value) => setState((prevState) => ({ ...prevState, currentApiConfigName: value })),
		setListApiConfigMeta,
		setMode: (value: Mode) => setState((prevState) => ({ ...prevState, mode: value })),
		setCustomModePrompts: (value) => setState((prevState) => ({ ...prevState, customModePrompts: value })),
		setCustomSupportPrompts: (value) => setState((prevState) => ({ ...prevState, customSupportPrompts: value })),
		setEnhancementApiConfigId: (value) =>
			setState((prevState) => ({ ...prevState, enhancementApiConfigId: value })),
		setAutoApprovalEnabled: (value) => setState((prevState) => ({ ...prevState, autoApprovalEnabled: value })),
		setCustomModes: (value) => setState((prevState) => ({ ...prevState, customModes: value })),
		setMaxOpenTabsContext: (value) => setState((prevState) => ({ ...prevState, maxOpenTabsContext: value })),
		setMaxWorkspaceFiles: (value) => setState((prevState) => ({ ...prevState, maxWorkspaceFiles: value })),
		setBrowserToolEnabled: (value) => setState((prevState) => ({ ...prevState, browserToolEnabled: value })),
		setTelemetrySetting: (value) => setState((prevState) => ({ ...prevState, telemetrySetting: value })),
		setShowRooIgnoredFiles: (value) => setState((prevState) => ({ ...prevState, showRooIgnoredFiles: value })),
		setRemoteBrowserEnabled: (value) => setState((prevState) => ({ ...prevState, remoteBrowserEnabled: value })),
		setAwsUsePromptCache: (value) => setState((prevState) => ({ ...prevState, awsUsePromptCache: value })),
		setMaxReadFileLine: (value) => setState((prevState) => ({ ...prevState, maxReadFileLine: value })),
		setPinnedApiConfigs: (value) => setState((prevState) => ({ ...prevState, pinnedApiConfigs: value })),
		setTerminalCompressProgressBar: (value) =>
			setState((prevState) => ({ ...prevState, terminalCompressProgressBar: value })),
		togglePinnedApiConfig: (configId) =>
			setState((prevState) => {
				const currentPinned = prevState.pinnedApiConfigs || {}
				const newPinned = {
					...currentPinned,
					[configId]: !currentPinned[configId],
				}

				// If the config is now unpinned, remove it from the object
				if (!newPinned[configId]) {
					delete newPinned[configId]
				}

				return { ...prevState, pinnedApiConfigs: newPinned }
			}),
<<<<<<< HEAD
		setMarketplaceSources: (value) => setState((prevState) => ({ ...prevState, marketplaceSources: value })),
=======
		setHistoryPreviewCollapsed: (value) =>
			setState((prevState) => ({ ...prevState, historyPreviewCollapsed: value })), // Implement the setter
>>>>>>> 1924e10e
	}

	return <ExtensionStateContext.Provider value={contextValue}>{children}</ExtensionStateContext.Provider>
}

export const useExtensionState = () => {
	const context = useContext(ExtensionStateContext)
	if (context === undefined) {
		throw new Error("useExtensionState must be used within an ExtensionStateContextProvider")
	}
	return context
}<|MERGE_RESOLUTION|>--- conflicted
+++ resolved
@@ -1,20 +1,5 @@
 import React, { createContext, useCallback, useContext, useEffect, useState } from "react"
 import { useEvent } from "react-use"
-<<<<<<< HEAD
-import { ApiConfigMeta, ExtensionMessage, ExtensionState } from "../../../src/shared/ExtensionMessage"
-import { ApiConfiguration } from "../../../src/shared/api"
-import { vscode } from "../utils/vscode"
-import { convertTextMateToHljs } from "../utils/textMateToHljs"
-import { findLastIndex } from "../../../src/shared/array"
-import { McpServer } from "../../../src/shared/mcp"
-import { checkExistKey } from "../../../src/shared/checkExistApiConfig"
-import { Mode, CustomModePrompts, defaultModeSlug, defaultPrompts, ModeConfig } from "../../../src/shared/modes"
-import { CustomSupportPrompts } from "../../../src/shared/support-prompt"
-import { experimentDefault, ExperimentId } from "../../../src/shared/experiments"
-import { TelemetrySetting } from "../../../src/shared/TelemetrySetting"
-import { MarketplaceSource } from "../../../src/services/marketplace/types"
-import { DEFAULT_MARKETPLACE_SOURCE } from "../../../src/services/marketplace/constants"
-=======
 import { ApiConfigMeta, ExtensionMessage, ExtensionState } from "@roo/shared/ExtensionMessage"
 import { ApiConfiguration } from "@roo/shared/api"
 import { vscode } from "@src/utils/vscode"
@@ -26,7 +11,8 @@
 import { CustomSupportPrompts } from "@roo/shared/support-prompt"
 import { experimentDefault, ExperimentId } from "@roo/shared/experiments"
 import { TelemetrySetting } from "@roo/shared/TelemetrySetting"
->>>>>>> 1924e10e
+import { DEFAULT_MARKETPLACE_SOURCE } from "@roo/services/marketplace/constants"
+import { MarketplaceSource } from "@roo/services/marketplace/types"
 
 export interface ExtensionStateContextType extends ExtensionState {
 	historyPreviewCollapsed?: boolean // Add the new state property
@@ -104,13 +90,10 @@
 	pinnedApiConfigs?: Record<string, boolean>
 	setPinnedApiConfigs: (value: Record<string, boolean>) => void
 	togglePinnedApiConfig: (configName: string) => void
-<<<<<<< HEAD
 	setMarketplaceSources: (value: MarketplaceSource[]) => void
-=======
 	terminalCompressProgressBar?: boolean
 	setTerminalCompressProgressBar: (value: boolean) => void
 	setHistoryPreviewCollapsed: (value: boolean) => void
->>>>>>> 1924e10e
 }
 
 export const ExtensionStateContext = createContext<ExtensionStateContextType | undefined>(undefined)
@@ -375,12 +358,9 @@
 
 				return { ...prevState, pinnedApiConfigs: newPinned }
 			}),
-<<<<<<< HEAD
 		setMarketplaceSources: (value) => setState((prevState) => ({ ...prevState, marketplaceSources: value })),
-=======
 		setHistoryPreviewCollapsed: (value) =>
 			setState((prevState) => ({ ...prevState, historyPreviewCollapsed: value })), // Implement the setter
->>>>>>> 1924e10e
 	}
 
 	return <ExtensionStateContext.Provider value={contextValue}>{children}</ExtensionStateContext.Provider>
