import React, { createContext, useCallback, useContext, useEffect, useState } from "react"

import {
	type ProviderSettings,
	type ProviderSettingsEntry,
	type CustomModePrompts,
	type ModeConfig,
	type ExperimentId,
	type OrganizationAllowList,
	ORGANIZATION_ALLOW_ALL,
} from "@roo-code/types"

import { ExtensionMessage, ExtensionState, MarketplaceInstalledMetadata } from "@roo/ExtensionMessage"
import { findLastIndex } from "@roo/array"
import { McpServer } from "@roo/mcp"
import { checkExistKey } from "@roo/checkExistApiConfig"
import { Mode, defaultModeSlug, defaultPrompts } from "@roo/modes"
import { CustomSupportPrompts } from "@roo/support-prompt"
import { experimentDefault } from "@roo/experiments"
import { TelemetrySetting } from "@roo/TelemetrySetting"
import { RouterModels } from "@roo/api"

import { vscode } from "@src/utils/vscode"
import { convertTextMateToHljs } from "@src/utils/textMateToHljs"

export interface ExtensionStateContextType extends ExtensionState {
	historyPreviewCollapsed?: boolean // Add the new state property
	didHydrateState: boolean
	showWelcome: boolean
	theme: any
	mcpServers: McpServer[]
	hasSystemPromptOverride?: boolean
	currentCheckpoint?: string
	filePaths: string[]
	openedTabs: Array<{ label: string; isActive: boolean; path?: string }>
	organizationAllowList: OrganizationAllowList
	cloudIsAuthenticated: boolean
	sharingEnabled: boolean
	maxConcurrentFileReads?: number
	mdmCompliant?: boolean
	hasOpenedModeSelector: boolean // New property to track if user has opened mode selector
	setHasOpenedModeSelector: (value: boolean) => void // Setter for the new property
	alwaysAllowFollowupQuestions: boolean // New property for follow-up questions auto-approve
	setAlwaysAllowFollowupQuestions: (value: boolean) => void // Setter for the new property
	followupAutoApproveTimeoutMs: number | undefined // Timeout in ms for auto-approving follow-up questions
	setFollowupAutoApproveTimeoutMs: (value: number) => void // Setter for the timeout
	condensingApiConfigId?: string
	setCondensingApiConfigId: (value: string) => void
	customCondensingPrompt?: string
	setCustomCondensingPrompt: (value: string) => void
	marketplaceItems?: any[]
	marketplaceInstalledMetadata?: MarketplaceInstalledMetadata
	profileThresholds: Record<string, number>
	setProfileThresholds: (value: Record<string, number>) => void
	setApiConfiguration: (config: ProviderSettings) => void
	setCustomInstructions: (value?: string) => void
	setAlwaysAllowReadOnly: (value: boolean) => void
	setAlwaysAllowReadOnlyOutsideWorkspace: (value: boolean) => void
	setAlwaysAllowWrite: (value: boolean) => void
	setAlwaysAllowWriteOutsideWorkspace: (value: boolean) => void
	setAlwaysAllowExecute: (value: boolean) => void
	setAlwaysAllowBrowser: (value: boolean) => void
	setAlwaysAllowMcp: (value: boolean) => void
	setAlwaysAllowModeSwitch: (value: boolean) => void
	setAlwaysAllowSubtasks: (value: boolean) => void
	setBrowserToolEnabled: (value: boolean) => void
	setShowRooIgnoredFiles: (value: boolean) => void
	setShowAnnouncement: (value: boolean) => void
	setAllowedCommands: (value: string[]) => void
	setAllowedMaxRequests: (value: number | undefined) => void
	setSoundEnabled: (value: boolean) => void
	setSoundVolume: (value: number) => void
	terminalShellIntegrationTimeout?: number
	setTerminalShellIntegrationTimeout: (value: number) => void
	terminalShellIntegrationDisabled?: boolean
	setTerminalShellIntegrationDisabled: (value: boolean) => void
	terminalZdotdir?: boolean
	setTerminalZdotdir: (value: boolean) => void
	setTtsEnabled: (value: boolean) => void
	setTtsSpeed: (value: number) => void
	setDiffEnabled: (value: boolean) => void
	setEnableCheckpoints: (value: boolean) => void
	setBrowserViewportSize: (value: string) => void
	setFuzzyMatchThreshold: (value: number) => void
	setWriteDelayMs: (value: number) => void
	screenshotQuality?: number
	setScreenshotQuality: (value: number) => void
	terminalOutputLineLimit?: number
	setTerminalOutputLineLimit: (value: number) => void
	mcpEnabled: boolean
	setMcpEnabled: (value: boolean) => void
	enableMcpServerCreation: boolean
	setEnableMcpServerCreation: (value: boolean) => void
	alwaysApproveResubmit?: boolean
	setAlwaysApproveResubmit: (value: boolean) => void
	requestDelaySeconds: number
	setRequestDelaySeconds: (value: number) => void
	setCurrentApiConfigName: (value: string) => void
	setListApiConfigMeta: (value: ProviderSettingsEntry[]) => void
	mode: Mode
	setMode: (value: Mode) => void
	setCustomModePrompts: (value: CustomModePrompts) => void
	setCustomSupportPrompts: (value: CustomSupportPrompts) => void
	enhancementApiConfigId?: string
	setEnhancementApiConfigId: (value: string) => void
	setExperimentEnabled: (id: ExperimentId, enabled: boolean) => void
	setAutoApprovalEnabled: (value: boolean) => void
	customModes: ModeConfig[]
	setCustomModes: (value: ModeConfig[]) => void
	setMaxOpenTabsContext: (value: number) => void
	maxWorkspaceFiles: number
	setMaxWorkspaceFiles: (value: number) => void
	setTelemetrySetting: (value: TelemetrySetting) => void
	remoteBrowserEnabled?: boolean
	setRemoteBrowserEnabled: (value: boolean) => void
	awsUsePromptCache?: boolean
	setAwsUsePromptCache: (value: boolean) => void
	maxReadFileLine: number
	setMaxReadFileLine: (value: number) => void
	machineId?: string
	pinnedApiConfigs?: Record<string, boolean>
	setPinnedApiConfigs: (value: Record<string, boolean>) => void
	togglePinnedApiConfig: (configName: string) => void
	terminalCompressProgressBar?: boolean
	setTerminalCompressProgressBar: (value: boolean) => void
	setHistoryPreviewCollapsed: (value: boolean) => void
	autoCondenseContext: boolean
	setAutoCondenseContext: (value: boolean) => void
	autoCondenseContextPercent: number
	setAutoCondenseContextPercent: (value: number) => void
	routerModels?: RouterModels
<<<<<<< HEAD
	showAllWorkspacesTasks: boolean
	setShowAllWorkspacesTasks: (value: boolean) => void
=======
	alwaysAllowUpdateTodoList?: boolean
	setAlwaysAllowUpdateTodoList: (value: boolean) => void
>>>>>>> 0e0da80f
}

export const ExtensionStateContext = createContext<ExtensionStateContextType | undefined>(undefined)

export const mergeExtensionState = (prevState: ExtensionState, newState: ExtensionState) => {
	const { customModePrompts: prevCustomModePrompts, experiments: prevExperiments, ...prevRest } = prevState

	const {
		apiConfiguration,
		customModePrompts: newCustomModePrompts,
		customSupportPrompts,
		experiments: newExperiments,
		...newRest
	} = newState

	const customModePrompts = { ...prevCustomModePrompts, ...newCustomModePrompts }
	const experiments = { ...prevExperiments, ...newExperiments }
	const rest = { ...prevRest, ...newRest }

	// Note that we completely replace the previous apiConfiguration and customSupportPrompts objects
	// with new ones since the state that is broadcast is the entire objects so merging is not necessary.
	return { ...rest, apiConfiguration, customModePrompts, customSupportPrompts, experiments }
}

export const ExtensionStateContextProvider: React.FC<{ children: React.ReactNode }> = ({ children }) => {
	const [state, setState] = useState<ExtensionState & { organizationAllowList?: OrganizationAllowList }>({
		version: "",
		clineMessages: [],
		taskHistory: [],
		shouldShowAnnouncement: false,
		allowedCommands: [],
		soundEnabled: false,
		soundVolume: 0.5,
		ttsEnabled: false,
		ttsSpeed: 1.0,
		diffEnabled: false,
		enableCheckpoints: true,
		fuzzyMatchThreshold: 1.0,
		language: "en", // Default language code
		writeDelayMs: 1000,
		browserViewportSize: "900x600",
		screenshotQuality: 75,
		terminalOutputLineLimit: 500,
		terminalShellIntegrationTimeout: 4000,
		mcpEnabled: true,
		enableMcpServerCreation: false,
		alwaysApproveResubmit: false,
		requestDelaySeconds: 5,
		currentApiConfigName: "default",
		listApiConfigMeta: [],
		mode: defaultModeSlug,
		customModePrompts: defaultPrompts,
		customSupportPrompts: {},
		experiments: experimentDefault,
		enhancementApiConfigId: "",
		condensingApiConfigId: "", // Default empty string for condensing API config ID
		customCondensingPrompt: "", // Default empty string for custom condensing prompt
		hasOpenedModeSelector: false, // Default to false (not opened yet)
		autoApprovalEnabled: false,
		customModes: [],
		maxOpenTabsContext: 20,
		maxWorkspaceFiles: 200,
		cwd: "",
		browserToolEnabled: true,
		telemetrySetting: "unset",
		showRooIgnoredFiles: true, // Default to showing .rooignore'd files with lock symbol (current behavior).
		renderContext: "sidebar",
		maxReadFileLine: -1, // Default max read file line limit
		pinnedApiConfigs: {}, // Empty object for pinned API configs
		terminalZshOhMy: false, // Default Oh My Zsh integration setting
		maxConcurrentFileReads: 5, // Default concurrent file reads
		terminalZshP10k: false, // Default Powerlevel10k integration setting
		terminalZdotdir: false, // Default ZDOTDIR handling setting
		terminalCompressProgressBar: true, // Default to compress progress bar output
		historyPreviewCollapsed: false, // Initialize the new state (default to expanded)
		cloudUserInfo: null,
		cloudIsAuthenticated: false,
		sharingEnabled: false,
		organizationAllowList: ORGANIZATION_ALLOW_ALL,
		autoCondenseContext: true,
		autoCondenseContextPercent: 100,
		profileThresholds: {},
		codebaseIndexConfig: {
			codebaseIndexEnabled: true,
			codebaseIndexQdrantUrl: "http://localhost:6333",
			codebaseIndexEmbedderProvider: "openai",
			codebaseIndexEmbedderBaseUrl: "",
			codebaseIndexEmbedderModelId: "",
			codebaseIndexSearchMaxResults: undefined,
			codebaseIndexSearchMinScore: undefined,
		},
		codebaseIndexModels: { ollama: {}, openai: {} },
<<<<<<< HEAD
		showAllWorkspacesTasks: false,
=======
		alwaysAllowUpdateTodoList: true,
>>>>>>> 0e0da80f
	})

	const [didHydrateState, setDidHydrateState] = useState(false)
	const [showWelcome, setShowWelcome] = useState(false)
	const [theme, setTheme] = useState<any>(undefined)
	const [filePaths, setFilePaths] = useState<string[]>([])
	const [openedTabs, setOpenedTabs] = useState<Array<{ label: string; isActive: boolean; path?: string }>>([])
	const [mcpServers, setMcpServers] = useState<McpServer[]>([])
	const [currentCheckpoint, setCurrentCheckpoint] = useState<string>()
	const [extensionRouterModels, setExtensionRouterModels] = useState<RouterModels | undefined>(undefined)
	const [marketplaceItems, setMarketplaceItems] = useState<any[]>([])
	const [alwaysAllowFollowupQuestions, setAlwaysAllowFollowupQuestions] = useState(false) // Add state for follow-up questions auto-approve
	const [followupAutoApproveTimeoutMs, setFollowupAutoApproveTimeoutMs] = useState<number | undefined>(undefined) // Will be set from global settings
	const [marketplaceInstalledMetadata, setMarketplaceInstalledMetadata] = useState<MarketplaceInstalledMetadata>({
		project: {},
		global: {},
	})

	const setListApiConfigMeta = useCallback(
		(value: ProviderSettingsEntry[]) => setState((prevState) => ({ ...prevState, listApiConfigMeta: value })),
		[],
	)

	const setApiConfiguration = useCallback((value: ProviderSettings) => {
		setState((prevState) => ({
			...prevState,
			apiConfiguration: {
				...prevState.apiConfiguration,
				...value,
			},
		}))
	}, [])

	const handleMessage = useCallback(
		(event: MessageEvent) => {
			const message: ExtensionMessage = event.data
			switch (message.type) {
				case "state": {
					const newState = message.state!
					setState((prevState) => mergeExtensionState(prevState, newState))
					setShowWelcome(!checkExistKey(newState.apiConfiguration))
					setDidHydrateState(true)
					// Update alwaysAllowFollowupQuestions if present in state message
					if ((newState as any).alwaysAllowFollowupQuestions !== undefined) {
						setAlwaysAllowFollowupQuestions((newState as any).alwaysAllowFollowupQuestions)
					}
					// Update followupAutoApproveTimeoutMs if present in state message
					if ((newState as any).followupAutoApproveTimeoutMs !== undefined) {
						setFollowupAutoApproveTimeoutMs((newState as any).followupAutoApproveTimeoutMs)
					}
					// Handle marketplace data if present in state message
					if (newState.marketplaceItems !== undefined) {
						setMarketplaceItems(newState.marketplaceItems)
					}
					if (newState.marketplaceInstalledMetadata !== undefined) {
						setMarketplaceInstalledMetadata(newState.marketplaceInstalledMetadata)
					}
					break
				}
				case "theme": {
					if (message.text) {
						setTheme(convertTextMateToHljs(JSON.parse(message.text)))
					}
					break
				}
				case "workspaceUpdated": {
					const paths = message.filePaths ?? []
					const tabs = message.openedTabs ?? []

					setFilePaths(paths)
					setOpenedTabs(tabs)
					break
				}
				case "messageUpdated": {
					const clineMessage = message.clineMessage!
					setState((prevState) => {
						// worth noting it will never be possible for a more up-to-date message to be sent here or in normal messages post since the presentAssistantContent function uses lock
						const lastIndex = findLastIndex(prevState.clineMessages, (msg) => msg.ts === clineMessage.ts)
						if (lastIndex !== -1) {
							const newClineMessages = [...prevState.clineMessages]
							newClineMessages[lastIndex] = clineMessage
							return { ...prevState, clineMessages: newClineMessages }
						}
						return prevState
					})
					break
				}
				case "mcpServers": {
					setMcpServers(message.mcpServers ?? [])
					break
				}
				case "currentCheckpointUpdated": {
					setCurrentCheckpoint(message.text)
					break
				}
				case "listApiConfig": {
					setListApiConfigMeta(message.listApiConfig ?? [])
					break
				}
				case "routerModels": {
					setExtensionRouterModels(message.routerModels)
					break
				}
				case "marketplaceData": {
					if (message.marketplaceItems !== undefined) {
						setMarketplaceItems(message.marketplaceItems)
					}
					if (message.marketplaceInstalledMetadata !== undefined) {
						setMarketplaceInstalledMetadata(message.marketplaceInstalledMetadata)
					}
					break
				}
			}
		},
		[setListApiConfigMeta],
	)

	useEffect(() => {
		window.addEventListener("message", handleMessage)
		return () => {
			window.removeEventListener("message", handleMessage)
		}
	}, [handleMessage])

	useEffect(() => {
		vscode.postMessage({ type: "webviewDidLaunch" })
	}, [])

	const contextValue: ExtensionStateContextType = {
		...state,
		didHydrateState,
		showWelcome,
		theme,
		mcpServers,
		currentCheckpoint,
		filePaths,
		openedTabs,
		soundVolume: state.soundVolume,
		ttsSpeed: state.ttsSpeed,
		fuzzyMatchThreshold: state.fuzzyMatchThreshold,
		writeDelayMs: state.writeDelayMs,
		screenshotQuality: state.screenshotQuality,
		routerModels: extensionRouterModels,
		cloudIsAuthenticated: state.cloudIsAuthenticated ?? false,
		marketplaceItems,
		marketplaceInstalledMetadata,
		profileThresholds: state.profileThresholds ?? {},
		alwaysAllowFollowupQuestions,
		followupAutoApproveTimeoutMs,
		setExperimentEnabled: (id, enabled) =>
			setState((prevState) => ({ ...prevState, experiments: { ...prevState.experiments, [id]: enabled } })),
		setApiConfiguration,
		setCustomInstructions: (value) => setState((prevState) => ({ ...prevState, customInstructions: value })),
		setAlwaysAllowReadOnly: (value) => setState((prevState) => ({ ...prevState, alwaysAllowReadOnly: value })),
		setAlwaysAllowReadOnlyOutsideWorkspace: (value) =>
			setState((prevState) => ({ ...prevState, alwaysAllowReadOnlyOutsideWorkspace: value })),
		setAlwaysAllowWrite: (value) => setState((prevState) => ({ ...prevState, alwaysAllowWrite: value })),
		setAlwaysAllowWriteOutsideWorkspace: (value) =>
			setState((prevState) => ({ ...prevState, alwaysAllowWriteOutsideWorkspace: value })),
		setAlwaysAllowExecute: (value) => setState((prevState) => ({ ...prevState, alwaysAllowExecute: value })),
		setAlwaysAllowBrowser: (value) => setState((prevState) => ({ ...prevState, alwaysAllowBrowser: value })),
		setAlwaysAllowMcp: (value) => setState((prevState) => ({ ...prevState, alwaysAllowMcp: value })),
		setAlwaysAllowModeSwitch: (value) => setState((prevState) => ({ ...prevState, alwaysAllowModeSwitch: value })),
		setAlwaysAllowSubtasks: (value) => setState((prevState) => ({ ...prevState, alwaysAllowSubtasks: value })),
		setAlwaysAllowFollowupQuestions,
		setFollowupAutoApproveTimeoutMs: (value) =>
			setState((prevState) => ({ ...prevState, followupAutoApproveTimeoutMs: value })),
		setShowAnnouncement: (value) => setState((prevState) => ({ ...prevState, shouldShowAnnouncement: value })),
		setAllowedCommands: (value) => setState((prevState) => ({ ...prevState, allowedCommands: value })),
		setAllowedMaxRequests: (value) => setState((prevState) => ({ ...prevState, allowedMaxRequests: value })),
		setSoundEnabled: (value) => setState((prevState) => ({ ...prevState, soundEnabled: value })),
		setSoundVolume: (value) => setState((prevState) => ({ ...prevState, soundVolume: value })),
		setTtsEnabled: (value) => setState((prevState) => ({ ...prevState, ttsEnabled: value })),
		setTtsSpeed: (value) => setState((prevState) => ({ ...prevState, ttsSpeed: value })),
		setDiffEnabled: (value) => setState((prevState) => ({ ...prevState, diffEnabled: value })),
		setEnableCheckpoints: (value) => setState((prevState) => ({ ...prevState, enableCheckpoints: value })),
		setBrowserViewportSize: (value: string) =>
			setState((prevState) => ({ ...prevState, browserViewportSize: value })),
		setFuzzyMatchThreshold: (value) => setState((prevState) => ({ ...prevState, fuzzyMatchThreshold: value })),
		setWriteDelayMs: (value) => setState((prevState) => ({ ...prevState, writeDelayMs: value })),
		setScreenshotQuality: (value) => setState((prevState) => ({ ...prevState, screenshotQuality: value })),
		setTerminalOutputLineLimit: (value) =>
			setState((prevState) => ({ ...prevState, terminalOutputLineLimit: value })),
		setTerminalShellIntegrationTimeout: (value) =>
			setState((prevState) => ({ ...prevState, terminalShellIntegrationTimeout: value })),
		setTerminalShellIntegrationDisabled: (value) =>
			setState((prevState) => ({ ...prevState, terminalShellIntegrationDisabled: value })),
		setTerminalZdotdir: (value) => setState((prevState) => ({ ...prevState, terminalZdotdir: value })),
		setMcpEnabled: (value) => setState((prevState) => ({ ...prevState, mcpEnabled: value })),
		setEnableMcpServerCreation: (value) =>
			setState((prevState) => ({ ...prevState, enableMcpServerCreation: value })),
		setAlwaysApproveResubmit: (value) => setState((prevState) => ({ ...prevState, alwaysApproveResubmit: value })),
		setRequestDelaySeconds: (value) => setState((prevState) => ({ ...prevState, requestDelaySeconds: value })),
		setCurrentApiConfigName: (value) => setState((prevState) => ({ ...prevState, currentApiConfigName: value })),
		setListApiConfigMeta,
		setMode: (value: Mode) => setState((prevState) => ({ ...prevState, mode: value })),
		setCustomModePrompts: (value) => setState((prevState) => ({ ...prevState, customModePrompts: value })),
		setCustomSupportPrompts: (value) => setState((prevState) => ({ ...prevState, customSupportPrompts: value })),
		setEnhancementApiConfigId: (value) =>
			setState((prevState) => ({ ...prevState, enhancementApiConfigId: value })),
		setAutoApprovalEnabled: (value) => setState((prevState) => ({ ...prevState, autoApprovalEnabled: value })),
		setCustomModes: (value) => setState((prevState) => ({ ...prevState, customModes: value })),
		setMaxOpenTabsContext: (value) => setState((prevState) => ({ ...prevState, maxOpenTabsContext: value })),
		setMaxWorkspaceFiles: (value) => setState((prevState) => ({ ...prevState, maxWorkspaceFiles: value })),
		setBrowserToolEnabled: (value) => setState((prevState) => ({ ...prevState, browserToolEnabled: value })),
		setTelemetrySetting: (value) => setState((prevState) => ({ ...prevState, telemetrySetting: value })),
		setShowRooIgnoredFiles: (value) => setState((prevState) => ({ ...prevState, showRooIgnoredFiles: value })),
		setRemoteBrowserEnabled: (value) => setState((prevState) => ({ ...prevState, remoteBrowserEnabled: value })),
		setAwsUsePromptCache: (value) => setState((prevState) => ({ ...prevState, awsUsePromptCache: value })),
		setMaxReadFileLine: (value) => setState((prevState) => ({ ...prevState, maxReadFileLine: value })),
		setPinnedApiConfigs: (value) => setState((prevState) => ({ ...prevState, pinnedApiConfigs: value })),
		setTerminalCompressProgressBar: (value) =>
			setState((prevState) => ({ ...prevState, terminalCompressProgressBar: value })),
		togglePinnedApiConfig: (configId) =>
			setState((prevState) => {
				const currentPinned = prevState.pinnedApiConfigs || {}
				const newPinned = {
					...currentPinned,
					[configId]: !currentPinned[configId],
				}

				// If the config is now unpinned, remove it from the object
				if (!newPinned[configId]) {
					delete newPinned[configId]
				}

				return { ...prevState, pinnedApiConfigs: newPinned }
			}),
		setHistoryPreviewCollapsed: (value) =>
			setState((prevState) => ({ ...prevState, historyPreviewCollapsed: value })),
		setHasOpenedModeSelector: (value) => setState((prevState) => ({ ...prevState, hasOpenedModeSelector: value })),
		setAutoCondenseContext: (value) => setState((prevState) => ({ ...prevState, autoCondenseContext: value })),
		setAutoCondenseContextPercent: (value) =>
			setState((prevState) => ({ ...prevState, autoCondenseContextPercent: value })),
		setCondensingApiConfigId: (value) => setState((prevState) => ({ ...prevState, condensingApiConfigId: value })),
		setCustomCondensingPrompt: (value) =>
			setState((prevState) => ({ ...prevState, customCondensingPrompt: value })),
		setProfileThresholds: (value) => setState((prevState) => ({ ...prevState, profileThresholds: value })),
<<<<<<< HEAD
		setShowAllWorkspacesTasks: (value) =>
			setState((prevState) => ({ ...prevState, showAllWorkspacesTasks: value })),
=======
		alwaysAllowUpdateTodoList: state.alwaysAllowUpdateTodoList,
		setAlwaysAllowUpdateTodoList: (value) => {
			setState((prevState) => ({ ...prevState, alwaysAllowUpdateTodoList: value }))
		},
>>>>>>> 0e0da80f
	}

	return <ExtensionStateContext.Provider value={contextValue}>{children}</ExtensionStateContext.Provider>
}

export const useExtensionState = () => {
	const context = useContext(ExtensionStateContext)

	if (context === undefined) {
		throw new Error("useExtensionState must be used within an ExtensionStateContextProvider")
	}

	return context
}<|MERGE_RESOLUTION|>--- conflicted
+++ resolved
@@ -129,13 +129,10 @@
 	autoCondenseContextPercent: number
 	setAutoCondenseContextPercent: (value: number) => void
 	routerModels?: RouterModels
-<<<<<<< HEAD
 	showAllWorkspacesTasks: boolean
 	setShowAllWorkspacesTasks: (value: boolean) => void
-=======
 	alwaysAllowUpdateTodoList?: boolean
 	setAlwaysAllowUpdateTodoList: (value: boolean) => void
->>>>>>> 0e0da80f
 }
 
 export const ExtensionStateContext = createContext<ExtensionStateContextType | undefined>(undefined)
@@ -228,11 +225,8 @@
 			codebaseIndexSearchMinScore: undefined,
 		},
 		codebaseIndexModels: { ollama: {}, openai: {} },
-<<<<<<< HEAD
 		showAllWorkspacesTasks: false,
-=======
 		alwaysAllowUpdateTodoList: true,
->>>>>>> 0e0da80f
 	})
 
 	const [didHydrateState, setDidHydrateState] = useState(false)
@@ -471,15 +465,12 @@
 		setCustomCondensingPrompt: (value) =>
 			setState((prevState) => ({ ...prevState, customCondensingPrompt: value })),
 		setProfileThresholds: (value) => setState((prevState) => ({ ...prevState, profileThresholds: value })),
-<<<<<<< HEAD
 		setShowAllWorkspacesTasks: (value) =>
 			setState((prevState) => ({ ...prevState, showAllWorkspacesTasks: value })),
-=======
 		alwaysAllowUpdateTodoList: state.alwaysAllowUpdateTodoList,
 		setAlwaysAllowUpdateTodoList: (value) => {
 			setState((prevState) => ({ ...prevState, alwaysAllowUpdateTodoList: value }))
 		},
->>>>>>> 0e0da80f
 	}
 
 	return <ExtensionStateContext.Provider value={contextValue}>{children}</ExtensionStateContext.Provider>
