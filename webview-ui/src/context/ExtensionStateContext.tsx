import React, { createContext, useCallback, useContext, useEffect, useState } from "react"
import { useEvent } from "react-use"
import { ApiConfigMeta, ExtensionMessage, ExtensionState } from "../../../src/shared/ExtensionMessage"
<<<<<<< HEAD
import {
	ApiConfiguration,
	ModelInfo,
	glamaDefaultModelId,
	glamaDefaultModelInfo,
	openRouterDefaultModelId,
	openRouterDefaultModelInfo,
	unboundDefaultModelId,
	unboundDefaultModelInfo,
	requestyDefaultModelId,
	requestyDefaultModelInfo,
	PEARAI_URL,
} from "../../../src/shared/api"
=======
import { ApiConfiguration } from "../../../src/shared/api"
>>>>>>> 12f0e420
import { vscode } from "../utils/vscode"
import { convertTextMateToHljs } from "../utils/textMateToHljs"
import { findLastIndex } from "../../../src/shared/array"
import { McpServer } from "../../../src/shared/mcp"
import { checkExistKey } from "../../../src/shared/checkExistApiConfig"
import { Mode, CustomModePrompts, defaultModeSlug, defaultPrompts, ModeConfig } from "../../../src/shared/modes"
import { CustomSupportPrompts } from "../../../src/shared/support-prompt"
import { experimentDefault, ExperimentId } from "../../../src/shared/experiments"

export interface ExtensionStateContextType extends ExtensionState {
	didHydrateState: boolean
	showWelcome: boolean
	theme: any
	mcpServers: McpServer[]
	currentCheckpoint?: string
	filePaths: string[]
	openedTabs: Array<{ label: string; isActive: boolean; path?: string }>
	setApiConfiguration: (config: ApiConfiguration) => void
	setCustomInstructions: (value?: string) => void
	setAlwaysAllowReadOnly: (value: boolean) => void
	setAlwaysAllowWrite: (value: boolean) => void
	setAlwaysAllowExecute: (value: boolean) => void
	setAlwaysAllowBrowser: (value: boolean) => void
	setAlwaysAllowMcp: (value: boolean) => void
	setAlwaysAllowModeSwitch: (value: boolean) => void
	setShowAnnouncement: (value: boolean) => void
	setAllowedCommands: (value: string[]) => void
	setSoundEnabled: (value: boolean) => void
	setSoundVolume: (value: number) => void
	setDiffEnabled: (value: boolean) => void
	setCheckpointsEnabled: (value: boolean) => void
	setBrowserViewportSize: (value: string) => void
	setFuzzyMatchThreshold: (value: number) => void
	preferredLanguage: string
	setPreferredLanguage: (value: string) => void
	setWriteDelayMs: (value: number) => void
	screenshotQuality?: number
	setScreenshotQuality: (value: number) => void
	terminalOutputLineLimit?: number
	setTerminalOutputLineLimit: (value: number) => void
	mcpEnabled: boolean
	setMcpEnabled: (value: boolean) => void
	enableMcpServerCreation: boolean
	setEnableMcpServerCreation: (value: boolean) => void
	alwaysApproveResubmit?: boolean
	setAlwaysApproveResubmit: (value: boolean) => void
	requestDelaySeconds: number
	setRequestDelaySeconds: (value: number) => void
	rateLimitSeconds: number
	setRateLimitSeconds: (value: number) => void
	setCurrentApiConfigName: (value: string) => void
	setListApiConfigMeta: (value: ApiConfigMeta[]) => void
	mode: Mode
	setMode: (value: Mode) => void
	setCustomModePrompts: (value: CustomModePrompts) => void
	setCustomSupportPrompts: (value: CustomSupportPrompts) => void
	enhancementApiConfigId?: string
	setEnhancementApiConfigId: (value: string) => void
	setExperimentEnabled: (id: ExperimentId, enabled: boolean) => void
	setAutoApprovalEnabled: (value: boolean) => void
	customModes: ModeConfig[]
	setCustomModes: (value: ModeConfig[]) => void
	setMaxOpenTabsContext: (value: number) => void
}

export const ExtensionStateContext = createContext<ExtensionStateContextType | undefined>(undefined)

export const ExtensionStateContextProvider: React.FC<{ children: React.ReactNode }> = ({ children }) => {
	const [state, setState] = useState<ExtensionState>({
		version: "",
		clineMessages: [],
		taskHistory: [],
		shouldShowAnnouncement: false,
		allowedCommands: [],
		soundEnabled: false,
		soundVolume: 0.5,
		diffEnabled: false,
		checkpointsEnabled: false,
		fuzzyMatchThreshold: 1.0,
		preferredLanguage: "English",
		writeDelayMs: 1000,
		browserViewportSize: "900x600",
		screenshotQuality: 75,
		terminalOutputLineLimit: 500,
		mcpEnabled: true,
		enableMcpServerCreation: true,
		alwaysApproveResubmit: false,
		requestDelaySeconds: 5,
		rateLimitSeconds: 0, // Minimum time between successive requests (0 = disabled)
		currentApiConfigName: "default",
		listApiConfigMeta: [],
		mode: defaultModeSlug,
		customModePrompts: defaultPrompts,
		customSupportPrompts: {},
		experiments: experimentDefault,
		enhancementApiConfigId: "",
		autoApprovalEnabled: false,
		customModes: [],
		maxOpenTabsContext: 20,
		cwd: "",
	})

	const [didHydrateState, setDidHydrateState] = useState(false)
	const [showWelcome, setShowWelcome] = useState(false)
	const [theme, setTheme] = useState<any>(undefined)
	const [filePaths, setFilePaths] = useState<string[]>([])
	const [openedTabs, setOpenedTabs] = useState<Array<{ label: string; isActive: boolean; path?: string }>>([])

	const [mcpServers, setMcpServers] = useState<McpServer[]>([])
	const [currentCheckpoint, setCurrentCheckpoint] = useState<string>()

	const setListApiConfigMeta = useCallback(
		(value: ApiConfigMeta[]) => setState((prevState) => ({ ...prevState, listApiConfigMeta: value })),
		[],
	)
	const handleMessage = useCallback(
		(event: MessageEvent) => {
			const message: ExtensionMessage = event.data
			switch (message.type) {
				case "state": {
					const newState = message.state!
					setState((prevState) => ({
						...prevState,
						...newState,
					}))
					const config = newState.apiConfiguration
					const hasKey = checkExistKey(config)
					if (!hasKey) {
						vscode.postMessage({
							type: "apiConfiguration",
							apiConfiguration: {
								apiProvider: "pearai",
								pearaiBaseUrl: PEARAI_URL,
							},
						})
					}
					setShowWelcome(!hasKey)
					setDidHydrateState(true)
					break
				}
				case "theme": {
					if (message.text) {
						setTheme(convertTextMateToHljs(JSON.parse(message.text)))
					}
					break
				}
				case "workspaceUpdated": {
					const paths = message.filePaths ?? []
					const tabs = message.openedTabs ?? []

					setFilePaths(paths)
					setOpenedTabs(tabs)
					break
				}
				case "partialMessage": {
					const partialMessage = message.partialMessage!
					setState((prevState) => {
						// worth noting it will never be possible for a more up-to-date message to be sent here or in normal messages post since the presentAssistantContent function uses lock
						const lastIndex = findLastIndex(prevState.clineMessages, (msg) => msg.ts === partialMessage.ts)
						if (lastIndex !== -1) {
							const newClineMessages = [...prevState.clineMessages]
							newClineMessages[lastIndex] = partialMessage
							return { ...prevState, clineMessages: newClineMessages }
						}
						return prevState
					})
					break
				}
				case "mcpServers": {
					setMcpServers(message.mcpServers ?? [])
					break
				}
				case "currentCheckpointUpdated": {
					setCurrentCheckpoint(message.text)
					break
				}
				case "listApiConfig": {
					setListApiConfigMeta(message.listApiConfig ?? [])
					break
				}
			}
		},
		[setListApiConfigMeta],
	)

	useEvent("message", handleMessage)

	useEffect(() => {
		vscode.postMessage({ type: "webviewDidLaunch" })
	}, [])

	const contextValue: ExtensionStateContextType = {
		...state,
		didHydrateState,
		showWelcome,
		theme,
		mcpServers,
		currentCheckpoint,
		filePaths,
		openedTabs,
		soundVolume: state.soundVolume,
		fuzzyMatchThreshold: state.fuzzyMatchThreshold,
		writeDelayMs: state.writeDelayMs,
		screenshotQuality: state.screenshotQuality,
		setExperimentEnabled: (id, enabled) =>
			setState((prevState) => ({ ...prevState, experiments: { ...prevState.experiments, [id]: enabled } })),
		setApiConfiguration: (value) =>
			setState((prevState) => ({
				...prevState,
				apiConfiguration: {
					...prevState.apiConfiguration,
					...value,
				},
			})),
		setCustomInstructions: (value) => setState((prevState) => ({ ...prevState, customInstructions: value })),
		setAlwaysAllowReadOnly: (value) => setState((prevState) => ({ ...prevState, alwaysAllowReadOnly: value })),
		setAlwaysAllowWrite: (value) => setState((prevState) => ({ ...prevState, alwaysAllowWrite: value })),
		setAlwaysAllowExecute: (value) => setState((prevState) => ({ ...prevState, alwaysAllowExecute: value })),
		setAlwaysAllowBrowser: (value) => setState((prevState) => ({ ...prevState, alwaysAllowBrowser: value })),
		setAlwaysAllowMcp: (value) => setState((prevState) => ({ ...prevState, alwaysAllowMcp: value })),
		setAlwaysAllowModeSwitch: (value) => setState((prevState) => ({ ...prevState, alwaysAllowModeSwitch: value })),
		setShowAnnouncement: (value) => setState((prevState) => ({ ...prevState, shouldShowAnnouncement: value })),
		setAllowedCommands: (value) => setState((prevState) => ({ ...prevState, allowedCommands: value })),
		setSoundEnabled: (value) => setState((prevState) => ({ ...prevState, soundEnabled: value })),
		setSoundVolume: (value) => setState((prevState) => ({ ...prevState, soundVolume: value })),
		setDiffEnabled: (value) => setState((prevState) => ({ ...prevState, diffEnabled: value })),
		setCheckpointsEnabled: (value) => setState((prevState) => ({ ...prevState, checkpointsEnabled: value })),
		setBrowserViewportSize: (value: string) =>
			setState((prevState) => ({ ...prevState, browserViewportSize: value })),
		setFuzzyMatchThreshold: (value) => setState((prevState) => ({ ...prevState, fuzzyMatchThreshold: value })),
		setPreferredLanguage: (value) => setState((prevState) => ({ ...prevState, preferredLanguage: value })),
		setWriteDelayMs: (value) => setState((prevState) => ({ ...prevState, writeDelayMs: value })),
		setScreenshotQuality: (value) => setState((prevState) => ({ ...prevState, screenshotQuality: value })),
		setTerminalOutputLineLimit: (value) =>
			setState((prevState) => ({ ...prevState, terminalOutputLineLimit: value })),
		setMcpEnabled: (value) => setState((prevState) => ({ ...prevState, mcpEnabled: value })),
		setEnableMcpServerCreation: (value) =>
			setState((prevState) => ({ ...prevState, enableMcpServerCreation: value })),
		setAlwaysApproveResubmit: (value) => setState((prevState) => ({ ...prevState, alwaysApproveResubmit: value })),
		setRequestDelaySeconds: (value) => setState((prevState) => ({ ...prevState, requestDelaySeconds: value })),
		setRateLimitSeconds: (value) => setState((prevState) => ({ ...prevState, rateLimitSeconds: value })),
		setCurrentApiConfigName: (value) => setState((prevState) => ({ ...prevState, currentApiConfigName: value })),
		setListApiConfigMeta,
		setMode: (value: Mode) => setState((prevState) => ({ ...prevState, mode: value })),
		setCustomModePrompts: (value) => setState((prevState) => ({ ...prevState, customModePrompts: value })),
		setCustomSupportPrompts: (value) => setState((prevState) => ({ ...prevState, customSupportPrompts: value })),
		setEnhancementApiConfigId: (value) =>
			setState((prevState) => ({ ...prevState, enhancementApiConfigId: value })),
		setAutoApprovalEnabled: (value) => setState((prevState) => ({ ...prevState, autoApprovalEnabled: value })),
		setCustomModes: (value) => setState((prevState) => ({ ...prevState, customModes: value })),
		setMaxOpenTabsContext: (value) => setState((prevState) => ({ ...prevState, maxOpenTabsContext: value })),
	}

	return <ExtensionStateContext.Provider value={contextValue}>{children}</ExtensionStateContext.Provider>
}

export const useExtensionState = () => {
	const context = useContext(ExtensionStateContext)
	if (context === undefined) {
		throw new Error("useExtensionState must be used within an ExtensionStateContextProvider")
	}
	return context
}<|MERGE_RESOLUTION|>--- conflicted
+++ resolved
@@ -1,7 +1,6 @@
 import React, { createContext, useCallback, useContext, useEffect, useState } from "react"
 import { useEvent } from "react-use"
 import { ApiConfigMeta, ExtensionMessage, ExtensionState } from "../../../src/shared/ExtensionMessage"
-<<<<<<< HEAD
 import {
 	ApiConfiguration,
 	ModelInfo,
@@ -15,9 +14,6 @@
 	requestyDefaultModelInfo,
 	PEARAI_URL,
 } from "../../../src/shared/api"
-=======
-import { ApiConfiguration } from "../../../src/shared/api"
->>>>>>> 12f0e420
 import { vscode } from "../utils/vscode"
 import { convertTextMateToHljs } from "../utils/textMateToHljs"
 import { findLastIndex } from "../../../src/shared/array"
