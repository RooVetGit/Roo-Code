--- conflicted
+++ resolved
@@ -78,13 +78,10 @@
 	setTelemetrySetting: (value: TelemetrySetting) => void
 	remoteBrowserEnabled?: boolean
 	setRemoteBrowserEnabled: (value: boolean) => void
-<<<<<<< HEAD
 	awsUsePromptCache?: boolean
 	setAwsUsePromptCache: (value: boolean) => void
-=======
 	maxReadFileLine: number
 	setMaxReadFileLine: (value: number) => void
->>>>>>> 62a7bc79
 	machineId?: string
 	pinnedApiConfigs?: Record<string, boolean>
 	setPinnedApiConfigs: (value: Record<string, boolean>) => void
@@ -316,9 +313,7 @@
 		setTelemetrySetting: (value) => setState((prevState) => ({ ...prevState, telemetrySetting: value })),
 		setShowRooIgnoredFiles: (value) => setState((prevState) => ({ ...prevState, showRooIgnoredFiles: value })),
 		setRemoteBrowserEnabled: (value) => setState((prevState) => ({ ...prevState, remoteBrowserEnabled: value })),
-<<<<<<< HEAD
 		setAwsUsePromptCache: (value) => setState((prevState) => ({ ...prevState, awsUsePromptCache: value })),
-=======
 		setMaxReadFileLine: (value) => setState((prevState) => ({ ...prevState, maxReadFileLine: value })),
 		setPinnedApiConfigs: (value) => setState((prevState) => ({ ...prevState, pinnedApiConfigs: value })),
 		togglePinnedApiConfig: (configId) =>
@@ -336,7 +331,6 @@
 
 				return { ...prevState, pinnedApiConfigs: newPinned }
 			}),
->>>>>>> 62a7bc79
 	}
 
 	return <ExtensionStateContext.Provider value={contextValue}>{children}</ExtensionStateContext.Provider>
