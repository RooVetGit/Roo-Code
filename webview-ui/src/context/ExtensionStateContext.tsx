import React, { createContext, useCallback, useContext, useEffect, useState } from "react"
import { useEvent } from "react-use"
import { ApiConfigMeta, ExtensionMessage, ExtensionState } from "@roo/shared/ExtensionMessage"
import { ApiConfiguration } from "@roo/shared/api"
import { vscode } from "@src/utils/vscode"
import { convertTextMateToHljs } from "@src/utils/textMateToHljs"
import { findLastIndex } from "@roo/shared/array"
import { McpServer } from "@roo/shared/mcp"
import { checkExistKey } from "@roo/shared/checkExistApiConfig"
import { Mode, CustomModePrompts, defaultModeSlug, defaultPrompts, ModeConfig } from "@roo/shared/modes"
import { CustomSupportPrompts } from "@roo/shared/support-prompt"
import { experimentDefault, ExperimentId } from "@roo/shared/experiments"
import { TelemetrySetting } from "@roo/shared/TelemetrySetting"

export interface ExtensionStateContextType extends ExtensionState {
	didHydrateState: boolean
	showWelcome: boolean
	theme: any
	mcpServers: McpServer[]
	hasSystemPromptOverride?: boolean
	currentCheckpoint?: string
	filePaths: string[]
	openedTabs: Array<{ label: string; isActive: boolean; path?: string }>
	setApiConfiguration: (config: ApiConfiguration) => void
	setCustomInstructions: (value?: string) => void
	setAlwaysAllowReadOnly: (value: boolean) => void
	setAlwaysAllowReadOnlyOutsideWorkspace: (value: boolean) => void
	setAlwaysAllowWrite: (value: boolean) => void
	setAlwaysAllowWriteOutsideWorkspace: (value: boolean) => void
	setAlwaysAllowExecute: (value: boolean) => void
	setAlwaysAllowBrowser: (value: boolean) => void
	setAlwaysAllowMcp: (value: boolean) => void
	setAlwaysAllowModeSwitch: (value: boolean) => void
	setAlwaysAllowSubtasks: (value: boolean) => void
	setBrowserToolEnabled: (value: boolean) => void
	setShowRooIgnoredFiles: (value: boolean) => void
	setShowAnnouncement: (value: boolean) => void
	setAllowedCommands: (value: string[]) => void
	setSoundEnabled: (value: boolean) => void
	setSoundVolume: (value: number) => void
	terminalShellIntegrationTimeout?: number
	setTerminalShellIntegrationTimeout: (value: number) => void
	terminalZdotdir?: boolean
	setTerminalZdotdir: (value: boolean) => void
	setTtsEnabled: (value: boolean) => void
	setTtsSpeed: (value: number) => void
	setDiffEnabled: (value: boolean) => void
	setEnableCheckpoints: (value: boolean) => void
	setBrowserViewportSize: (value: string) => void
	setFuzzyMatchThreshold: (value: number) => void
	setWriteDelayMs: (value: number) => void
	screenshotQuality?: number
	setScreenshotQuality: (value: number) => void
	terminalOutputLineLimit?: number
	setTerminalOutputLineLimit: (value: number) => void
	mcpEnabled: boolean
	setMcpEnabled: (value: boolean) => void
	enableMcpServerCreation: boolean
	setEnableMcpServerCreation: (value: boolean) => void
	alwaysApproveResubmit?: boolean
	setAlwaysApproveResubmit: (value: boolean) => void
	requestDelaySeconds: number
	setRequestDelaySeconds: (value: number) => void
	setCurrentApiConfigName: (value: string) => void
	setListApiConfigMeta: (value: ApiConfigMeta[]) => void
	mode: Mode
	setMode: (value: Mode) => void
	setCustomModePrompts: (value: CustomModePrompts) => void
	setCustomSupportPrompts: (value: CustomSupportPrompts) => void
	enhancementApiConfigId?: string
	setEnhancementApiConfigId: (value: string) => void
	setExperimentEnabled: (id: ExperimentId, enabled: boolean) => void
	setAutoApprovalEnabled: (value: boolean) => void
	customModes: ModeConfig[]
	setCustomModes: (value: ModeConfig[]) => void
	setMaxOpenTabsContext: (value: number) => void
	maxWorkspaceFiles: number
	setMaxWorkspaceFiles: (value: number) => void
	setTelemetrySetting: (value: TelemetrySetting) => void
	remoteBrowserEnabled?: boolean
	setRemoteBrowserEnabled: (value: boolean) => void
	awsUsePromptCache?: boolean
	setAwsUsePromptCache: (value: boolean) => void
	maxReadFileLine: number
	setMaxReadFileLine: (value: number) => void
	machineId?: string
	pinnedApiConfigs?: Record<string, boolean>
	setPinnedApiConfigs: (value: Record<string, boolean>) => void
	togglePinnedApiConfig: (configName: string) => void
<<<<<<< HEAD
	setShowGreeting: (value: boolean) => void
	terminalCompressProgressBar?: boolean
	setTerminalCompressProgressBar: (value: boolean) => void
=======
>>>>>>> 3b65023d
}

export const ExtensionStateContext = createContext<ExtensionStateContextType | undefined>(undefined)

export const mergeExtensionState = (prevState: ExtensionState, newState: ExtensionState) => {
	const {
		customModePrompts: prevCustomModePrompts,
		customSupportPrompts: prevCustomSupportPrompts,
		experiments: prevExperiments,
		...prevRest
	} = prevState

	const {
		apiConfiguration,
		customModePrompts: newCustomModePrompts,
		customSupportPrompts: newCustomSupportPrompts,
		experiments: newExperiments,
		...newRest
	} = newState

	const customModePrompts = { ...prevCustomModePrompts, ...newCustomModePrompts }
	const customSupportPrompts = { ...prevCustomSupportPrompts, ...newCustomSupportPrompts }
	const experiments = { ...prevExperiments, ...newExperiments }
	const rest = { ...prevRest, ...newRest }

	// Note that we completely replace the previous apiConfiguration object with
	// a new one since the state that is broadcast is the entire apiConfiguration
	// and therefore merging is not necessary.
	return { ...rest, apiConfiguration, customModePrompts, customSupportPrompts, experiments }
}

export const ExtensionStateContextProvider: React.FC<{ children: React.ReactNode }> = ({ children }) => {
	const [state, setState] = useState<ExtensionState>({
		version: "",
		clineMessages: [],
		taskHistory: [],
		shouldShowAnnouncement: false,
		allowedCommands: [],
		soundEnabled: false,
		soundVolume: 0.5,
		ttsEnabled: false,
		ttsSpeed: 1.0,
		diffEnabled: false,
		enableCheckpoints: true,
		fuzzyMatchThreshold: 1.0,
		language: "en", // Default language code
		writeDelayMs: 1000,
		browserViewportSize: "900x600",
		screenshotQuality: 75,
		terminalOutputLineLimit: 500,
		terminalShellIntegrationTimeout: 4000,
		mcpEnabled: true,
		enableMcpServerCreation: true,
		alwaysApproveResubmit: false,
		requestDelaySeconds: 5,
		currentApiConfigName: "default",
		listApiConfigMeta: [],
		mode: defaultModeSlug,
		customModePrompts: defaultPrompts,
		customSupportPrompts: {},
		experiments: experimentDefault,
		enhancementApiConfigId: "",
		autoApprovalEnabled: false,
		customModes: [],
		maxOpenTabsContext: 20,
		maxWorkspaceFiles: 200,
		cwd: "",
		browserToolEnabled: true,
		telemetrySetting: "unset",
		showRooIgnoredFiles: true, // Default to showing .rooignore'd files with lock symbol (current behavior).
		renderContext: "sidebar",
		maxReadFileLine: 500, // Default max read file line limit
		pinnedApiConfigs: {}, // Empty object for pinned API configs
		terminalZshOhMy: false, // Default Oh My Zsh integration setting
		terminalZshP10k: false, // Default Powerlevel10k integration setting
		terminalZdotdir: false, // Default ZDOTDIR handling setting
		terminalCompressProgressBar: true, // Default to compress progress bar output
	})

	const [didHydrateState, setDidHydrateState] = useState(false)
	const [showWelcome, setShowWelcome] = useState(false)
	const [theme, setTheme] = useState<any>(undefined)
	const [filePaths, setFilePaths] = useState<string[]>([])
	const [openedTabs, setOpenedTabs] = useState<Array<{ label: string; isActive: boolean; path?: string }>>([])
	const [mcpServers, setMcpServers] = useState<McpServer[]>([])
	const [currentCheckpoint, setCurrentCheckpoint] = useState<string>()

	const setListApiConfigMeta = useCallback(
		(value: ApiConfigMeta[]) => setState((prevState) => ({ ...prevState, listApiConfigMeta: value })),
		[],
	)
	const handleMessage = useCallback(
		(event: MessageEvent) => {
			const message: ExtensionMessage = event.data
			switch (message.type) {
				case "state": {
					const newState = message.state!
					setState((prevState) => mergeExtensionState(prevState, newState))
					setShowWelcome(!checkExistKey(newState.apiConfiguration))
					setDidHydrateState(true)
					break
				}
				case "theme": {
					if (message.text) {
						setTheme(convertTextMateToHljs(JSON.parse(message.text)))
					}
					break
				}
				case "workspaceUpdated": {
					const paths = message.filePaths ?? []
					const tabs = message.openedTabs ?? []

					setFilePaths(paths)
					setOpenedTabs(tabs)
					break
				}
				case "partialMessage": {
					const partialMessage = message.partialMessage!
					setState((prevState) => {
						// worth noting it will never be possible for a more up-to-date message to be sent here or in normal messages post since the presentAssistantContent function uses lock
						const lastIndex = findLastIndex(prevState.clineMessages, (msg) => msg.ts === partialMessage.ts)
						if (lastIndex !== -1) {
							const newClineMessages = [...prevState.clineMessages]
							newClineMessages[lastIndex] = partialMessage
							return { ...prevState, clineMessages: newClineMessages }
						}
						return prevState
					})
					break
				}
				case "mcpServers": {
					setMcpServers(message.mcpServers ?? [])
					break
				}
				case "currentCheckpointUpdated": {
					setCurrentCheckpoint(message.text)
					break
				}
				case "listApiConfig": {
					setListApiConfigMeta(message.listApiConfig ?? [])
					break
				}
			}
		},
		[setListApiConfigMeta],
	)

	useEvent("message", handleMessage)

	useEffect(() => {
		vscode.postMessage({ type: "webviewDidLaunch" })
	}, [])

	const contextValue: ExtensionStateContextType = {
		...state,
		didHydrateState,
		showWelcome,
		theme,
		mcpServers,
		currentCheckpoint,
		filePaths,
		openedTabs,
		soundVolume: state.soundVolume,
		ttsSpeed: state.ttsSpeed,
		fuzzyMatchThreshold: state.fuzzyMatchThreshold,
		writeDelayMs: state.writeDelayMs,
		screenshotQuality: state.screenshotQuality,
		setExperimentEnabled: (id, enabled) =>
			setState((prevState) => ({ ...prevState, experiments: { ...prevState.experiments, [id]: enabled } })),
		setApiConfiguration: (value) =>
			setState((prevState) => ({
				...prevState,
				apiConfiguration: {
					...prevState.apiConfiguration,
					...value,
				},
			})),
		setCustomInstructions: (value) => setState((prevState) => ({ ...prevState, customInstructions: value })),
		setAlwaysAllowReadOnly: (value) => setState((prevState) => ({ ...prevState, alwaysAllowReadOnly: value })),
		setAlwaysAllowReadOnlyOutsideWorkspace: (value) =>
			setState((prevState) => ({ ...prevState, alwaysAllowReadOnlyOutsideWorkspace: value })),
		setAlwaysAllowWrite: (value) => setState((prevState) => ({ ...prevState, alwaysAllowWrite: value })),
		setAlwaysAllowWriteOutsideWorkspace: (value) =>
			setState((prevState) => ({ ...prevState, alwaysAllowWriteOutsideWorkspace: value })),
		setAlwaysAllowExecute: (value) => setState((prevState) => ({ ...prevState, alwaysAllowExecute: value })),
		setAlwaysAllowBrowser: (value) => setState((prevState) => ({ ...prevState, alwaysAllowBrowser: value })),
		setAlwaysAllowMcp: (value) => setState((prevState) => ({ ...prevState, alwaysAllowMcp: value })),
		setAlwaysAllowModeSwitch: (value) => setState((prevState) => ({ ...prevState, alwaysAllowModeSwitch: value })),
		setAlwaysAllowSubtasks: (value) => setState((prevState) => ({ ...prevState, alwaysAllowSubtasks: value })),
		setShowAnnouncement: (value) => setState((prevState) => ({ ...prevState, shouldShowAnnouncement: value })),
		setAllowedCommands: (value) => setState((prevState) => ({ ...prevState, allowedCommands: value })),
		setSoundEnabled: (value) => setState((prevState) => ({ ...prevState, soundEnabled: value })),
		setSoundVolume: (value) => setState((prevState) => ({ ...prevState, soundVolume: value })),
		setTtsEnabled: (value) => setState((prevState) => ({ ...prevState, ttsEnabled: value })),
		setTtsSpeed: (value) => setState((prevState) => ({ ...prevState, ttsSpeed: value })),
		setDiffEnabled: (value) => setState((prevState) => ({ ...prevState, diffEnabled: value })),
		setEnableCheckpoints: (value) => setState((prevState) => ({ ...prevState, enableCheckpoints: value })),
		setBrowserViewportSize: (value: string) =>
			setState((prevState) => ({ ...prevState, browserViewportSize: value })),
		setFuzzyMatchThreshold: (value) => setState((prevState) => ({ ...prevState, fuzzyMatchThreshold: value })),
		setWriteDelayMs: (value) => setState((prevState) => ({ ...prevState, writeDelayMs: value })),
		setScreenshotQuality: (value) => setState((prevState) => ({ ...prevState, screenshotQuality: value })),
		setTerminalOutputLineLimit: (value) =>
			setState((prevState) => ({ ...prevState, terminalOutputLineLimit: value })),
		setTerminalShellIntegrationTimeout: (value) =>
			setState((prevState) => ({ ...prevState, terminalShellIntegrationTimeout: value })),
		setTerminalZdotdir: (value) => setState((prevState) => ({ ...prevState, terminalZdotdir: value })),
		setMcpEnabled: (value) => setState((prevState) => ({ ...prevState, mcpEnabled: value })),
		setEnableMcpServerCreation: (value) =>
			setState((prevState) => ({ ...prevState, enableMcpServerCreation: value })),
		setAlwaysApproveResubmit: (value) => setState((prevState) => ({ ...prevState, alwaysApproveResubmit: value })),
		setRequestDelaySeconds: (value) => setState((prevState) => ({ ...prevState, requestDelaySeconds: value })),
		setCurrentApiConfigName: (value) => setState((prevState) => ({ ...prevState, currentApiConfigName: value })),
		setListApiConfigMeta,
		setMode: (value: Mode) => setState((prevState) => ({ ...prevState, mode: value })),
		setCustomModePrompts: (value) => setState((prevState) => ({ ...prevState, customModePrompts: value })),
		setCustomSupportPrompts: (value) => setState((prevState) => ({ ...prevState, customSupportPrompts: value })),
		setEnhancementApiConfigId: (value) =>
			setState((prevState) => ({ ...prevState, enhancementApiConfigId: value })),
		setAutoApprovalEnabled: (value) => setState((prevState) => ({ ...prevState, autoApprovalEnabled: value })),
		setCustomModes: (value) => setState((prevState) => ({ ...prevState, customModes: value })),
		setMaxOpenTabsContext: (value) => setState((prevState) => ({ ...prevState, maxOpenTabsContext: value })),
		setMaxWorkspaceFiles: (value) => setState((prevState) => ({ ...prevState, maxWorkspaceFiles: value })),
		setBrowserToolEnabled: (value) => setState((prevState) => ({ ...prevState, browserToolEnabled: value })),
		setTelemetrySetting: (value) => setState((prevState) => ({ ...prevState, telemetrySetting: value })),
		setShowRooIgnoredFiles: (value) => setState((prevState) => ({ ...prevState, showRooIgnoredFiles: value })),
		setRemoteBrowserEnabled: (value) => setState((prevState) => ({ ...prevState, remoteBrowserEnabled: value })),
		setAwsUsePromptCache: (value) => setState((prevState) => ({ ...prevState, awsUsePromptCache: value })),
		setMaxReadFileLine: (value) => setState((prevState) => ({ ...prevState, maxReadFileLine: value })),
		setPinnedApiConfigs: (value) => setState((prevState) => ({ ...prevState, pinnedApiConfigs: value })),
<<<<<<< HEAD
		setShowGreeting: (value) => setState((prevState) => ({ ...prevState, showGreeting: value })),
		setTerminalCompressProgressBar: (value) =>
			setState((prevState) => ({ ...prevState, terminalCompressProgressBar: value })),
=======
>>>>>>> 3b65023d
		togglePinnedApiConfig: (configId) =>
			setState((prevState) => {
				const currentPinned = prevState.pinnedApiConfigs || {}
				const newPinned = {
					...currentPinned,
					[configId]: !currentPinned[configId],
				}

				// If the config is now unpinned, remove it from the object
				if (!newPinned[configId]) {
					delete newPinned[configId]
				}

				return { ...prevState, pinnedApiConfigs: newPinned }
			}),
	}

	return <ExtensionStateContext.Provider value={contextValue}>{children}</ExtensionStateContext.Provider>
}

export const useExtensionState = () => {
	const context = useContext(ExtensionStateContext)
	if (context === undefined) {
		throw new Error("useExtensionState must be used within an ExtensionStateContextProvider")
	}
	return context
}<|MERGE_RESOLUTION|>--- conflicted
+++ resolved
@@ -87,12 +87,8 @@
 	pinnedApiConfigs?: Record<string, boolean>
 	setPinnedApiConfigs: (value: Record<string, boolean>) => void
 	togglePinnedApiConfig: (configName: string) => void
-<<<<<<< HEAD
-	setShowGreeting: (value: boolean) => void
 	terminalCompressProgressBar?: boolean
 	setTerminalCompressProgressBar: (value: boolean) => void
-=======
->>>>>>> 3b65023d
 }
 
 export const ExtensionStateContext = createContext<ExtensionStateContextType | undefined>(undefined)
@@ -323,12 +319,8 @@
 		setAwsUsePromptCache: (value) => setState((prevState) => ({ ...prevState, awsUsePromptCache: value })),
 		setMaxReadFileLine: (value) => setState((prevState) => ({ ...prevState, maxReadFileLine: value })),
 		setPinnedApiConfigs: (value) => setState((prevState) => ({ ...prevState, pinnedApiConfigs: value })),
-<<<<<<< HEAD
-		setShowGreeting: (value) => setState((prevState) => ({ ...prevState, showGreeting: value })),
 		setTerminalCompressProgressBar: (value) =>
 			setState((prevState) => ({ ...prevState, terminalCompressProgressBar: value })),
-=======
->>>>>>> 3b65023d
 		togglePinnedApiConfig: (configId) =>
 			setState((prevState) => {
 				const currentPinned = prevState.pinnedApiConfigs || {}
