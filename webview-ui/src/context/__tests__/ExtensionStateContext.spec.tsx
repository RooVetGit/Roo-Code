--- conflicted
+++ resolved
@@ -229,11 +229,8 @@
 				concurrentFileReads: true,
 				multiFileApplyDiff: true,
 				preventFocusDisruption: false,
-<<<<<<< HEAD
 				preventTerminalDisruption: false,
-=======
 				assistantMessageParser: false,
->>>>>>> c99ccf0b
 			} as Record<ExperimentId, boolean>,
 		}
 
@@ -251,11 +248,8 @@
 			concurrentFileReads: true,
 			multiFileApplyDiff: true,
 			preventFocusDisruption: false,
-<<<<<<< HEAD
 			preventTerminalDisruption: false,
-=======
 			assistantMessageParser: false,
->>>>>>> c99ccf0b
 		})
 	})
 })