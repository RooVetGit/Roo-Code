import { render, screen, act } from "@testing-library/react"

import { ProviderSettings, ExperimentId } from "@roo-code/types"

import { ExtensionState } from "@roo/ExtensionMessage"

import { ExtensionStateContextProvider, useExtensionState, mergeExtensionState } from "../ExtensionStateContext"

const TestComponent = () => {
	const { allowedCommands, setAllowedCommands, soundEnabled, showRooIgnoredFiles, setShowRooIgnoredFiles } =
		useExtensionState()

	return (
		<div>
			<div data-testid="allowed-commands">{JSON.stringify(allowedCommands)}</div>
			<div data-testid="sound-enabled">{JSON.stringify(soundEnabled)}</div>
			<div data-testid="show-rooignored-files">{JSON.stringify(showRooIgnoredFiles)}</div>
			<button data-testid="update-button" onClick={() => setAllowedCommands(["npm install", "git status"])}>
				Update Commands
			</button>
			<button data-testid="toggle-rooignore-button" onClick={() => setShowRooIgnoredFiles(!showRooIgnoredFiles)}>
				Update Commands
			</button>
		</div>
	)
}

const ApiConfigTestComponent = () => {
	const { apiConfiguration, setApiConfiguration } = useExtensionState()

	return (
		<div>
			<div data-testid="api-configuration">{JSON.stringify(apiConfiguration)}</div>
			<button
				data-testid="update-api-config-button"
				onClick={() => setApiConfiguration({ apiModelId: "new-model", apiProvider: "anthropic" })}>
				Update API Config
			</button>
			<button data-testid="partial-update-button" onClick={() => setApiConfiguration({ modelTemperature: 0.7 })}>
				Partial Update
			</button>
		</div>
	)
}

describe("ExtensionStateContext", () => {
	it("initializes with empty allowedCommands array", () => {
		render(
			<ExtensionStateContextProvider>
				<TestComponent />
			</ExtensionStateContextProvider>,
		)

		expect(JSON.parse(screen.getByTestId("allowed-commands").textContent!)).toEqual([])
	})

	it("initializes with soundEnabled set to false", () => {
		render(
			<ExtensionStateContextProvider>
				<TestComponent />
			</ExtensionStateContextProvider>,
		)

		expect(JSON.parse(screen.getByTestId("sound-enabled").textContent!)).toBe(false)
	})

	it("initializes with showRooIgnoredFiles set to true", () => {
		render(
			<ExtensionStateContextProvider>
				<TestComponent />
			</ExtensionStateContextProvider>,
		)

		expect(JSON.parse(screen.getByTestId("show-rooignored-files").textContent!)).toBe(true)
	})

	it("updates showRooIgnoredFiles through setShowRooIgnoredFiles", () => {
		render(
			<ExtensionStateContextProvider>
				<TestComponent />
			</ExtensionStateContextProvider>,
		)

		act(() => {
			screen.getByTestId("toggle-rooignore-button").click()
		})

		expect(JSON.parse(screen.getByTestId("show-rooignored-files").textContent!)).toBe(false)
	})

	it("updates allowedCommands through setAllowedCommands", () => {
		render(
			<ExtensionStateContextProvider>
				<TestComponent />
			</ExtensionStateContextProvider>,
		)

		act(() => {
			screen.getByTestId("update-button").click()
		})

		expect(JSON.parse(screen.getByTestId("allowed-commands").textContent!)).toEqual(["npm install", "git status"])
	})

	it("throws error when used outside provider", () => {
		// Suppress console.error for this test since we expect an error
		const consoleSpy = vi.spyOn(console, "error")
		consoleSpy.mockImplementation(() => {})

		expect(() => {
			render(<TestComponent />)
		}).toThrow("useExtensionState must be used within an ExtensionStateContextProvider")

		consoleSpy.mockRestore()
	})

	it("updates apiConfiguration through setApiConfiguration", () => {
		render(
			<ExtensionStateContextProvider>
				<ApiConfigTestComponent />
			</ExtensionStateContextProvider>,
		)

		const initialContent = screen.getByTestId("api-configuration").textContent!
		expect(initialContent).toBeDefined()

		act(() => {
			screen.getByTestId("update-api-config-button").click()
		})

		const updatedContent = screen.getByTestId("api-configuration").textContent!
		const updatedConfig = JSON.parse(updatedContent || "{}")

		expect(updatedConfig).toEqual(
			expect.objectContaining({
				apiModelId: "new-model",
				apiProvider: "anthropic",
			}),
		)
	})

	it("correctly merges partial updates to apiConfiguration", () => {
		render(
			<ExtensionStateContextProvider>
				<ApiConfigTestComponent />
			</ExtensionStateContextProvider>,
		)

		// First set the initial configuration
		act(() => {
			screen.getByTestId("update-api-config-button").click()
		})

		// Verify initial update
		const initialContent = screen.getByTestId("api-configuration").textContent!
		const initialConfig = JSON.parse(initialContent || "{}")
		expect(initialConfig).toEqual(
			expect.objectContaining({
				apiModelId: "new-model",
				apiProvider: "anthropic",
			}),
		)

		// Now perform a partial update
		act(() => {
			screen.getByTestId("partial-update-button").click()
		})

		// Verify that the partial update was merged with the existing configuration
		const updatedContent = screen.getByTestId("api-configuration").textContent!
		const updatedConfig = JSON.parse(updatedContent || "{}")
		expect(updatedConfig).toEqual(
			expect.objectContaining({
				apiModelId: "new-model", // Should retain this from previous update
				apiProvider: "anthropic", // Should retain this from previous update
				modelTemperature: 0.7, // Should add this from partial update
			}),
		)
	})
})

describe("mergeExtensionState", () => {
	it("should correctly merge extension states", () => {
		const baseState: ExtensionState = {
			version: "",
			mcpEnabled: false,
			enableMcpServerCreation: false,
			clineMessages: [],
			taskHistory: [],
			shouldShowAnnouncement: false,
			enableCheckpoints: true,
			writeDelayMs: 1000,
			requestDelaySeconds: 5,
			mode: "default",
			experiments: {} as Record<ExperimentId, boolean>,
			customModes: [],
			maxOpenTabsContext: 20,
			maxWorkspaceFiles: 100,
			apiConfiguration: { providerId: "openrouter" } as ProviderSettings,
			telemetrySetting: "unset",
			showRooIgnoredFiles: true,
			renderContext: "sidebar",
			maxReadFileLine: 500,
			cloudUserInfo: null,
			organizationAllowList: { allowAll: true, providers: {} },
			autoCondenseContext: true,
			autoCondenseContextPercent: 100,
			cloudIsAuthenticated: false,
			sharingEnabled: false,
<<<<<<< HEAD
			hasOpenedModeSelector: false, // Add the new required property
=======
			profileThresholds: {},
>>>>>>> abaa3d81
		}

		const prevState: ExtensionState = {
			...baseState,
			apiConfiguration: { modelMaxTokens: 1234, modelMaxThinkingTokens: 123 },
			experiments: {} as Record<ExperimentId, boolean>,
		}

		const newState: ExtensionState = {
			...baseState,
			apiConfiguration: { modelMaxThinkingTokens: 456, modelTemperature: 0.3 },
			experiments: {
				powerSteering: true,
				marketplace: false,
				disableCompletionCommand: false,
				concurrentFileReads: true,
				multiFileApplyDiff: true,
			} as Record<ExperimentId, boolean>,
		}

		const result = mergeExtensionState(prevState, newState)

		expect(result.apiConfiguration).toEqual({
			modelMaxThinkingTokens: 456,
			modelTemperature: 0.3,
		})

		expect(result.experiments).toEqual({
			powerSteering: true,
			marketplace: false,
			disableCompletionCommand: false,
			concurrentFileReads: true,
			multiFileApplyDiff: true,
		})
	})
})<|MERGE_RESOLUTION|>--- conflicted
+++ resolved
@@ -207,11 +207,8 @@
 			autoCondenseContextPercent: 100,
 			cloudIsAuthenticated: false,
 			sharingEnabled: false,
-<<<<<<< HEAD
+			profileThresholds: {},
 			hasOpenedModeSelector: false, // Add the new required property
-=======
-			profileThresholds: {},
->>>>>>> abaa3d81
 		}
 
 		const prevState: ExtensionState = {
