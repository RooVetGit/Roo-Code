--- conflicted
+++ resolved
@@ -489,20 +489,17 @@
 			"name": "Usa strumento diff multi-blocco sperimentale",
 			"description": "Quando abilitato, Roo utilizzerà lo strumento diff multi-blocco. Questo tenterà di aggiornare più blocchi di codice nel file in una singola richiesta."
 		},
-<<<<<<< HEAD
 		"CONCURRENT_FILE_READS": {
 			"name": "Abilita lettura simultanea dei file",
 			"description": "Quando abilitato, Roo può leggere più file in una singola richiesta. Quando disabilitato, Roo deve leggere i file uno alla volta. Disabilitarlo può aiutare quando si lavora con modelli meno capaci o quando si desidera maggiore controllo sull'accesso ai file."
 		},
+		"MARKETPLACE": {
+			"name": "Abilita Marketplace in Roo Code",
+			"description": "Quando abilitato, Roo sarà in grado di installare e gestire elementi dal Marketplace."
+		},
 		"DISABLE_COMPLETION_COMMAND": {
 			"name": "Disabilita l'esecuzione dei comandi in attempt_completion",
 			"description": "Se abilitato, lo strumento attempt_completion non eseguirà comandi. Questa è una funzionalità sperimentale per preparare la futura deprecazione dell'esecuzione dei comandi al completamento dell'attività."
-=======
-		"MARKETPLACE": {
-			"name": "Abilita Marketplace in Roo Code",
-			"description": "Quando abilitato, Roo sarà in grado di installare e gestire elementi dal Marketplace.",
-			"warning": "Il Marketplace non è ancora abilitato. Se vuoi essere un early adopter, abilitalo nelle Impostazioni sperimentali."
->>>>>>> 7e8ff7e6
 		}
 	},
 	"promptCaching": {
