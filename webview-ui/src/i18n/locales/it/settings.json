{
	"common": {
		"save": "Salva",
		"done": "Fatto",
		"cancel": "Annulla",
		"reset": "Ripristina",
		"select": "Seleziona",
		"add": "Aggiungi intestazione",
		"remove": "Rimuovi"
	},
	"header": {
		"title": "Impostazioni",
		"saveButtonTooltip": "Salva modifiche",
		"nothingChangedTooltip": "Nessuna modifica",
		"doneButtonTooltip": "Scarta le modifiche non salvate e chiudi il pannello delle impostazioni"
	},
	"unsavedChangesDialog": {
		"title": "Modifiche non salvate",
		"description": "Vuoi scartare le modifiche e continuare?",
		"cancelButton": "Annulla",
		"discardButton": "Scarta modifiche"
	},
	"sections": {
		"providers": "Fornitori",
		"autoApprove": "Auto-approvazione",
		"browser": "Accesso computer",
		"checkpoints": "Punti di controllo",
		"notifications": "Notifiche",
		"contextManagement": "Contesto",
		"terminal": "Terminal",
		"prompts": "Prompt",
		"experimental": "Sperimentale",
		"language": "Lingua",
		"about": "Informazioni su Roo Code"
	},
	"prompts": {
		"description": "Configura i prompt di supporto utilizzati per azioni rapide come il miglioramento dei prompt, la spiegazione del codice e la risoluzione dei problemi. Questi prompt aiutano Roo a fornire una migliore assistenza per le attività di sviluppo comuni."
	},
	"codeIndex": {
		"title": "Indicizzazione del codice",
		"enableLabel": "Abilita indicizzazione del codice",
		"enableDescription": "<0>L'indicizzazione del codice</0> è una funzionalità sperimentale che crea un indice di ricerca semantica del tuo progetto utilizzando embedding AI. Questo permette a Roo Code di comprendere meglio e navigare grandi basi di codice trovando codice rilevante basato sul significato piuttosto che solo su parole chiave.",
		"providerLabel": "Fornitore di embedding",
		"selectProviderPlaceholder": "Seleziona fornitore",
		"openaiProvider": "OpenAI",
		"ollamaProvider": "Ollama",
<<<<<<< HEAD
		"geminiProvider": "Gemini",
=======
		"openaiCompatibleProvider": "Compatibile con OpenAI",
		"openaiCompatibleBaseUrlLabel": "URL di base:",
		"openaiCompatibleApiKeyLabel": "Chiave API:",
		"openaiCompatibleModelDimensionLabel": "Dimensione Embedding:",
		"openaiCompatibleModelDimensionPlaceholder": "es., 1536",
		"openaiCompatibleModelDimensionDescription": "La dimensione dell'embedding (dimensione di output) per il tuo modello. Controlla la documentazione del tuo provider per questo valore. Valori comuni: 384, 768, 1536, 3072.",
>>>>>>> e2516ebe
		"openaiKeyLabel": "Chiave OpenAI:",
		"modelLabel": "Modello",
		"selectModelPlaceholder": "Seleziona modello",
		"ollamaUrlLabel": "URL Ollama:",
		"geminiApiKey": "Chiave API Gemini:",
		"apiKeyPlaceholder": "Inserisci chiave API...",
		"embeddingTaskType": "Tipo di attività di embedding",
		"selectTaskTypePlaceholder": "Seleziona tipo di attività",
		"selectTaskType": {
			"codeRetrievalQuery": "Query di recupero codice",
			"retrievalDocument": "Documento di recupero",
			"retrievalQuery": "Query di recupero",
			"semanticSimilarity": "Similarità semantica",
			"classification": "Classificazione",
			"clustering": "Clustering"
		},
		"embeddingDimension": "Dimensione embedding",
		"selectDimensionPlaceholder": "Seleziona dimensione",
		"qdrantUrlLabel": "URL Qdrant",
		"qdrantKeyLabel": "Chiave Qdrant:",
		"startIndexingButton": "Avvia indicizzazione",
		"clearIndexDataButton": "Cancella dati indice",
		"unsavedSettingsMessage": "Per favore salva le tue impostazioni prima di avviare il processo di indicizzazione.",
		"clearDataDialog": {
			"title": "Sei sicuro?",
			"description": "Questa azione non può essere annullata. Eliminerà permanentemente i dati di indice del tuo codice.",
			"cancelButton": "Annulla",
			"confirmButton": "Cancella dati"
		}
	},
	"autoApprove": {
		"description": "Permetti a Roo di eseguire automaticamente operazioni senza richiedere approvazione. Abilita queste impostazioni solo se ti fidi completamente dell'IA e comprendi i rischi di sicurezza associati.",
		"readOnly": {
			"label": "Leggi",
			"description": "Quando abilitato, Roo visualizzerà automaticamente i contenuti della directory e leggerà i file senza richiedere di cliccare sul pulsante Approva.",
			"outsideWorkspace": {
				"label": "Includi file al di fuori dell'area di lavoro",
				"description": "Permetti a Roo di leggere file al di fuori dell'area di lavoro attuale senza richiedere approvazione."
			}
		},
		"write": {
			"label": "Scrivi",
			"description": "Crea e modifica automaticamente i file senza richiedere approvazione",
			"delayLabel": "Ritardo dopo le scritture per consentire alla diagnostica di rilevare potenziali problemi",
			"outsideWorkspace": {
				"label": "Includi file al di fuori dell'area di lavoro",
				"description": "Permetti a Roo di creare e modificare file al di fuori dell'area di lavoro attuale senza richiedere approvazione."
			}
		},
		"browser": {
			"label": "Browser",
			"description": "Esegui automaticamente azioni del browser senza richiedere approvazione. Nota: Si applica solo quando il modello supporta l'uso del computer"
		},
		"retry": {
			"label": "Riprova",
			"description": "Riprova automaticamente le richieste API fallite quando il server restituisce una risposta di errore",
			"delayLabel": "Ritardo prima di riprovare la richiesta"
		},
		"mcp": {
			"label": "MCP",
			"description": "Abilita l'approvazione automatica dei singoli strumenti MCP nella vista Server MCP (richiede sia questa impostazione che la casella \"Consenti sempre\" dello strumento)"
		},
		"modeSwitch": {
			"label": "Modalità",
			"description": "Passa automaticamente tra diverse modalità senza richiedere approvazione"
		},
		"subtasks": {
			"label": "Sottoattività",
			"description": "Consenti la creazione e il completamento di attività secondarie senza richiedere approvazione"
		},
		"execute": {
			"label": "Esegui",
			"description": "Esegui automaticamente i comandi del terminale consentiti senza richiedere approvazione",
			"allowedCommands": "Comandi di auto-esecuzione consentiti",
			"allowedCommandsDescription": "Prefissi di comando che possono essere auto-eseguiti quando \"Approva sempre operazioni di esecuzione\" è abilitato. Aggiungi * per consentire tutti i comandi (usare con cautela).",
			"commandPlaceholder": "Inserisci prefisso comando (es. 'git ')",
			"addButton": "Aggiungi"
		},
		"apiRequestLimit": {
			"title": "Richieste massime",
			"description": "Esegui automaticamente questo numero di richieste API prima di chiedere l'approvazione per continuare con l'attività.",
			"unlimited": "Illimitato"
		}
	},
	"providers": {
		"providerDocumentation": "Documentazione {{provider}}",
		"configProfile": "Profilo di configurazione",
		"description": "Salva diverse configurazioni API per passare rapidamente tra fornitori e impostazioni.",
		"apiProvider": "Fornitore API",
		"model": "Modello",
		"nameEmpty": "Il nome non può essere vuoto",
		"nameExists": "Esiste già un profilo con questo nome",
		"deleteProfile": "Elimina profilo",
		"invalidArnFormat": "Formato ARN non valido. Controlla gli esempi sopra.",
		"enterNewName": "Inserisci un nuovo nome",
		"addProfile": "Aggiungi profilo",
		"renameProfile": "Rinomina profilo",
		"newProfile": "Nuovo profilo di configurazione",
		"enterProfileName": "Inserisci il nome del profilo",
		"createProfile": "Crea profilo",
		"cannotDeleteOnlyProfile": "Impossibile eliminare l'unico profilo",
		"searchPlaceholder": "Cerca profili",
		"noMatchFound": "Nessun profilo corrispondente trovato",
		"vscodeLmDescription": "L'API del Modello di Linguaggio di VS Code consente di eseguire modelli forniti da altre estensioni di VS Code (incluso, ma non limitato a, GitHub Copilot). Il modo più semplice per iniziare è installare le estensioni Copilot e Copilot Chat dal VS Code Marketplace.",
		"awsCustomArnUse": "Inserisci un ARN Amazon Bedrock valido per il modello che desideri utilizzare. Esempi di formato:",
		"awsCustomArnDesc": "Assicurati che la regione nell'ARN corrisponda alla regione AWS selezionata sopra.",
		"openRouterApiKey": "Chiave API OpenRouter",
		"getOpenRouterApiKey": "Ottieni chiave API OpenRouter",
		"apiKeyStorageNotice": "Le chiavi API sono memorizzate in modo sicuro nell'Archivio Segreto di VSCode",
		"glamaApiKey": "Chiave API Glama",
		"getGlamaApiKey": "Ottieni chiave API Glama",
		"useCustomBaseUrl": "Usa URL base personalizzato",
		"useReasoning": "Abilita ragionamento",
		"useHostHeader": "Usa intestazione Host personalizzata",
		"useLegacyFormat": "Usa formato API OpenAI legacy",
		"customHeaders": "Intestazioni personalizzate",
		"headerName": "Nome intestazione",
		"headerValue": "Valore intestazione",
		"noCustomHeaders": "Nessuna intestazione personalizzata definita. Fai clic sul pulsante + per aggiungerne una.",
		"requestyApiKey": "Chiave API Requesty",
		"refreshModels": {
			"label": "Aggiorna modelli",
			"hint": "Riapri le impostazioni per vedere i modelli più recenti.",
			"loading": "Aggiornamento dell'elenco dei modelli...",
			"success": "Elenco dei modelli aggiornato con successo!",
			"error": "Impossibile aggiornare l'elenco dei modelli. Riprova."
		},
		"getRequestyApiKey": "Ottieni chiave API Requesty",
		"openRouterTransformsText": "Comprimi prompt e catene di messaggi alla dimensione del contesto (<a>Trasformazioni OpenRouter</a>)",
		"anthropicApiKey": "Chiave API Anthropic",
		"getAnthropicApiKey": "Ottieni chiave API Anthropic",
		"anthropicUseAuthToken": "Passa la chiave API Anthropic come header di autorizzazione invece di X-Api-Key",
		"chutesApiKey": "Chiave API Chutes",
		"getChutesApiKey": "Ottieni chiave API Chutes",
		"deepSeekApiKey": "Chiave API DeepSeek",
		"getDeepSeekApiKey": "Ottieni chiave API DeepSeek",
		"geminiApiKey": "Chiave API Gemini",
		"getGroqApiKey": "Ottieni chiave API Groq",
		"groqApiKey": "Chiave API Groq",
		"getGeminiApiKey": "Ottieni chiave API Gemini",
		"openAiApiKey": "Chiave API OpenAI",
		"apiKey": "Chiave API",
		"openAiBaseUrl": "URL base",
		"getOpenAiApiKey": "Ottieni chiave API OpenAI",
		"mistralApiKey": "Chiave API Mistral",
		"getMistralApiKey": "Ottieni chiave API Mistral / Codestral",
		"codestralBaseUrl": "URL base Codestral (opzionale)",
		"codestralBaseUrlDesc": "Imposta un URL opzionale per i modelli Codestral.",
		"xaiApiKey": "Chiave API xAI",
		"getXaiApiKey": "Ottieni chiave API xAI",
		"litellmApiKey": "Chiave API LiteLLM",
		"litellmBaseUrl": "URL base LiteLLM",
		"awsCredentials": "Credenziali AWS",
		"awsProfile": "Profilo AWS",
		"awsProfileName": "Nome profilo AWS",
		"awsAccessKey": "Chiave di accesso AWS",
		"awsSecretKey": "Chiave segreta AWS",
		"awsSessionToken": "Token di sessione AWS",
		"awsRegion": "Regione AWS",
		"awsCrossRegion": "Usa inferenza cross-regione",
		"awsBedrockVpc": {
			"useCustomVpcEndpoint": "Usa endpoint VPC personalizzato",
			"vpcEndpointUrlPlaceholder": "Inserisci URL endpoint VPC (opzionale)",
			"examples": "Esempi:"
		},
		"enablePromptCaching": "Abilita cache dei prompt",
		"enablePromptCachingTitle": "Abilita la cache dei prompt per migliorare le prestazioni e ridurre i costi per i modelli supportati.",
		"cacheUsageNote": "Nota: Se non vedi l'utilizzo della cache, prova a selezionare un modello diverso e poi seleziona nuovamente il modello desiderato.",
		"vscodeLmModel": "Modello linguistico",
		"vscodeLmWarning": "Nota: Questa è un'integrazione molto sperimentale e il supporto del fornitore varierà. Se ricevi un errore relativo a un modello non supportato, si tratta di un problema del fornitore.",
		"googleCloudSetup": {
			"title": "Per utilizzare Google Cloud Vertex AI, è necessario:",
			"step1": "1. Creare un account Google Cloud, abilitare l'API Vertex AI e abilitare i modelli Claude desiderati.",
			"step2": "2. Installare Google Cloud CLI e configurare le credenziali predefinite dell'applicazione.",
			"step3": "3. Oppure creare un account di servizio con credenziali."
		},
		"googleCloudCredentials": "Credenziali Google Cloud",
		"googleCloudKeyFile": "Percorso file chiave Google Cloud",
		"googleCloudProjectId": "ID progetto Google Cloud",
		"googleCloudRegion": "Regione Google Cloud",
		"lmStudio": {
			"baseUrl": "URL base (opzionale)",
			"modelId": "ID modello",
			"speculativeDecoding": "Abilita decodifica speculativa",
			"draftModelId": "ID modello bozza",
			"draftModelDesc": "Per un corretto funzionamento della decodifica speculativa, il modello bozza deve provenire dalla stessa famiglia di modelli.",
			"selectDraftModel": "Seleziona modello bozza",
			"noModelsFound": "Nessun modello bozza trovato. Assicurati che LM Studio sia in esecuzione con la modalità server abilitata.",
			"description": "LM Studio ti permette di eseguire modelli localmente sul tuo computer. Per iniziare, consulta la loro <a>guida rapida</a>. Dovrai anche avviare la funzionalità <b>server locale</b> di LM Studio per utilizzarlo con questa estensione. <span>Nota:</span> Roo Code utilizza prompt complessi e funziona meglio con i modelli Claude. I modelli con capacità inferiori potrebbero non funzionare come previsto."
		},
		"ollama": {
			"baseUrl": "URL base (opzionale)",
			"modelId": "ID modello",
			"description": "Ollama ti permette di eseguire modelli localmente sul tuo computer. Per iniziare, consulta la guida rapida.",
			"warning": "Nota: Roo Code utilizza prompt complessi e funziona meglio con i modelli Claude. I modelli con capacità inferiori potrebbero non funzionare come previsto."
		},
		"unboundApiKey": "Chiave API Unbound",
		"getUnboundApiKey": "Ottieni chiave API Unbound",
		"unboundRefreshModelsSuccess": "Lista dei modelli aggiornata! Ora puoi selezionare tra gli ultimi modelli.",
		"unboundInvalidApiKey": "Chiave API non valida. Controlla la tua chiave API e riprova.",
		"humanRelay": {
			"description": "Non è richiesta alcuna chiave API, ma l'utente dovrà aiutare a copiare e incollare le informazioni nella chat web AI.",
			"instructions": "Durante l'uso, apparirà una finestra di dialogo e il messaggio corrente verrà automaticamente copiato negli appunti. Dovrai incollarlo nelle versioni web dell'AI (come ChatGPT o Claude), quindi copiare la risposta dell'AI nella finestra di dialogo e fare clic sul pulsante di conferma."
		},
		"openRouter": {
			"providerRouting": {
				"title": "Routing dei fornitori OpenRouter",
				"description": "OpenRouter indirizza le richieste ai migliori fornitori disponibili per il tuo modello. Per impostazione predefinita, le richieste sono bilanciate tra i principali fornitori per massimizzare il tempo di attività. Tuttavia, puoi scegliere un fornitore specifico da utilizzare per questo modello.",
				"learnMore": "Scopri di più sul routing dei fornitori"
			}
		},
		"customModel": {
			"capabilities": "Configura le capacità e i prezzi del tuo modello personalizzato compatibile con OpenAI. Fai attenzione quando specifichi le capacità del modello, poiché possono influenzare le prestazioni di Roo Code.",
			"maxTokens": {
				"label": "Token di output massimi",
				"description": "Numero massimo di token che il modello può generare in una risposta. (Specifica -1 per lasciare che il server imposti il massimo token.)"
			},
			"contextWindow": {
				"label": "Dimensione finestra di contesto",
				"description": "Numero totale di token (input + output) che il modello può elaborare."
			},
			"imageSupport": {
				"label": "Supporto immagini",
				"description": "Il modello è in grado di elaborare e comprendere le immagini?"
			},
			"computerUse": {
				"label": "Uso del computer",
				"description": "Il modello è in grado di interagire con il browser? (es. Claude 3.7 Sonnet)."
			},
			"promptCache": {
				"label": "Cache dei prompt",
				"description": "Il modello è in grado di memorizzare in cache i prompt?"
			},
			"pricing": {
				"input": {
					"label": "Prezzo input",
					"description": "Costo per milione di token di input/prompt. Questo influisce sul costo di invio di contesto e istruzioni al modello."
				},
				"output": {
					"label": "Prezzo output",
					"description": "Costo per milione di token della risposta del modello. Questo influisce sul costo del contenuto generato e dei completamenti."
				},
				"cacheReads": {
					"label": "Prezzo letture cache",
					"description": "Costo per milione di token per leggere dalla cache. Questo prezzo viene applicato quando si riceve una risposta memorizzata nella cache."
				},
				"cacheWrites": {
					"label": "Prezzo scritture cache",
					"description": "Costo per milione di token per scrivere nella cache. Questo prezzo viene applicato quando si memorizza un prompt nella cache per la prima volta."
				}
			},
			"resetDefaults": "Ripristina valori predefiniti"
		},
		"rateLimitSeconds": {
			"label": "Limite di frequenza",
			"description": "Tempo minimo tra le richieste API."
		},
		"reasoningEffort": {
			"label": "Sforzo di ragionamento del modello",
			"high": "Alto",
			"medium": "Medio",
			"low": "Basso"
		},
		"setReasoningLevel": "Abilita sforzo di ragionamento"
	},
	"browser": {
		"enable": {
			"label": "Abilita strumento browser",
			"description": "Quando abilitato, Roo può utilizzare un browser per interagire con siti web quando si utilizzano modelli che supportano l'uso del computer. <0>Scopri di più</0>"
		},
		"viewport": {
			"label": "Dimensione viewport",
			"description": "Seleziona la dimensione del viewport per le interazioni del browser. Questo influisce su come i siti web vengono visualizzati e su come vi si interagisce.",
			"options": {
				"largeDesktop": "Desktop grande (1280x800)",
				"smallDesktop": "Desktop piccolo (900x600)",
				"tablet": "Tablet (768x1024)",
				"mobile": "Mobile (360x640)"
			}
		},
		"screenshotQuality": {
			"label": "Qualità screenshot",
			"description": "Regola la qualità WebP degli screenshot del browser. Valori più alti forniscono screenshot più nitidi ma aumentano l'utilizzo di token."
		},
		"remote": {
			"label": "Usa connessione browser remoto",
			"description": "Connettiti a un browser Chrome in esecuzione con debug remoto abilitato (--remote-debugging-port=9222).",
			"urlPlaceholder": "URL personalizzato (es. http://localhost:9222)",
			"testButton": "Testa connessione",
			"testingButton": "Test in corso...",
			"instructions": "Inserisci l'indirizzo host del protocollo DevTools o lascia vuoto per scoprire automaticamente le istanze Chrome locali. Il pulsante Test Connessione proverà l'URL personalizzato se fornito, o scoprirà automaticamente se il campo è vuoto."
		}
	},
	"checkpoints": {
		"enable": {
			"label": "Abilita punti di controllo automatici",
			"description": "Quando abilitato, Roo creerà automaticamente punti di controllo durante l'esecuzione dei compiti, facilitando la revisione delle modifiche o il ritorno a stati precedenti. <0>Scopri di più</0>"
		}
	},
	"notifications": {
		"sound": {
			"label": "Abilita effetti sonori",
			"description": "Quando abilitato, Roo riprodurrà effetti sonori per notifiche ed eventi.",
			"volumeLabel": "Volume"
		},
		"tts": {
			"label": "Abilita sintesi vocale",
			"description": "Quando abilitato, Roo leggerà ad alta voce le sue risposte utilizzando la sintesi vocale.",
			"speedLabel": "Velocità"
		}
	},
	"contextManagement": {
		"description": "Controlla quali informazioni sono incluse nella finestra di contesto dell'IA, influenzando l'utilizzo di token e la qualità delle risposte",
		"autoCondenseContextPercent": {
			"label": "Soglia per attivare la condensazione intelligente del contesto",
			"description": "Quando la finestra di contesto raggiunge questa soglia, Roo la condenserà automaticamente."
		},
		"condensingApiConfiguration": {
			"label": "Configurazione API per la condensazione del contesto",
			"description": "Seleziona quale configurazione API utilizzare per le operazioni di condensazione del contesto. Lascia deselezionato per utilizzare la configurazione attiva corrente.",
			"useCurrentConfig": "Predefinito"
		},
		"customCondensingPrompt": {
			"label": "Prompt personalizzato condensazione contesto",
			"description": "Prompt di sistema personalizzato per la condensazione del contesto. Lascia vuoto per utilizzare il prompt predefinito.",
			"placeholder": "Inserisci qui il tuo prompt di condensazione personalizzato...\n\nPuoi utilizzare la stessa struttura del prompt predefinito:\n- Conversazione precedente\n- Lavoro attuale\n- Concetti tecnici chiave\n- File e codice pertinenti\n- Risoluzione dei problemi\n- Attività in sospeso e prossimi passi",
			"reset": "Ripristina predefinito",
			"hint": "Vuoto = usa prompt predefinito"
		},
		"autoCondenseContext": {
			"name": "Attiva automaticamente la condensazione intelligente del contesto"
		},
		"openTabs": {
			"label": "Limite contesto schede aperte",
			"description": "Numero massimo di schede VSCode aperte da includere nel contesto. Valori più alti forniscono più contesto ma aumentano l'utilizzo di token."
		},
		"workspaceFiles": {
			"label": "Limite contesto file area di lavoro",
			"description": "Numero massimo di file da includere nei dettagli della directory di lavoro corrente. Valori più alti forniscono più contesto ma aumentano l'utilizzo di token."
		},
		"rooignore": {
			"label": "Mostra file .rooignore negli elenchi e nelle ricerche",
			"description": "Quando abilitato, i file che corrispondono ai pattern in .rooignore verranno mostrati negli elenchi con un simbolo di blocco. Quando disabilitato, questi file saranno completamente nascosti dagli elenchi di file e dalle ricerche."
		},
		"maxReadFile": {
			"label": "Soglia di auto-troncamento lettura file",
			"description": "Roo legge questo numero di righe quando il modello omette i valori di inizio/fine. Se questo numero è inferiore al totale del file, Roo genera un indice dei numeri di riga delle definizioni di codice. Casi speciali: -1 indica a Roo di leggere l'intero file (senza indicizzazione), e 0 indica di non leggere righe e fornire solo indici di riga per un contesto minimo. Valori più bassi minimizzano l'utilizzo iniziale del contesto, permettendo successive letture precise di intervalli di righe. Le richieste con inizio/fine espliciti non sono limitate da questa impostazione.",
			"lines": "righe",
			"always_full_read": "Leggi sempre l'intero file"
		},
		"maxConcurrentFileReads": {
			"label": "Limite letture simultanee",
			"description": "Numero massimo di file che lo strumento 'read_file' può elaborare contemporaneamente. Valori più alti possono velocizzare la lettura di più file piccoli ma aumentano l'utilizzo della memoria."
		}
	},
	"terminal": {
		"basic": {
			"label": "Impostazioni terminale: Base",
			"description": "Impostazioni base del terminale"
		},
		"advanced": {
			"label": "Impostazioni terminale: Avanzate",
			"description": "Le seguenti opzioni potrebbero richiedere il riavvio del terminale per applicare l'impostazione."
		},
		"outputLineLimit": {
			"label": "Limite output terminale",
			"description": "Numero massimo di righe da includere nell'output del terminale durante l'esecuzione dei comandi. Quando superato, le righe verranno rimosse dal centro, risparmiando token. <0>Scopri di più</0>"
		},
		"shellIntegrationTimeout": {
			"label": "Timeout integrazione shell del terminale",
			"description": "Tempo massimo di attesa per l'inizializzazione dell'integrazione della shell prima di eseguire i comandi. Per gli utenti con tempi di avvio della shell lunghi, questo valore potrebbe dover essere aumentato se si vedono errori \"Shell Integration Unavailable\" nel terminale. <0>Scopri di più</0>"
		},
		"shellIntegrationDisabled": {
			"label": "Disabilita l'integrazione della shell del terminale",
			"description": "Abilita questa opzione se i comandi del terminale non funzionano correttamente o se vedi errori 'Shell Integration Unavailable'. Questo utilizza un metodo più semplice per eseguire i comandi, bypassando alcune funzionalità avanzate del terminale. <0>Scopri di più</0>"
		},
		"commandDelay": {
			"label": "Ritardo comando terminale",
			"description": "Ritardo in millisecondi da aggiungere dopo l'esecuzione del comando. L'impostazione predefinita di 0 disabilita completamente il ritardo. Questo può aiutare a garantire che l'output del comando sia catturato completamente nei terminali con problemi di temporizzazione. Nella maggior parte dei terminali viene implementato impostando `PROMPT_COMMAND='sleep N'` e Powershell aggiunge `start-sleep` alla fine di ogni comando. In origine era una soluzione per il bug VSCode#237208 e potrebbe non essere necessario. <0>Scopri di più</0>"
		},
		"compressProgressBar": {
			"label": "Comprimi output barre di progresso",
			"description": "Quando abilitato, elabora l'output del terminale con ritorni a capo (\\r) per simulare come un terminale reale visualizzerebbe il contenuto. Questo rimuove gli stati intermedi delle barre di progresso, mantenendo solo lo stato finale, il che conserva spazio di contesto per informazioni più rilevanti. <0>Scopri di più</0>"
		},
		"powershellCounter": {
			"label": "Abilita soluzione temporanea contatore PowerShell",
			"description": "Quando abilitato, aggiunge un contatore ai comandi PowerShell per garantire la corretta esecuzione dei comandi. Questo aiuta con i terminali PowerShell che potrebbero avere problemi con la cattura dell'output. <0>Scopri di più</0>"
		},
		"zshClearEolMark": {
			"label": "Cancella marcatore fine riga ZSH",
			"description": "Quando abilitato, cancella il marcatore di fine riga ZSH impostando PROMPT_EOL_MARK=''. Questo previene problemi con l'interpretazione dell'output dei comandi quando termina con caratteri speciali come '%'. <0>Scopri di più</0>"
		},
		"zshOhMy": {
			"label": "Abilita integrazione Oh My Zsh",
			"description": "Quando abilitato, imposta ITERM_SHELL_INTEGRATION_INSTALLED=Yes per abilitare le funzionalità di integrazione della shell Oh My Zsh. L'applicazione di questa impostazione potrebbe richiedere il riavvio dell'IDE. <0>Scopri di più</0>"
		},
		"zshP10k": {
			"label": "Abilita integrazione Powerlevel10k",
			"description": "Quando abilitato, imposta POWERLEVEL9K_TERM_SHELL_INTEGRATION=true per abilitare le funzionalità di integrazione della shell Powerlevel10k. <0>Scopri di più</0>"
		},
		"zdotdir": {
			"label": "Abilita gestione ZDOTDIR",
			"description": "Quando abilitato, crea una directory temporanea per ZDOTDIR per gestire correttamente l'integrazione della shell zsh. Questo assicura che l'integrazione della shell VSCode funzioni correttamente con zsh mantenendo la tua configurazione zsh. <0>Scopri di più</0>"
		},
		"inheritEnv": {
			"label": "Eredita variabili d'ambiente",
			"description": "Quando abilitato, il terminale eredita le variabili d'ambiente dal processo padre di VSCode, come le impostazioni di integrazione della shell definite nel profilo utente. Questo attiva direttamente l'impostazione globale di VSCode `terminal.integrated.inheritEnv`. <0>Scopri di più</0>"
		}
	},
	"advanced": {
		"diff": {
			"label": "Abilita modifica tramite diff",
			"description": "Quando abilitato, Roo sarà in grado di modificare i file più velocemente e rifiuterà automaticamente scritture di file completi troncati. Funziona meglio con l'ultimo modello Claude 3.7 Sonnet.",
			"strategy": {
				"label": "Strategia diff",
				"options": {
					"standard": "Standard (Blocco singolo)",
					"multiBlock": "Sperimentale: Diff multi-blocco",
					"unified": "Sperimentale: Diff unificato"
				},
				"descriptions": {
					"standard": "La strategia diff standard applica modifiche a un singolo blocco di codice alla volta.",
					"unified": "La strategia diff unificato adotta diversi approcci per applicare i diff e sceglie il migliore.",
					"multiBlock": "La strategia diff multi-blocco consente di aggiornare più blocchi di codice in un file in una singola richiesta."
				}
			},
			"matchPrecision": {
				"label": "Precisione corrispondenza",
				"description": "Questo cursore controlla quanto precisamente le sezioni di codice devono corrispondere quando si applicano i diff. Valori più bassi consentono corrispondenze più flessibili ma aumentano il rischio di sostituzioni errate. Usa valori inferiori al 100% con estrema cautela."
			}
		}
	},
	"experimental": {
		"DIFF_STRATEGY_UNIFIED": {
			"name": "Usa strategia diff unificata sperimentale",
			"description": "Abilita la strategia diff unificata sperimentale. Questa strategia potrebbe ridurre il numero di tentativi causati da errori del modello, ma può causare comportamenti imprevisti o modifiche errate. Abilitala solo se comprendi i rischi e sei disposto a rivedere attentamente tutte le modifiche."
		},
		"SEARCH_AND_REPLACE": {
			"name": "Usa strumento di ricerca e sostituzione sperimentale",
			"description": "Abilita lo strumento di ricerca e sostituzione sperimentale, consentendo a Roo di sostituire più istanze di un termine di ricerca in una singola richiesta."
		},
		"INSERT_BLOCK": {
			"name": "Usa strumento di inserimento contenuti sperimentale",
			"description": "Abilita lo strumento di inserimento contenuti sperimentale, consentendo a Roo di inserire contenuti a numeri di riga specifici senza dover creare un diff."
		},
		"POWER_STEERING": {
			"name": "Usa modalità \"servosterzo\" sperimentale",
			"description": "Quando abilitato, Roo ricorderà al modello i dettagli della sua definizione di modalità corrente più frequentemente. Questo porterà a una maggiore aderenza alle definizioni dei ruoli e alle istruzioni personalizzate, ma utilizzerà più token per messaggio."
		},
		"MULTI_SEARCH_AND_REPLACE": {
			"name": "Usa strumento diff multi-blocco sperimentale",
			"description": "Quando abilitato, Roo utilizzerà lo strumento diff multi-blocco. Questo tenterà di aggiornare più blocchi di codice nel file in una singola richiesta."
		},
		"CONCURRENT_FILE_READS": {
			"name": "Abilita lettura simultanea dei file",
			"description": "Quando abilitato, Roo può leggere più file in una singola richiesta. Quando disabilitato, Roo deve leggere i file uno alla volta. Disabilitarlo può aiutare quando si lavora con modelli meno capaci o quando si desidera maggiore controllo sull'accesso ai file."
		},
		"DISABLE_COMPLETION_COMMAND": {
			"name": "Disabilita l'esecuzione dei comandi in attempt_completion",
			"description": "Se abilitato, lo strumento attempt_completion non eseguirà comandi. Questa è una funzionalità sperimentale per preparare la futura deprecazione dell'esecuzione dei comandi al completamento dell'attività."
		}
	},
	"promptCaching": {
		"label": "Disattiva la cache dei prompt",
		"description": "Quando selezionato, Roo non utilizzerà la cache dei prompt per questo modello."
	},
	"temperature": {
		"useCustom": "Usa temperatura personalizzata",
		"description": "Controlla la casualità nelle risposte del modello.",
		"rangeDescription": "Valori più alti rendono l'output più casuale, valori più bassi lo rendono più deterministico."
	},
	"modelInfo": {
		"supportsImages": "Supporta immagini",
		"noImages": "Non supporta immagini",
		"supportsComputerUse": "Supporta uso del computer",
		"noComputerUse": "Non supporta uso del computer",
		"supportsPromptCache": "Supporta cache dei prompt",
		"noPromptCache": "Non supporta cache dei prompt",
		"maxOutput": "Output massimo",
		"inputPrice": "Prezzo input",
		"outputPrice": "Prezzo output",
		"cacheReadsPrice": "Prezzo letture cache",
		"cacheWritesPrice": "Prezzo scritture cache",
		"enableStreaming": "Abilita streaming",
		"enableR1Format": "Abilita i parametri del modello R1",
		"enableR1FormatTips": "Deve essere abilitato quando si utilizzano modelli R1 come QWQ, per evitare l'errore 400",
		"useAzure": "Usa Azure",
		"azureApiVersion": "Imposta versione API Azure",
		"gemini": {
			"freeRequests": "* Gratuito fino a {{count}} richieste al minuto. Dopo, la fatturazione dipende dalla dimensione del prompt.",
			"pricingDetails": "Per maggiori informazioni, vedi i dettagli sui prezzi.",
			"billingEstimate": "* La fatturazione è una stima - il costo esatto dipende dalle dimensioni del prompt."
		}
	},
	"modelPicker": {
		"automaticFetch": "L'estensione recupera automaticamente l'elenco più recente dei modelli disponibili su <serviceLink>{{serviceName}}</serviceLink>. Se non sei sicuro di quale modello scegliere, Roo Code funziona meglio con <defaultModelLink>{{defaultModelId}}</defaultModelLink>. Puoi anche cercare \"free\" per opzioni gratuite attualmente disponibili.",
		"label": "Modello",
		"searchPlaceholder": "Cerca",
		"noMatchFound": "Nessuna corrispondenza trovata",
		"useCustomModel": "Usa personalizzato: {{modelId}}"
	},
	"footer": {
		"feedback": "Se hai domande o feedback, sentiti libero di aprire un issue su <githubLink>github.com/RooCodeInc/Roo-Code</githubLink> o unirti a <redditLink>reddit.com/r/RooCode</redditLink> o <discordLink>discord.gg/roocode</discordLink>",
		"telemetry": {
			"label": "Consenti segnalazioni anonime di errori e utilizzo",
			"description": "Aiuta a migliorare Roo Code inviando dati di utilizzo anonimi e segnalazioni di errori. Non vengono mai inviati codice, prompt o informazioni personali. Consulta la nostra politica sulla privacy per maggiori dettagli."
		},
		"settings": {
			"import": "Importa",
			"export": "Esporta",
			"reset": "Ripristina"
		}
	},
	"thinkingBudget": {
		"maxTokens": "Token massimi",
		"maxThinkingTokens": "Token massimi di pensiero"
	},
	"validation": {
		"apiKey": "È necessario fornire una chiave API valida.",
		"awsRegion": "È necessario scegliere una regione per utilizzare Amazon Bedrock.",
		"googleCloud": "È necessario fornire un ID progetto e una regione Google Cloud validi.",
		"modelId": "È necessario fornire un ID modello valido.",
		"modelSelector": "È necessario fornire un selettore di modello valido.",
		"openAi": "È necessario fornire un URL base, una chiave API e un ID modello validi.",
		"arn": {
			"invalidFormat": "Formato ARN non valido. Verificare i requisiti del formato.",
			"regionMismatch": "Attenzione: La regione nel tuo ARN ({{arnRegion}}) non corrisponde alla regione selezionata ({{region}}). Questo potrebbe causare problemi di accesso. Il provider utilizzerà la regione dall'ARN."
		},
		"modelAvailability": "L'ID modello ({{modelId}}) fornito non è disponibile. Seleziona un modello diverso.",
		"providerNotAllowed": "Il fornitore '{{provider}}' non è consentito dalla tua organizzazione",
		"modelNotAllowed": "Il modello '{{model}}' non è consentito per il fornitore '{{provider}}' dalla tua organizzazione.",
		"profileInvalid": "Questo profilo contiene un fornitore o un modello non consentito dalla tua organizzazione."
	},
	"placeholders": {
		"apiKey": "Inserisci chiave API...",
		"profileName": "Inserisci nome profilo",
		"accessKey": "Inserisci chiave di accesso...",
		"secretKey": "Inserisci chiave segreta...",
		"sessionToken": "Inserisci token di sessione...",
		"credentialsJson": "Inserisci JSON delle credenziali...",
		"keyFilePath": "Inserisci percorso file chiave...",
		"projectId": "Inserisci ID progetto...",
		"customArn": "Inserisci ARN (es. arn:aws:bedrock:us-east-1:123456789012:foundation-model/my-model)",
		"baseUrl": "Inserisci URL base...",
		"modelId": {
			"lmStudio": "es. meta-llama-3.1-8b-instruct",
			"lmStudioDraft": "es. lmstudio-community/llama-3.2-1b-instruct",
			"ollama": "es. llama3.1"
		},
		"numbers": {
			"maxTokens": "es. 4096",
			"contextWindow": "es. 128000",
			"inputPrice": "es. 0.0001",
			"outputPrice": "es. 0.0002",
			"cacheWritePrice": "es. 0.00005"
		}
	},
	"defaults": {
		"ollamaUrl": "Predefinito: http://localhost:11434",
		"lmStudioUrl": "Predefinito: http://localhost:1234",
		"geminiUrl": "Predefinito: https://generativelanguage.googleapis.com"
	},
	"labels": {
		"customArn": "ARN personalizzato",
		"useCustomArn": "Usa ARN personalizzato..."
	}
}<|MERGE_RESOLUTION|>--- conflicted
+++ resolved
@@ -44,16 +44,13 @@
 		"selectProviderPlaceholder": "Seleziona fornitore",
 		"openaiProvider": "OpenAI",
 		"ollamaProvider": "Ollama",
-<<<<<<< HEAD
-		"geminiProvider": "Gemini",
-=======
 		"openaiCompatibleProvider": "Compatibile con OpenAI",
 		"openaiCompatibleBaseUrlLabel": "URL di base:",
 		"openaiCompatibleApiKeyLabel": "Chiave API:",
 		"openaiCompatibleModelDimensionLabel": "Dimensione Embedding:",
 		"openaiCompatibleModelDimensionPlaceholder": "es., 1536",
 		"openaiCompatibleModelDimensionDescription": "La dimensione dell'embedding (dimensione di output) per il tuo modello. Controlla la documentazione del tuo provider per questo valore. Valori comuni: 384, 768, 1536, 3072.",
->>>>>>> e2516ebe
+		"geminiProvider": "Gemini",
 		"openaiKeyLabel": "Chiave OpenAI:",
 		"modelLabel": "Modello",
 		"selectModelPlaceholder": "Seleziona modello",
