--- conflicted
+++ resolved
@@ -253,13 +253,8 @@
 			"error": "モデルリストの更新に失敗しました。もう一度お試しください。"
 		},
 		"getRequestyApiKey": "Requesty APIキーを取得",
-<<<<<<< HEAD
-		"tarsApiKey": "TARS API キー",
-		"getTarsApiKey": "TARS API キーを取得",
-=======
 		"getRequestyBaseUrl": "ベースURL",
 		"requestyUseCustomBaseUrl": "カスタムベースURLを使用する",
->>>>>>> 87c42c1f
 		"openRouterTransformsText": "プロンプトとメッセージチェーンをコンテキストサイズに圧縮 (<a>OpenRouter Transforms</a>)",
 		"anthropicApiKey": "Anthropic APIキー",
 		"getAnthropicApiKey": "Anthropic APIキーを取得",
