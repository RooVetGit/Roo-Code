{
	"common": {
		"save": "保存",
		"done": "完了",
		"cancel": "キャンセル",
		"reset": "リセット",
		"select": "選択",
		"add": "ヘッダーを追加",
		"remove": "削除"
	},
	"header": {
		"title": "設定",
		"saveButtonTooltip": "変更を保存",
		"nothingChangedTooltip": "変更なし",
		"doneButtonTooltip": "未保存の変更を破棄して設定パネルを閉じる"
	},
	"unsavedChangesDialog": {
		"title": "未保存の変更",
		"description": "変更を破棄して続行しますか？",
		"cancelButton": "キャンセル",
		"discardButton": "変更を破棄"
	},
	"sections": {
		"providers": "プロバイダー",
		"autoApprove": "自動承認",
		"browser": "コンピューターアクセス",
		"checkpoints": "チェックポイント",
		"notifications": "通知",
		"contextManagement": "コンテキスト",
		"terminal": "ターミナル",
		"prompts": "プロンプト",
		"experimental": "実験的",
		"language": "言語",
		"about": "Roo Codeについて"
	},
	"prompts": {
		"description": "プロンプトの強化、コードの説明、問題の修正などの迅速なアクションに使用されるサポートプロンプトを設定します。これらのプロンプトは、Rooが一般的な開発タスクでより良いサポートを提供するのに役立ちます。"
	},
	"codeIndex": {
		"title": "コードベースのインデックス作成",
		"enableLabel": "コードベースのインデックス作成を有効化",
		"enableDescription": "<0>コードベースのインデックス作成</0>は、AIエンベディングを使用してプロジェクトのセマンティック検索インデックスを作成する実験的機能です。これにより、Roo Codeは単なるキーワードではなく意味に基づいて関連するコードを見つけることで、大規模なコードベースをより良く理解し、ナビゲートできるようになります。",
		"providerLabel": "埋め込みプロバイダー",
		"selectProviderPlaceholder": "プロバイダーを選択",
		"openaiProvider": "OpenAI",
		"ollamaProvider": "Ollama",
		"openaiCompatibleProvider": "OpenAI互換",
		"openaiCompatibleBaseUrlLabel": "ベースURL：",
		"openaiCompatibleApiKeyLabel": "APIキー：",
		"openaiCompatibleModelDimensionLabel": "埋め込みディメンション：",
		"openaiCompatibleModelDimensionPlaceholder": "例：1536",
		"openaiCompatibleModelDimensionDescription": "モデルの埋め込みディメンション（出力サイズ）。この値についてはプロバイダーのドキュメントを確認してください。一般的な値：384、768、1536、3072。",
		"openaiKeyLabel": "OpenAIキー：",
		"modelLabel": "モデル",
		"selectModelPlaceholder": "モデルを選択",
		"ollamaUrlLabel": "Ollama URL：",
		"qdrantUrlLabel": "Qdrant URL",
		"qdrantKeyLabel": "Qdrantキー：",
		"startIndexingButton": "インデックス作成を開始",
		"clearIndexDataButton": "インデックスデータをクリア",
		"unsavedSettingsMessage": "インデックス作成プロセスを開始する前に設定を保存してください。",
		"clearDataDialog": {
			"title": "本当によろしいですか？",
			"description": "この操作は元に戻せません。コードベースのインデックスデータが完全に削除されます。",
			"cancelButton": "キャンセル",
			"confirmButton": "データをクリア"
		}
	},
	"autoApprove": {
		"description": "Rooが承認なしで自動的に操作を実行できるようにします。AIを完全に信頼し、関連するセキュリティリスクを理解している場合にのみ、これらの設定を有効にしてください。",
		"readOnly": {
			"label": "読み取り",
			"description": "有効にすると、Rooは承認ボタンをクリックすることなく、自動的にディレクトリの内容を表示してファイルを読み取ります。",
			"outsideWorkspace": {
				"label": "ワークスペース外のファイルを含める",
				"description": "Rooが承認なしで現在のワークスペース外のファイルを読み取ることを許可します。"
			}
		},
		"write": {
			"label": "書き込み",
			"description": "承認なしで自動的にファイルを作成・編集",
			"delayLabel": "診断が潜在的な問題を検出できるよう、書き込み後に遅延を設ける",
			"outsideWorkspace": {
				"label": "ワークスペース外のファイルを含める",
				"description": "Rooが承認なしで現在のワークスペース外のファイルを作成・編集することを許可します。"
			}
		},
		"browser": {
			"label": "ブラウザ",
			"description": "承認なしで自動的にブラウザアクションを実行 — 注意：コンピューター使用をサポートするモデルを使用している場合のみ適用されます"
		},
		"retry": {
			"label": "再試行",
			"description": "サーバーがエラーレスポンスを返した場合、自動的に失敗したAPIリクエストを再試行",
			"delayLabel": "リクエスト再試行前の遅延"
		},
		"mcp": {
			"label": "MCP",
			"description": "MCPサーバービューで個々のMCPツールの自動承認を有効にします（この設定とツールの「常に許可」チェックボックスの両方が必要）"
		},
		"modeSwitch": {
			"label": "モード",
			"description": "承認なしで自動的に異なるモード間を切り替え"
		},
		"subtasks": {
			"label": "サブタスク",
			"description": "承認なしでサブタスクの作成と完了を許可"
		},
		"execute": {
			"label": "実行",
			"description": "承認なしで自動的に許可されたターミナルコマンドを実行",
			"allowedCommands": "許可された自動実行コマンド",
			"allowedCommandsDescription": "「実行操作を常に承認」が有効な場合に自動実行できるコマンドプレフィックス。すべてのコマンドを許可するには * を追加します（注意して使用してください）。",
			"commandPlaceholder": "コマンドプレフィックスを入力（例：'git '）",
			"addButton": "追加"
		},
		"apiRequestLimit": {
			"title": "最大リクエスト数",
			"description": "タスクを続行するための承認を求める前に、自動的にこの数のAPIリクエストを行います。",
			"unlimited": "無制限"
		}
	},
	"providers": {
		"providerDocumentation": "{{provider}}のドキュメント",
		"configProfile": "設定プロファイル",
		"description": "異なるAPI設定を保存して、プロバイダーと設定をすばやく切り替えることができます。",
		"apiProvider": "APIプロバイダー",
		"model": "モデル",
		"nameEmpty": "名前を空にすることはできません",
		"nameExists": "この名前のプロファイルは既に存在します",
		"deleteProfile": "プロファイルを削除",
		"invalidArnFormat": "無効なARN形式です。上記の例を確認してください。",
		"enterNewName": "新しい名前を入力してください",
		"addProfile": "プロファイルを追加",
		"renameProfile": "プロファイル名を変更",
		"newProfile": "新しい構成プロファイル",
		"enterProfileName": "プロファイル名を入力",
		"createProfile": "プロファイルを作成",
		"cannotDeleteOnlyProfile": "唯一のプロファイルは削除できません",
		"searchPlaceholder": "プロファイルを検索",
		"noMatchFound": "一致するプロファイルが見つかりません",
		"vscodeLmDescription": "VS Code言語モデルAPIを使用すると、他のVS Code拡張機能（GitHub Copilotなど）が提供するモデルを実行できます。最も簡単な方法は、VS Code MarketplaceからCopilotおよびCopilot Chat拡張機能をインストールすることです。",
		"awsCustomArnUse": "使用したいモデルの有効なAmazon Bedrock ARNを入力してください。形式の例:",
		"awsCustomArnDesc": "ARN内のリージョンが上で選択したAWSリージョンと一致していることを確認してください。",
		"openRouterApiKey": "OpenRouter APIキー",
		"getOpenRouterApiKey": "OpenRouter APIキーを取得",
		"apiKeyStorageNotice": "APIキーはVSCodeのシークレットストレージに安全に保存されます",
		"glamaApiKey": "Glama APIキー",
		"getGlamaApiKey": "Glama APIキーを取得",
		"useCustomBaseUrl": "カスタムベースURLを使用",
		"useReasoning": "推論を有効化",
		"useHostHeader": "カスタムHostヘッダーを使用",
		"useLegacyFormat": "レガシーOpenAI API形式を使用",
		"customHeaders": "カスタムヘッダー",
		"headerName": "ヘッダー名",
		"headerValue": "ヘッダー値",
		"noCustomHeaders": "カスタムヘッダーが定義されていません。+ ボタンをクリックして追加してください。",
		"requestyApiKey": "Requesty APIキー",
		"refreshModels": {
			"label": "モデルを更新",
			"hint": "最新のモデルを表示するには設定を再度開いてください。",
			"loading": "モデルリストを更新中...",
			"success": "モデルリストが正常に更新されました！",
			"error": "モデルリストの更新に失敗しました。もう一度お試しください。"
		},
		"getRequestyApiKey": "Requesty APIキーを取得",
		"openRouterTransformsText": "プロンプトとメッセージチェーンをコンテキストサイズに圧縮 (<a>OpenRouter Transforms</a>)",
		"anthropicApiKey": "Anthropic APIキー",
		"getAnthropicApiKey": "Anthropic APIキーを取得",
		"anthropicUseAuthToken": "Anthropic APIキーをX-Api-Keyの代わりにAuthorizationヘッダーとして渡す",
		"chutesApiKey": "Chutes APIキー",
		"getChutesApiKey": "Chutes APIキーを取得",
		"deepSeekApiKey": "DeepSeek APIキー",
		"getDeepSeekApiKey": "DeepSeek APIキーを取得",
		"geminiApiKey": "Gemini APIキー",
		"getGroqApiKey": "Groq APIキーを取得",
		"groqApiKey": "Groq APIキー",
		"getGeminiApiKey": "Gemini APIキーを取得",
		"openAiApiKey": "OpenAI APIキー",
		"apiKey": "APIキー",
		"openAiBaseUrl": "ベースURL",
		"getOpenAiApiKey": "OpenAI APIキーを取得",
		"mistralApiKey": "Mistral APIキー",
		"getMistralApiKey": "Mistral / Codestral APIキーを取得",
		"codestralBaseUrl": "Codestral ベースURL（オプション）",
		"codestralBaseUrlDesc": "Codestralモデルの代替URLを設定します。",
		"xaiApiKey": "xAI APIキー",
		"getXaiApiKey": "xAI APIキーを取得",
		"litellmApiKey": "LiteLLM APIキー",
		"litellmBaseUrl": "LiteLLM ベースURL",
		"awsCredentials": "AWS認証情報",
		"awsProfile": "AWSプロファイル",
		"awsProfileName": "AWSプロファイル名",
		"awsAccessKey": "AWSアクセスキー",
		"awsSecretKey": "AWSシークレットキー",
		"awsSessionToken": "AWSセッショントークン",
		"awsRegion": "AWSリージョン",
		"awsCrossRegion": "クロスリージョン推論を使用",
		"awsBedrockVpc": {
			"useCustomVpcEndpoint": "カスタムVPCエンドポイントを使用",
			"vpcEndpointUrlPlaceholder": "VPCエンドポイントURLを入力（任意）",
			"examples": "例："
		},
		"enablePromptCaching": "プロンプトキャッシュを有効化",
		"enablePromptCachingTitle": "サポートされているモデルのパフォーマンスを向上させ、コストを削減するためにプロンプトキャッシュを有効化します。",
		"cacheUsageNote": "注意：キャッシュの使用が表示されない場合は、別のモデルを選択してから希望のモデルを再度選択してみてください。",
		"vscodeLmModel": "言語モデル",
		"vscodeLmWarning": "注意：これは非常に実験的な統合であり、プロバイダーのサポートは異なります。モデルがサポートされていないというエラーが表示された場合、それはプロバイダー側の問題です。",
		"googleCloudSetup": {
			"title": "Google Cloud Vertex AIを使用するには：",
			"step1": "1. Google Cloudアカウントを作成し、Vertex AI APIを有効にして、希望するClaudeモデルを有効にします。",
			"step2": "2. Google Cloud CLIをインストールし、アプリケーションのデフォルト認証情報を設定します。",
			"step3": "3. または、認証情報付きのサービスアカウントを作成します。"
		},
		"googleCloudCredentials": "Google Cloud認証情報",
		"googleCloudKeyFile": "Google Cloudキーファイルパス",
		"googleCloudProjectId": "Google Cloudプロジェクトid",
		"googleCloudRegion": "Google Cloudリージョン",
		"lmStudio": {
			"baseUrl": "ベースURL（オプション）",
			"modelId": "モデルID",
			"speculativeDecoding": "推論デコーディングを有効化",
			"draftModelId": "ドラフトモデルID",
			"draftModelDesc": "推論デコーディングが正しく機能するには、ドラフトモデルは同じモデルファミリーから選択する必要があります。",
			"selectDraftModel": "ドラフトモデルを選択",
			"noModelsFound": "ドラフトモデルが見つかりません。LM Studioがサーバーモードで実行されていることを確認してください。",
			"description": "LM Studioを使用すると、ローカルコンピューターでモデルを実行できます。始め方については、<a>クイックスタートガイド</a>をご覧ください。また、この拡張機能で使用するには、LM Studioの<b>ローカルサーバー</b>機能を起動する必要があります。<span>注意：</span>Roo Codeは複雑なプロンプトを使用し、Claudeモデルで最適に動作します。能力の低いモデルは期待通りに動作しない場合があります。"
		},
		"ollama": {
			"baseUrl": "ベースURL（オプション）",
			"modelId": "モデルID",
			"description": "Ollamaを使用すると、ローカルコンピューターでモデルを実行できます。始め方については、クイックスタートガイドをご覧ください。",
			"warning": "注意：Roo Codeは複雑なプロンプトを使用し、Claudeモデルで最適に動作します。能力の低いモデルは期待通りに動作しない場合があります。"
		},
		"unboundApiKey": "Unbound APIキー",
		"getUnboundApiKey": "Unbound APIキーを取得",
		"unboundRefreshModelsSuccess": "モデルリストが更新されました！最新のモデルから選択できます。",
		"unboundInvalidApiKey": "無効なAPIキーです。APIキーを確認して、もう一度お試しください。",
		"humanRelay": {
			"description": "APIキーは不要ですが、ユーザーはウェブチャットAIに情報をコピー＆ペーストする必要があります。",
			"instructions": "使用中にダイアログボックスが表示され、現在のメッセージが自動的にクリップボードにコピーされます。これらをウェブ版のAI（ChatGPTやClaudeなど）に貼り付け、AIの返答をダイアログボックスにコピーして確認ボタンをクリックする必要があります。"
		},
		"openRouter": {
			"providerRouting": {
				"title": "OpenRouterプロバイダールーティング",
				"description": "OpenRouterはあなたのモデルに最適な利用可能なプロバイダーにリクエストを転送します。デフォルトでは、稼働時間を最大化するために、リクエストはトッププロバイダー間でロードバランスされます。ただし、このモデルに使用する特定のプロバイダーを選択することもできます。",
				"learnMore": "プロバイダールーティングについて詳しく知る"
			}
		},
		"customModel": {
			"capabilities": "カスタムOpenAI互換モデルの機能と価格を設定します。モデルの機能はRoo Codeのパフォーマンスに影響を与える可能性があるため、慎重に指定してください。",
			"maxTokens": {
				"label": "最大出力トークン",
				"description": "モデルが生成できる応答の最大トークン数。（サーバーが最大トークンを設定できるようにするには-1を指定します。）"
			},
			"contextWindow": {
				"label": "コンテキストウィンドウサイズ",
				"description": "モデルが処理できる総トークン数（入力＋出力）。"
			},
			"imageSupport": {
				"label": "画像サポート",
				"description": "このモデルは画像の処理と理解が可能ですか？"
			},
			"computerUse": {
				"label": "コンピューター使用",
				"description": "このモデルはブラウザとの対話が可能ですか？（例：Claude 3.7 Sonnet）"
			},
			"promptCache": {
				"label": "プロンプトキャッシュ",
				"description": "このモデルはプロンプトのキャッシュが可能ですか？"
			},
			"pricing": {
				"input": {
					"label": "入力価格",
					"description": "入力/プロンプトの100万トークンあたりのコスト。これはモデルにコンテキストと指示を送信するコストに影響します。"
				},
				"output": {
					"label": "出力価格",
					"description": "モデルの応答の100万トークンあたりのコスト。これは生成されたコンテンツと補完のコストに影響します。"
				},
				"cacheReads": {
					"label": "キャッシュ読み取り価格",
					"description": "キャッシュからの読み取りの100万トークンあたりのコスト。これはキャッシュされた応答を取得する際に課金される価格です。"
				},
				"cacheWrites": {
					"label": "キャッシュ書き込み価格",
					"description": "キャッシュへの書き込みの100万トークンあたりのコスト。これはプロンプトが初めてキャッシュされる際に課金される価格です。"
				}
			},
			"resetDefaults": "デフォルトにリセット"
		},
		"rateLimitSeconds": {
			"label": "レート制限",
			"description": "APIリクエスト間の最小時間。"
		},
		"reasoningEffort": {
			"label": "モデル推論の労力",
			"high": "高",
			"medium": "中",
			"low": "低"
		},
		"setReasoningLevel": "推論労力を有効にする"
	},
	"browser": {
		"enable": {
			"label": "ブラウザツールを有効化",
			"description": "有効にすると、コンピューター使用をサポートするモデルを使用する際に、Rooはウェブサイトとのやり取りにブラウザを使用できます。 <0>詳細情報</0>"
		},
		"viewport": {
			"label": "ビューポートサイズ",
			"description": "ブラウザインタラクションのビューポートサイズを選択します。これはウェブサイトの表示方法とインタラクション方法に影響します。",
			"options": {
				"largeDesktop": "大型デスクトップ (1280x800)",
				"smallDesktop": "小型デスクトップ (900x600)",
				"tablet": "タブレット (768x1024)",
				"mobile": "モバイル (360x640)"
			}
		},
		"screenshotQuality": {
			"label": "スクリーンショット品質",
			"description": "ブラウザスクリーンショットのWebP品質を調整します。高い値はより鮮明なスクリーンショットを提供しますが、token使用量が増加します。"
		},
		"remote": {
			"label": "リモートブラウザ接続を使用",
			"description": "リモートデバッグを有効にして実行しているChromeブラウザに接続します（--remote-debugging-port=9222）。",
			"urlPlaceholder": "カスタムURL（例：http://localhost:9222）",
			"testButton": "接続テスト",
			"testingButton": "テスト中...",
			"instructions": "DevToolsプロトコルホストアドレスを入力するか、Chromeのローカルインスタンスを自動検出するために空のままにします。接続テストボタンは、提供されている場合はカスタムURLを試み、フィールドが空の場合は自動検出します。"
		}
	},
	"checkpoints": {
		"enable": {
			"label": "自動チェックポイントを有効化",
			"description": "有効にすると、Rooはタスク実行中に自動的にチェックポイントを作成し、変更の確認や以前の状態への復帰を容易にします。 <0>詳細情報</0>"
		}
	},
	"notifications": {
		"sound": {
			"label": "サウンドエフェクトを有効化",
			"description": "有効にすると、Rooは通知やイベントのためにサウンドエフェクトを再生します。",
			"volumeLabel": "音量"
		},
		"tts": {
			"label": "音声合成を有効化",
			"description": "有効にすると、Rooは音声合成を使用して応答を音声で読み上げます。",
			"speedLabel": "速度"
		}
	},
	"contextManagement": {
		"description": "AIのコンテキストウィンドウに含まれる情報を制御し、token使用量とレスポンスの品質に影響します",
		"autoCondenseContextPercent": {
			"label": "インテリジェントなコンテキスト圧縮をトリガーするしきい値",
			"description": "コンテキストウィンドウがこのしきい値に達すると、Rooは自動的に圧縮します。"
		},
		"condensingApiConfiguration": {
			"label": "コンテキスト圧縮用のAPI設定",
			"description": "コンテキスト圧縮操作に使用するAPI設定を選択します。選択しない場合は現在のアクティブな設定が使用されます。",
			"useCurrentConfig": "現在の設定を使用"
		},
		"customCondensingPrompt": {
			"label": "カスタムコンテキスト圧縮プロンプト",
			"description": "コンテキスト圧縮に使用するシステムプロンプトをカスタマイズします。空のままにするとデフォルトのプロンプトが使用されます。",
			"placeholder": "ここにカスタム圧縮プロンプトを入力してください...\n\nデフォルトプロンプトと同じ構造を使用できます：\n- 過去の会話\n- 現在の作業\n- 重要な技術的概念\n- 関連するファイルとコード\n- 問題解決\n- 保留中のタスクと次のステップ",
			"reset": "デフォルトにリセット",
			"hint": "空 = デフォルトプロンプトを使用"
		},
		"autoCondenseContext": {
			"name": "インテリジェントなコンテキスト圧縮を自動的にトリガーする"
		},
		"openTabs": {
			"label": "オープンタブコンテキスト制限",
			"description": "コンテキストに含めるVSCodeオープンタブの最大数。高い値はより多くのコンテキストを提供しますが、token使用量が増加します。"
		},
		"workspaceFiles": {
			"label": "ワークスペースファイルコンテキスト制限",
			"description": "現在の作業ディレクトリの詳細に含めるファイルの最大数。高い値はより多くのコンテキストを提供しますが、token使用量が増加します。"
		},
		"rooignore": {
			"label": "リストと検索で.rooignoreファイルを表示",
			"description": "有効にすると、.rooignoreのパターンに一致するファイルがロックシンボル付きでリストに表示されます。無効にすると、これらのファイルはファイルリストや検索から完全に非表示になります。"
		},
		"maxReadFile": {
			"label": "ファイル読み込み自動切り詰めしきい値",
			"description": "モデルが開始/終了の値を指定しない場合、Rooはこの行数を読み込みます。この数がファイルの総行数より少ない場合、Rooはコード定義の行番号インデックスを生成します。特殊なケース：-1はRooにファイル全体を読み込むよう指示し（インデックス作成なし）、0は行を読み込まず最小限のコンテキストのために行インデックスのみを提供するよう指示します。低い値は初期コンテキスト使用量を最小限に抑え、後続の正確な行範囲の読み込みを可能にします。明示的な開始/終了の要求はこの設定による制限を受けません。",
			"lines": "行",
			"always_full_read": "常にファイル全体を読み込む"
		},
		"maxConcurrentFileReads": {
			"label": "同時ファイル読み取り制限",
			"description": "read_file ツールが同時に処理できるファイルの最大数。値を高くすると複数の小さなファイルの読み取りが速くなる可能性がありますが、メモリ使用量が増加します。"
		}
	},
	"terminal": {
		"basic": {
			"label": "ターミナル設定：基本",
			"description": "基本的なターミナル設定"
		},
		"advanced": {
			"label": "ターミナル設定：詳細",
			"description": "以下のオプションは設定を適用するためにターミナルの再起動が必要な場合があります"
		},
		"outputLineLimit": {
			"label": "ターミナル出力制限",
			"description": "コマンド実行時にターミナル出力に含める最大行数。超過すると中央から行が削除され、tokenを節約します。 <0>詳細情報</0>"
		},
		"shellIntegrationTimeout": {
			"label": "ターミナルシェル統合タイムアウト",
			"description": "コマンドを実行する前にシェル統合の初期化を待つ最大時間。シェルの起動時間が長いユーザーの場合、ターミナルで「Shell Integration Unavailable」エラーが表示される場合は、この値を増やす必要があるかもしれません。 <0>詳細情報</0>"
		},
		"shellIntegrationDisabled": {
			"label": "ターミナルシェル統合を無効にする",
			"description": "ターミナルコマンドが正しく機能しない場合や、「シェル統合が利用できません」というエラーが表示される場合は、これを有効にします。これにより、一部の高度なターミナル機能をバイパスして、コマンドを実行するより簡単な方法が使用されます。 <0>詳細情報</0>"
		},
		"commandDelay": {
			"label": "ターミナルコマンド遅延",
			"description": "コマンド実行後に追加する遅延時間（ミリ秒）。デフォルト設定の0は遅延を完全に無効にします。これはタイミングの問題があるターミナルでコマンド出力を完全にキャプチャするのに役立ちます。ほとんどのターミナルでは`PROMPT_COMMAND='sleep N'`を設定することで実装され、PowerShellは各コマンドの最後に`start-sleep`を追加します。元々はVSCodeバグ#237208の回避策で、必要ない場合があります。 <0>詳細情報</0>"
		},
		"compressProgressBar": {
			"label": "プログレスバー出力を圧縮",
			"description": "有効にすると、キャリッジリターン（\\r）を含むターミナル出力を処理して、実際のターミナルがコンテンツを表示する方法をシミュレートします。これによりプログレスバーの中間状態が削除され、最終状態のみが保持されるため、より関連性の高い情報のためのコンテキスト空間が節約されます。 <0>詳細情報</0>"
		},
		"powershellCounter": {
			"label": "PowerShellカウンター回避策を有効化",
			"description": "有効にすると、PowerShellコマンドにカウンターを追加して、コマンドの正しい実行を確保します。これは出力のキャプチャに問題がある可能性のあるPowerShellターミナルで役立ちます。 <0>詳細情報</0>"
		},
		"zshClearEolMark": {
			"label": "ZSH行末マークをクリア",
			"description": "有効にすると、PROMPT_EOL_MARK=''を設定してZSHの行末マークをクリアします。これにより、'%'などの特殊文字で終わるコマンド出力の解釈に関する問題を防ぎます。 <0>詳細情報</0>"
		},
		"zshOhMy": {
			"label": "Oh My Zsh 統合を有効化",
			"description": "有効にすると、ITERM_SHELL_INTEGRATION_INSTALLED=Yes を設定して Oh My Zsh シェル統合機能を有効にします。この設定を適用するには、IDEの再起動が必要な場合があります。 <0>詳細情報</0>"
		},
		"zshP10k": {
			"label": "Powerlevel10k 統合を有効化",
			"description": "有効にすると、POWERLEVEL9K_TERM_SHELL_INTEGRATION=true を設定して Powerlevel10k シェル統合機能を有効にします。 <0>詳細情報</0>"
		},
		"zdotdir": {
			"label": "ZDOTDIR 処理を有効化",
			"description": "有効にすると、zsh シェル統合を適切に処理するために ZDOTDIR 用の一時ディレクトリを作成します。これにより、zsh の設定を保持しながら VSCode のシェル統合が正しく機能します。 <0>詳細情報</0>"
		},
		"inheritEnv": {
			"label": "環境変数を継承",
			"description": "有効にすると、ターミナルは VSCode の親プロセスから環境変数を継承します。ユーザープロファイルで定義されたシェル統合設定などが含まれます。これは VSCode のグローバル設定 `terminal.integrated.inheritEnv` を直接切り替えます。 <0>詳細情報</0>"
		}
	},
	"advanced": {
		"diff": {
			"label": "diff経由の編集を有効化",
			"description": "有効にすると、Rooはファイルをより迅速に編集でき、切り詰められた全ファイル書き込みを自動的に拒否します。最新のClaude 3.7 Sonnetモデルで最良に機能します。",
			"strategy": {
				"label": "Diff戦略",
				"options": {
					"standard": "標準（単一ブロック）",
					"multiBlock": "実験的：マルチブロックdiff",
					"unified": "実験的：統合diff"
				},
				"descriptions": {
					"standard": "標準diff戦略は一度に1つのコードブロックに変更を適用します。",
					"unified": "統合diff戦略はdiffを適用するための複数のアプローチを取り、最良のアプローチを選択します。",
					"multiBlock": "マルチブロックdiff戦略は、1つのリクエストでファイル内の複数のコードブロックを更新できます。"
				}
			},
			"matchPrecision": {
				"label": "マッチ精度",
				"description": "このスライダーは、diffを適用する際にコードセクションがどれだけ正確に一致する必要があるかを制御します。低い値はより柔軟なマッチングを可能にしますが、誤った置換のリスクが高まります。100%未満の値は細心の注意を払って使用してください。"
			}
		}
	},
	"experimental": {
		"DIFF_STRATEGY_UNIFIED": {
			"name": "実験的な統合diff戦略を使用する",
			"description": "実験的な統合diff戦略を有効にします。この戦略はモデルエラーによる再試行の回数を減らす可能性がありますが、予期しない動作や不正確な編集を引き起こす可能性があります。リスクを理解し、すべての変更を注意深く確認する準備がある場合にのみ有効にしてください。"
		},
		"SEARCH_AND_REPLACE": {
			"name": "実験的な検索と置換ツールを使用する",
			"description": "実験的な検索と置換ツールを有効にし、Rooが1つのリクエストで検索語の複数のインスタンスを置き換えることを可能にします。"
		},
		"INSERT_BLOCK": {
			"name": "実験的なコンテンツ挿入ツールを使用する",
			"description": "実験的なコンテンツ挿入ツールを有効にし、Rooがdiffを作成せずに特定の行番号にコンテンツを挿入できるようにします。"
		},
		"POWER_STEERING": {
			"name": "実験的な「パワーステアリング」モードを使用する",
			"description": "有効にすると、Rooはより頻繁にモデルに現在のモード定義の詳細を思い出させます。これにより、役割定義とカスタム指示へのより強い遵守が実現しますが、メッセージごとにより多くのtokenを使用します。"
		},
		"MULTI_SEARCH_AND_REPLACE": {
			"name": "実験的なマルチブロックdiffツールを使用する",
			"description": "有効にすると、Rooはマルチブロックdiffツールを使用します。これにより、1つのリクエストでファイル内の複数のコードブロックを更新しようとします。"
		},
<<<<<<< HEAD
		"CONCURRENT_FILE_READS": {
			"name": "並行ファイル読み取りを有効にする",
			"description": "有効にすると、Rooは1回のリクエストで複数のファイル を読み取ることができます。無効にすると、Rooはファイルを1つずつ読み取る必要があります。能力の低いモデルで作業する場合や、ファイルアクセスをより細かく制御したい場合は、無効にすると役立ちます。"
		},
		"DISABLE_COMPLETION_COMMAND": {
			"name": "attempt_completionでのコマンド実行を無効にする",
			"description": "有効にすると、attempt_completionツールはコマンドを実行しません。これは、タスク完了時のコマンド実行の非推奨化に備えるための実験的な機能です。"
=======
		"MARKETPLACE": {
			"name": "Roo Codeでマーケットプレイスを有効にする",
			"description": "有効にすると、Rooはマーケットプレイスからアイテムをインストールおよび管理できるようになります。",
			"warning": "マーケットプレイスはまだ有効になっていません。早期導入者になりたい場合は、実験的設定で有効にしてください。"
>>>>>>> 7e8ff7e6
		}
	},
	"promptCaching": {
		"label": "プロンプトキャッシュを無効化",
		"description": "チェックすると、Rooはこのモデルに対してプロンプトキャッシュを使用しません。"
	},
	"temperature": {
		"useCustom": "カスタム温度を使用",
		"description": "モデルの応答のランダム性を制御します。",
		"rangeDescription": "高い値は出力をよりランダムに、低い値はより決定論的にします。"
	},
	"modelInfo": {
		"supportsImages": "画像をサポート",
		"noImages": "画像をサポートしていません",
		"supportsComputerUse": "コンピュータ使用をサポート",
		"noComputerUse": "コンピュータ使用をサポートしていません",
		"supportsPromptCache": "プロンプトキャッシュをサポート",
		"noPromptCache": "プロンプトキャッシュをサポートしていません",
		"maxOutput": "最大出力",
		"inputPrice": "入力価格",
		"outputPrice": "出力価格",
		"cacheReadsPrice": "キャッシュ読み取り価格",
		"cacheWritesPrice": "キャッシュ書き込み価格",
		"enableStreaming": "ストリーミングを有効化",
		"enableR1Format": "R1モデルパラメータを有効にする",
		"enableR1FormatTips": "QWQなどのR1モデルを使用する際には、有効にする必要があります。400エラーを防ぐために",
		"useAzure": "Azureを使用",
		"azureApiVersion": "Azure APIバージョンを設定",
		"gemini": {
			"freeRequests": "* 1分間あたり{{count}}リクエストまで無料。それ以降は、プロンプトサイズに応じて課金されます。",
			"pricingDetails": "詳細は価格情報をご覧ください。",
			"billingEstimate": "* 課金は見積もりです - 正確な費用はプロンプトのサイズによって異なります。"
		}
	},
	"modelPicker": {
		"automaticFetch": "拡張機能は<serviceLink>{{serviceName}}</serviceLink>で利用可能な最新のモデルリストを自動的に取得します。どのモデルを選ぶべきか迷っている場合、Roo Codeは<defaultModelLink>{{defaultModelId}}</defaultModelLink>で最適に動作します。また、「free」で検索すると、現在利用可能な無料オプションを見つけることができます。",
		"label": "モデル",
		"searchPlaceholder": "検索",
		"noMatchFound": "一致するものが見つかりません",
		"useCustomModel": "カスタムを使用: {{modelId}}"
	},
	"footer": {
		"feedback": "質問やフィードバックがある場合は、<githubLink>github.com/RooCodeInc/Roo-Code</githubLink>で問題を開くか、<redditLink>reddit.com/r/RooCode</redditLink>や<discordLink>discord.gg/roocode</discordLink>に参加してください",
		"telemetry": {
			"label": "匿名のエラーと使用状況レポートを許可",
			"description": "匿名の使用データとエラーレポートを送信してRoo Codeの改善にご協力ください。コード、プロンプト、個人情報が送信されることはありません。詳細については、プライバシーポリシーをご覧ください。"
		},
		"settings": {
			"import": "インポート",
			"export": "エクスポート",
			"reset": "リセット"
		}
	},
	"thinkingBudget": {
		"maxTokens": "最大 tokens",
		"maxThinkingTokens": "最大思考 tokens"
	},
	"validation": {
		"apiKey": "有効なAPIキーを入力してください。",
		"awsRegion": "Amazon Bedrockを使用するにはリージョンを選択してください。",
		"googleCloud": "有効なGoogle CloudプロジェクトIDとリージョンを入力してください。",
		"modelId": "有効なモデルIDを入力してください。",
		"modelSelector": "有効なモデルセレクターを入力してください。",
		"openAi": "有効なベースURL、APIキー、モデルIDを入力してください。",
		"arn": {
			"invalidFormat": "ARNの形式が無効です。フォーマット要件を確認してください。",
			"regionMismatch": "警告：ARN内のリージョン（{{arnRegion}}）が選択したリージョン（{{region}}）と一致しません。これによりアクセスの問題が発生する可能性があります。プロバイダーはARNのリージョンを使用します。"
		},
		"modelAvailability": "指定されたモデルID（{{modelId}}）は利用できません。別のモデルを選択してください。",
		"providerNotAllowed": "プロバイダー「{{provider}}」は組織によって許可されていません",
		"modelNotAllowed": "モデル「{{model}}」はプロバイダー「{{provider}}」に対して組織によって許可されていません",
		"profileInvalid": "このプロファイルには、組織によって許可されていないプロバイダーまたはモデルが含まれています"
	},
	"placeholders": {
		"apiKey": "API キーを入力...",
		"profileName": "プロファイル名を入力",
		"accessKey": "アクセスキーを入力...",
		"secretKey": "シークレットキーを入力...",
		"sessionToken": "セッショントークンを入力...",
		"credentialsJson": "認証情報 JSON を入力...",
		"keyFilePath": "キーファイルのパスを入力...",
		"projectId": "プロジェクト ID を入力...",
		"customArn": "ARN を入力（例：arn:aws:bedrock:us-east-1:123456789012:foundation-model/my-model）",
		"baseUrl": "ベース URL を入力...",
		"modelId": {
			"lmStudio": "例：meta-llama-3.1-8b-instruct",
			"lmStudioDraft": "例：lmstudio-community/llama-3.2-1b-instruct",
			"ollama": "例：llama3.1"
		},
		"numbers": {
			"maxTokens": "例：4096",
			"contextWindow": "例：128000",
			"inputPrice": "例：0.0001",
			"outputPrice": "例：0.0002",
			"cacheWritePrice": "例：0.00005"
		}
	},
	"defaults": {
		"ollamaUrl": "デフォルト：http://localhost:11434",
		"lmStudioUrl": "デフォルト：http://localhost:1234",
		"geminiUrl": "デフォルト：https://generativelanguage.googleapis.com"
	},
	"labels": {
		"customArn": "カスタム ARN",
		"useCustomArn": "カスタム ARN を使用..."
	}
}<|MERGE_RESOLUTION|>--- conflicted
+++ resolved
@@ -489,20 +489,17 @@
 			"name": "実験的なマルチブロックdiffツールを使用する",
 			"description": "有効にすると、Rooはマルチブロックdiffツールを使用します。これにより、1つのリクエストでファイル内の複数のコードブロックを更新しようとします。"
 		},
-<<<<<<< HEAD
 		"CONCURRENT_FILE_READS": {
 			"name": "並行ファイル読み取りを有効にする",
 			"description": "有効にすると、Rooは1回のリクエストで複数のファイル を読み取ることができます。無効にすると、Rooはファイルを1つずつ読み取る必要があります。能力の低いモデルで作業する場合や、ファイルアクセスをより細かく制御したい場合は、無効にすると役立ちます。"
 		},
+		"MARKETPLACE": {
+			"name": "Roo CodeでMarketplaceを有効にする",
+			"description": "有効にすると、RooはMarketplaceからアイテムをインストールして管理できるようになります。"
+		},
 		"DISABLE_COMPLETION_COMMAND": {
 			"name": "attempt_completionでのコマンド実行を無効にする",
 			"description": "有効にすると、attempt_completionツールはコマンドを実行しません。これは、タスク完了時のコマンド実行の非推奨化に備えるための実験的な機能です。"
-=======
-		"MARKETPLACE": {
-			"name": "Roo Codeでマーケットプレイスを有効にする",
-			"description": "有効にすると、Rooはマーケットプレイスからアイテムをインストールおよび管理できるようになります。",
-			"warning": "マーケットプレイスはまだ有効になっていません。早期導入者になりたい場合は、実験的設定で有効にしてください。"
->>>>>>> 7e8ff7e6
 		}
 	},
 	"promptCaching": {
