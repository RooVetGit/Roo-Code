{
	"common": {
		"save": "保存",
		"done": "完成",
		"cancel": "取消",
		"reset": "恢复默认设置",
		"select": "选择",
		"add": "添加标头",
		"remove": "移除"
	},
	"header": {
		"title": "设置",
		"saveButtonTooltip": "保存更改",
		"nothingChangedTooltip": "暂无更改",
		"doneButtonTooltip": "放弃未保存的更改并关闭设置面板"
	},
	"unsavedChangesDialog": {
		"title": "未保存的更改",
		"description": "是否放弃更改并继续？",
		"cancelButton": "取消",
		"discardButton": "放弃更改"
	},
	"sections": {
		"providers": "提供商",
		"autoApprove": "自动批准",
		"browser": "计算机交互",
		"checkpoints": "存档点",
		"notifications": "通知",
		"contextManagement": "上下文",
		"terminal": "终端",
		"prompts": "提示词",
		"experimental": "实验性",
		"language": "语言",
		"about": "关于 Roo Code"
	},
	"prompts": {
		"description": "配置用于快速操作的支持提示词，如增强提示词、解释代码和修复问题。这些提示词帮助 Roo 为常见开发任务提供更好的支持。"
	},
	"codeIndex": {
		"title": "代码库索引",
		"description": "配置代码库索引设置以启用项目的语义搜索。<0>了解更多</0>",
		"statusTitle": "状态",
		"enableLabel": "启用代码库索引",
		"enableDescription": "启用代码索引以改进搜索和上下文理解",
		"settingsTitle": "索引设置",
		"disabledMessage": "代码库索引当前已禁用。在全局设置中启用它以配置索引选项。",
		"providerLabel": "嵌入提供商",
		"embedderProviderLabel": "嵌入器提供商",
		"selectProviderPlaceholder": "选择提供商",
		"openaiProvider": "OpenAI",
		"ollamaProvider": "Ollama",
		"geminiProvider": "Gemini",
		"geminiApiKeyLabel": "API 密钥：",
		"geminiApiKeyPlaceholder": "输入您的Gemini API密钥",
		"openaiCompatibleProvider": "OpenAI 兼容",
		"openAiKeyLabel": "OpenAI API 密钥",
		"openAiKeyPlaceholder": "输入你的 OpenAI API 密钥",
		"openAiCompatibleBaseUrlLabel": "基础 URL",
		"openAiCompatibleApiKeyLabel": "API 密钥",
		"openAiCompatibleApiKeyPlaceholder": "输入你的 API 密钥",
		"openAiCompatibleModelDimensionLabel": "嵌入维度：",
		"modelDimensionLabel": "模型维度",
		"openAiCompatibleModelDimensionPlaceholder": "例如，1536",
		"openAiCompatibleModelDimensionDescription": "模型的嵌入维度（输出大小）。请查阅您的提供商文档获取此值。常见值：384、768、1536、3072。",
		"modelLabel": "模型",
		"modelPlaceholder": "输入模型名称",
		"selectModel": "选择模型",
		"selectModelPlaceholder": "选择模型",
		"ollamaUrlLabel": "Ollama URL：",
		"ollamaBaseUrlLabel": "Ollama 基础 URL",
		"qdrantUrlLabel": "Qdrant URL",
		"qdrantKeyLabel": "Qdrant 密钥：",
		"qdrantApiKeyLabel": "Qdrant API 密钥",
		"qdrantApiKeyPlaceholder": "输入你的 Qdrant API 密钥（可选）",
		"setupConfigLabel": "设置",
		"startIndexingButton": "开始",
		"clearIndexDataButton": "清除索引",
		"unsavedSettingsMessage": "请先保存设置再开始索引过程。",
		"clearDataDialog": {
			"title": "确定要继续吗？",
			"description": "此操作无法撤消。这将永久删除您的代码库索引数据。",
			"cancelButton": "取消",
			"confirmButton": "清除数据"
		},
		"ollamaUrlPlaceholder": "http://localhost:11434",
		"openAiCompatibleBaseUrlPlaceholder": "https://api.example.com",
		"modelDimensionPlaceholder": "1536",
		"qdrantUrlPlaceholder": "http://localhost:6333",
		"saveError": "保存设置失败",
		"modelDimensions": "({{dimension}} 维度)",
		"saveSuccess": "设置保存成功",
		"saving": "保存中...",
		"saveSettings": "保存",
		"indexingStatuses": {
			"standby": "待机",
			"indexing": "索引中",
			"indexed": "已索引",
			"error": "错误"
		},
		"close": "关闭",
		"validation": {
			"invalidQdrantUrl": "无效的 Qdrant URL",
			"invalidOllamaUrl": "无效的 Ollama URL",
			"invalidBaseUrl": "无效的基础 URL",
			"qdrantUrlRequired": "需要 Qdrant URL",
			"openaiApiKeyRequired": "需要 OpenAI API 密钥",
			"modelSelectionRequired": "需要选择模型",
			"apiKeyRequired": "需要 API 密钥",
			"modelIdRequired": "需要模型 ID",
			"modelDimensionRequired": "需要模型维度",
			"geminiApiKeyRequired": "需要 Gemini API 密钥",
			"ollamaBaseUrlRequired": "需要 Ollama 基础 URL",
			"baseUrlRequired": "需要基础 URL",
			"modelDimensionMinValue": "模型维度必须大于 0"
		},
		"advancedConfigLabel": "高级配置",
		"searchMinScoreLabel": "搜索分数阈值",
		"searchMinScoreDescription": "搜索结果所需的最低相似度分数（0.0-1.0）。较低的值返回更多结果，但可能不太相关。较高的值返回较少但更相关的结果。",
		"searchMinScoreResetTooltip": "恢复默认值 (0.4)",
		"searchMaxResultsLabel": "最大搜索结果数",
		"searchMaxResultsDescription": "查询代码库索引时返回的最大搜索结果数。较高的值提供更多上下文，但可能包含相关性较低的结果。",
		"resetToDefault": "恢复默认值"
	},
	"autoApprove": {
		"description": "允许 Roo 自动执行操作而无需批准。只有在您完全信任 AI 并了解相关安全风险的情况下才启用这些设置。",
		"toggleAriaLabel": "切换自动批准",
		"disabledAriaLabel": "自动批准已禁用 - 请先选择选项",
		"readOnly": {
			"label": "读取",
			"description": "启用后，Roo 将自动浏览目录和读取文件内容，无需人工确认。",
			"outsideWorkspace": {
				"label": "包含工作区外的文件",
				"description": "允许 Roo 读取当前工作区外的文件，无需批准。"
			}
		},
		"write": {
			"label": "写入",
			"description": "自动创建和编辑文件，无需二次确认",
			"delayLabel": "延迟一段时间再自动批准写入，可以在期间检查模型输出是否有问题",
			"outsideWorkspace": {
				"label": "包含工作区外的文件",
				"description": "允许 Roo 创建和编辑当前工作区外的文件，无需批准。"
			},
			"protected": {
				"label": "包含受保护的文件",
				"description": "允许 Roo 创建和编辑受保护的文件（如 .rooignore 和 .roo/ 配置文件），无需批准。"
			}
		},
		"browser": {
			"label": "浏览器",
			"description": "自动执行浏览器操作而无需批准 — 注意：仅当模型支持计算机功能调用时适用"
		},
		"retry": {
			"label": "重试",
			"description": "当服务器返回错误响应时自动重试失败的 API 请求",
			"delayLabel": "重试请求前的延迟"
		},
		"mcp": {
			"label": "MCP",
			"description": "允许自动调用MCP服务而无需批准"
		},
		"modeSwitch": {
			"label": "模式",
			"description": "自动在不同模式之间切换而无需批准"
		},
		"subtasks": {
			"label": "子任务",
			"description": "允许创建和完成子任务而无需批准"
		},
		"followupQuestions": {
			"label": "问题",
			"description": "在配置的超时时间后自动选择后续问题的第一个建议答案",
			"timeoutLabel": "自动选择第一个答案前的等待时间"
		},
		"execute": {
			"label": "执行",
			"description": "自动执行白名单中的命令而无需批准",
			"allowedCommands": "命令白名单",
			"allowedCommandsDescription": "当\"自动批准命令行操作\"启用时可以自动执行的命令前缀。添加 * 以允许所有命令（谨慎使用）。",
			"deniedCommands": "拒绝的命令",
			"deniedCommandsDescription": "将自动拒绝的命令前缀，无需用户批准。与允许命令冲突时，最长前缀匹配优先。添加 * 拒绝所有命令。",
			"commandPlaceholder": "输入命令前缀（例如 'git '）",
			"deniedCommandPlaceholder": "输入要拒绝的命令前缀（例如 'rm -rf'）",
			"addButton": "添加",
			"autoDenied": "前缀为 `{{prefix}}` 的命令已被用户禁止。不要通过运行其他命令来绕过此限制。"
		},
		"updateTodoList": {
			"label": "待办",
			"description": "无需批准即可自动更新待办清单"
		},
		"apiRequestLimit": {
			"title": "最大请求数",
			"description": "在请求批准以继续执行任务之前，自动发出此数量的 API 请求。",
			"unlimited": "无限制"
		},
<<<<<<< HEAD
		"timeout": {
			"label": "超时",
			"description": "配置 Roo 如何处理超过时间限制的工具操作",
			"timeoutFallbackEnabled": {
				"label": "启用超时处理",
				"description": "自动终止长时间运行的工具操作并建议备用选项。"
			},
			"toolExecutionTimeoutMs": {
				"label": "工具执行超时 (ms)",
				"description": "触发超时处理前工具操作的最大等待时间 (1000-1800000ms)"
			}
		}
=======
		"selectOptionsFirst": "请至少选择以下一个选项以启用自动批准"
>>>>>>> 6cf376f8
	},
	"providers": {
		"providerDocumentation": "{{provider}} 文档",
		"configProfile": "配置文件",
		"description": "保存多组API配置便于快速切换",
		"apiProvider": "API提供商",
		"model": "模型",
		"nameEmpty": "名称不能为空",
		"nameExists": "已存在同名的配置文件",
		"deleteProfile": "删除配置文件",
		"invalidArnFormat": "无效的 ARN 格式。请检查上面的示例。",
		"enterNewName": "输入新名称",
		"addProfile": "添加配置文件",
		"renameProfile": "重命名配置文件",
		"newProfile": "新建配置文件",
		"enterProfileName": "输入新配置名称",
		"createProfile": "创建配置",
		"cannotDeleteOnlyProfile": "无法删除唯一的配置文件",
		"searchPlaceholder": "搜索配置文件",
		"searchProviderPlaceholder": "搜索提供商",
		"noProviderMatchFound": "未找到提供商",
		"noMatchFound": "未找到匹配的配置文件",
		"vscodeLmDescription": "VS Code 语言模型 API 允许您运行由其他 VS Code 扩展（包括但不限于 GitHub Copilot）提供的模型。最简单的方法是从 VS Code 市场安装 Copilot 和 Copilot Chat 扩展。",
		"awsCustomArnUse": "请输入有效的 Amazon Bedrock ARN（Amazon资源名称），格式示例：",
		"awsCustomArnDesc": "请确保ARN中的区域与上方选择的AWS区域一致。",
		"openRouterApiKey": "OpenRouter API 密钥",
		"getOpenRouterApiKey": "获取 OpenRouter API 密钥",
		"apiKeyStorageNotice": "API 密钥安全存储在 VSCode 的密钥存储中",
		"glamaApiKey": "Glama API 密钥",
		"getGlamaApiKey": "获取 Glama API 密钥",
		"useCustomBaseUrl": "使用自定义基础 URL",
		"useReasoning": "启用推理",
		"useHostHeader": "使用自定义 Host 标头",
		"useLegacyFormat": "使用传统 OpenAI API 格式",
		"customHeaders": "自定义标头",
		"headerName": "标头名称",
		"headerValue": "标头值",
		"noCustomHeaders": "暂无自定义标头。点击 + 按钮添加。",
		"requestyApiKey": "Requesty API 密钥",
		"refreshModels": {
			"label": "刷新模型",
			"hint": "请重新打开设置以查看最新模型。",
			"loading": "正在刷新模型列表...",
			"success": "模型列表刷新成功！",
			"error": "刷新模型列表失败。请重试。"
		},
		"getRequestyApiKey": "获取 Requesty API 密钥",
		"openRouterTransformsText": "自动压缩提示词和消息链到上下文长度限制内 (<a>OpenRouter转换</a>)",
		"anthropicApiKey": "Anthropic API 密钥",
		"getAnthropicApiKey": "获取 Anthropic API 密钥",
		"anthropicUseAuthToken": "将 Anthropic API 密钥作为 Authorization 标头传递，而不是 X-Api-Key",
		"chutesApiKey": "Chutes API 密钥",
		"getChutesApiKey": "获取 Chutes API 密钥",
		"deepSeekApiKey": "DeepSeek API 密钥",
		"getDeepSeekApiKey": "获取 DeepSeek API 密钥",
		"geminiApiKey": "Gemini API 密钥",
		"getGroqApiKey": "获取 Groq API 密钥",
		"groqApiKey": "Groq API 密钥",
		"getGeminiApiKey": "获取 Gemini API 密钥",
		"openAiApiKey": "OpenAI API 密钥",
		"apiKey": "API 密钥",
		"openAiBaseUrl": "OpenAI 基础 URL",
		"getOpenAiApiKey": "获取 OpenAI API 密钥",
		"mistralApiKey": "Mistral API 密钥",
		"getMistralApiKey": "获取 Mistral / Codestral API 密钥",
		"codestralBaseUrl": "Codestral 基础 URL（可选）",
		"codestralBaseUrlDesc": "为 Codestral 模型设置替代 URL。",
		"xaiApiKey": "xAI API 密钥",
		"getXaiApiKey": "获取 xAI API 密钥",
		"litellmApiKey": "LiteLLM API 密钥",
		"litellmBaseUrl": "LiteLLM 基础 URL",
		"awsCredentials": "AWS 凭证",
		"awsProfile": "AWS 配置文件",
		"awsProfileName": "AWS 配置文件名称",
		"awsAccessKey": "AWS 访问密钥",
		"awsSecretKey": "AWS 密钥",
		"awsSessionToken": "AWS 会话Token",
		"awsRegion": "AWS 区域",
		"awsCrossRegion": "使用跨区域推理",
		"awsBedrockVpc": {
			"useCustomVpcEndpoint": "使用自定义 VPC 端点",
			"vpcEndpointUrlPlaceholder": "输入 VPC 端点 URL（可选）",
			"examples": "示例："
		},
		"enablePromptCaching": "启用提示缓存",
		"enablePromptCachingTitle": "开启提示缓存可提升性能并节省成本",
		"cacheUsageNote": "提示：若未显示缓存使用情况，请切换模型后重新选择",
		"vscodeLmModel": "VSCode LM 模型",
		"vscodeLmWarning": "注意：这是一个非常实验性的集成，提供商支持会有所不同。如果您收到有关不支持模型的错误，则这是提供商方面的问题。",
		"googleCloudSetup": {
			"title": "要使用 Google Cloud Vertex AI，您需要：",
			"step1": "1. 注册Google Cloud账号并启用Vertex AI API",
			"step2": "2. 安装配置Google Cloud CLI工具",
			"step3": "3. 创建服务账号获取凭证"
		},
		"googleCloudCredentials": "Google Cloud 凭证",
		"googleCloudKeyFile": "Google Cloud 密钥文件路径",
		"googleCloudProjectId": "Google Cloud 项目 ID",
		"googleCloudRegion": "Google Cloud 区域",
		"lmStudio": {
			"baseUrl": "基础 URL（可选）",
			"modelId": "模型 ID",
			"speculativeDecoding": "启用推测性解码",
			"draftModelId": "草稿模型 ID",
			"draftModelDesc": "草稿模型必须来自相同的模型系列，推测性解码才能正常工作。",
			"selectDraftModel": "选择草稿模型",
			"noModelsFound": "未找到草稿模型。请确保 LM Studio 已启用服务器模式运行。",
			"description": "LM Studio 允许您在本地计算机上运行模型。要了解如何开始，请参阅他们的 <a>快速入门指南</a>。您还需要启动 LM Studio 的 <b>本地服务器</b> 功能，以便与此扩展一起使用。<span>注意：</span>Roo Code 使用复杂的提示，并且在 Claude 模型上效果最佳。功能较弱的模型可能无法正常工作。"
		},
		"ollama": {
			"baseUrl": "基础 URL（可选）",
			"modelId": "模型 ID",
			"description": "Ollama 允许您在本地计算机上运行模型。有关如何开始使用的说明，请参阅其快速入门指南。",
			"warning": "注意：Roo Code 使用复杂的提示，与 Claude 模型配合最佳。功能较弱的模型可能无法按预期工作。"
		},
		"unboundApiKey": "Unbound API 密钥",
		"getUnboundApiKey": "获取 Unbound API 密钥",
		"unboundRefreshModelsSuccess": "模型列表已更新！您现在可以从最新模型中选择。",
		"unboundInvalidApiKey": "无效的API密钥。请检查您的API密钥并重试。",
		"humanRelay": {
			"description": "不需要 API 密钥，但用户需要帮助将信息复制并粘贴到网页聊天 AI。",
			"instructions": "使用期间，将弹出对话框并自动将当前消息复制到剪贴板。您需要将这些内容粘贴到 AI 的网页版本（如 ChatGPT 或 Claude），然后将 AI 的回复复制回对话框并点击确认按钮。"
		},
		"openRouter": {
			"providerRouting": {
				"title": "OpenRouter 提供商路由",
				"description": "OpenRouter 将请求路由到适合您模型的最佳可用提供商。默认情况下，请求会在顶级提供商之间进行负载均衡以最大化正常运行时间。但是，您可以为此模型选择特定的提供商。",
				"learnMore": "了解更多"
			}
		},
		"customModel": {
			"capabilities": "自定义模型配置注意事项：\n• 确保兼容OpenAI接口规范\n• 错误配置可能导致功能异常\n• 价格参数影响费用统计",
			"maxTokens": {
				"label": "最大输出Token数",
				"description": "模型在响应中可以生成的最大Token数。（指定 -1 允许服务器设置最大Token数。）"
			},
			"contextWindow": {
				"label": "上下文窗口大小",
				"description": "模型可以处理的总Token数（输入 + 输出）。"
			},
			"imageSupport": {
				"label": "图像支持",
				"description": "此模型是否能够处理和理解图像？"
			},
			"computerUse": {
				"label": "计算机功能调用",
				"description": "此模型是否能够与浏览器交互？（例如 Claude 3.7 Sonnet）。"
			},
			"promptCache": {
				"label": "提示缓存",
				"description": "此模型是否能够缓存提示？"
			},
			"pricing": {
				"input": {
					"label": "输入价格",
					"description": "输入/提示中每百万Token的成本。这会影响向模型发送上下文和指令的成本。"
				},
				"output": {
					"label": "输出价格",
					"description": "模型响应中每百万Token的成本。这会影响生成内容和补全的成本。"
				},
				"cacheReads": {
					"label": "缓存读取价格",
					"description": "从缓存读取每百万Token的成本。这是检索缓存响应时收取的费用。"
				},
				"cacheWrites": {
					"label": "缓存写入价格",
					"description": "向缓存写入每百万Token的成本。这是首次缓存提示时收取的费用。"
				}
			},
			"resetDefaults": "重置为默认值"
		},
		"rateLimitSeconds": {
			"label": "API 请求频率限制",
			"description": "设置API请求的最小间隔时间"
		},
		"consecutiveMistakeLimit": {
			"label": "错误和重复限制",
			"description": "在显示“Roo遇到问题”对话框前允许的连续错误或重复操作次数",
			"unlimitedDescription": "已启用无限重试（自动继续）。对话框将永远不会出现。",
			"warning": "⚠️ 设置为 0 允许无限重试，这可能会消耗大量 API 使用量"
		},
		"reasoningEffort": {
			"label": "模型推理强度",
			"high": "高",
			"medium": "中",
			"low": "低"
		},
		"setReasoningLevel": "启用推理工作量",
		"claudeCode": {
			"pathLabel": "Claude Code 路径",
			"description": "您的 Claude Code CLI 的可选路径。如果未设置，则默认为 “claude”。",
			"placeholder": "默认：claude",
			"maxTokensLabel": "最大输出 Token",
			"maxTokensDescription": "Claude Code 响应的最大输出 Token 数量。默认为 8000。"
		}
	},
	"browser": {
		"enable": {
			"label": "启用浏览器工具",
			"description": "启用后，若模型支持计算机功能调用，Roo 可以使用浏览器与网站交互。 <0>了解更多</0>"
		},
		"viewport": {
			"label": "视口大小",
			"description": "选择浏览器交互的视口大小。这会影响网站的显示方式和交互方式。",
			"options": {
				"largeDesktop": "大桌面 (1280x800)",
				"smallDesktop": "小桌面 (900x600)",
				"tablet": "平板 (768x1024)",
				"mobile": "移动设备 (360x640)"
			}
		},
		"screenshotQuality": {
			"label": "截图质量",
			"description": "调整浏览器的截图质量。更高的值提供更清晰的截图，但会增加 token 消耗。"
		},
		"remote": {
			"label": "使用远程浏览器连接",
			"description": "连接到启用远程调试的 Chrome 浏览器 (--remote-debugging-port=9222)。",
			"urlPlaceholder": "自定义 URL（例如 http://localhost:9222）",
			"testButton": "测试连接",
			"testingButton": "测试中...",
			"instructions": "输入 DevTools 协议主机地址或留空以自动发现本地 Chrome 实例。测试连接按钮将尝试使用自定义 URL（如果提供），或者如果字段为空则自动发现。"
		}
	},
	"checkpoints": {
		"enable": {
			"label": "启用自动存档点",
			"description": "开启后自动创建任务存档点，方便回溯修改。 <0>了解更多</0>"
		}
	},
	"notifications": {
		"sound": {
			"label": "启用声音通知",
			"description": "启用后，Roo 将为通知和事件播放音效。",
			"volumeLabel": "音量"
		},
		"tts": {
			"label": "启用文本转语音",
			"description": "启用后，Roo 将使用文本转语音功能朗读其响应。",
			"speedLabel": "速度"
		}
	},
	"contextManagement": {
		"description": "管理AI上下文信息（影响token用量和回答质量）",
		"autoCondenseContextPercent": {
			"label": "触发智能上下文压缩的阈值",
			"description": "当上下文窗口达到此阈值时，Roo 将自动压缩它。"
		},
		"condensingApiConfiguration": {
			"label": "上下文压缩的API配置",
			"description": "选择用于上下文压缩操作的API配置。留空则使用当前活动的配置。",
			"useCurrentConfig": "使用当前配置"
		},
		"customCondensingPrompt": {
			"label": "自定义上下文压缩提示词",
			"description": "自定义用于上下文压缩的系统提示词。留空则使用默认提示词。",
			"placeholder": "在此输入您的自定义压缩提示词...\n\n您可以使用与默认提示词相同的结构：\n- 之前的对话\n- 当前工作\n- 关键技术概念\n- 相关文件和代码\n- 问题解决\n- 待处理任务和下一步",
			"reset": "重置为默认值",
			"hint": "留空 = 使用默认提示词"
		},
		"autoCondenseContext": {
			"name": "自动触发智能上下文压缩",
			"description": "启用时，Roo 将在达到阈值时自动压缩上下文。禁用时，您仍可以手动触发上下文压缩。"
		},
		"openTabs": {
			"label": "标签页数量限制",
			"description": "允许纳入上下文的最大标签页数（数值越大消耗token越多）"
		},
		"workspaceFiles": {
			"label": "工作区文件限制",
			"description": "允许纳入上下文的最大文件数（值越大消耗token越多）"
		},
		"rooignore": {
			"label": "在列表和搜索中显示 .rooignore 文件",
			"description": "启用后，与 .rooignore 中模式匹配的文件将在列表中显示锁定符号。禁用时，这些文件将从文件列表和搜索中完全隐藏。"
		},
		"maxReadFile": {
			"label": "文件读取自动截断阈值",
			"description": "自动读取文件行数设置：-1=完整读取 0=仅生成行号索引，较小值可节省token，支持后续使用行号进行读取。 <0>了解更多</0>",
			"lines": "行",
			"always_full_read": "始终读取整个文件"
		},
		"maxConcurrentFileReads": {
			"label": "并发文件读取限制",
			"description": "read_file 工具可以同时处理的最大文件数。较高的值可能会加快读取多个小文件的速度，但会增加内存使用量。"
		},
		"condensingThreshold": {
			"label": "压缩触发阈值",
			"selectProfile": "配置配置文件阈值",
			"defaultProfile": "全局默认（所有配置文件）",
			"defaultDescription": "当上下文达到此百分比时，将自动为所有配置文件压缩，除非它们有自定义设置",
			"profileDescription": "仅此配置文件的自定义阈值（覆盖全局默认）",
			"inheritDescription": "此配置文件继承全局默认阈值（{{threshold}}%）",
			"usesGlobal": "（使用全局 {{threshold}}%）"
		}
	},
	"terminal": {
		"basic": {
			"label": "终端设置：基础",
			"description": "基础终端设置"
		},
		"advanced": {
			"label": "终端设置：高级",
			"description": "以下选项可能需要重启终端才能应用设置"
		},
		"outputLineLimit": {
			"label": "终端输出限制",
			"description": "执行命令时在终端输出中包含的最大行数。超过时将从中间删除行，节省 token。 <0>了解更多</0>"
		},
		"shellIntegrationTimeout": {
			"label": "终端初始化等待时间",
			"description": "执行命令前等待 Shell 集成初始化的最长时间。对于 Shell 启动时间较长的用户，如果在终端中看到\"Shell Integration Unavailable\"错误，可能需要增加此值。 <0>了解更多</0>"
		},
		"shellIntegrationDisabled": {
			"label": "禁用终端 Shell 集成",
			"description": "如果终端命令无法正常工作或看到 'Shell Integration Unavailable' 错误，请启用此项。这将使用更简单的方法运行命令，绕过一些高级终端功能。 <0>了解更多</0>"
		},
		"commandDelay": {
			"label": "终端命令延迟",
			"description": "命令执行后添加的延迟时间（毫秒）。默认设置为 0 时完全禁用延迟。这可以帮助确保在有计时问题的终端中完全捕获命令输出。在大多数终端中，这是通过设置 `PROMPT_COMMAND='sleep N'` 实现的，而 PowerShell 会在每个命令末尾添加 `start-sleep`。最初是为了解决 VSCode 错误#237208，现在可能不再需要。 <0>了解更多</0>"
		},
		"compressProgressBar": {
			"label": "压缩进度条输出",
			"description": "启用后，将处理包含回车符 (\\r) 的终端输出，模拟真实终端显示内容的方式。这会移除进度条的中间状态，只保留最终状态，为更重要的信息节省上下文空间。 <0>了解更多</0>"
		},
		"powershellCounter": {
			"label": "启用 PowerShell 计数器解决方案",
			"description": "启用后，会在 PowerShell 命令中添加计数器以确保命令正确执行。这有助于解决可能存在输出捕获问题的 PowerShell 终端。 <0>了解更多</0>"
		},
		"zshClearEolMark": {
			"label": "清除 ZSH 行尾标记",
			"description": "启用后，通过设置 PROMPT_EOL_MARK='' 清除 ZSH 行尾标记。这可以防止命令输出以特殊字符（如 '%'）结尾时的解析问题。 <0>了解更多</0>"
		},
		"zshOhMy": {
			"label": "启用 Oh My Zsh 集成",
			"description": "启用后，设置 ITERM_SHELL_INTEGRATION_INSTALLED=Yes 以启用 Oh My Zsh shell 集成功能。应用此设置可能需要重启 IDE。 <0>了解更多</0>"
		},
		"zshP10k": {
			"label": "启用 Powerlevel10k 集成",
			"description": "启用后，设置 POWERLEVEL9K_TERM_SHELL_INTEGRATION=true 以启用 Powerlevel10k shell 集成功能。 <0>了解更多</0>"
		},
		"zdotdir": {
			"label": "启用 ZDOTDIR 处理",
			"description": "启用后将创建临时目录用于 ZDOTDIR，以正确处理 zsh shell 集成。这确保 VSCode shell 集成能与 zsh 正常工作，同时保留您的 zsh 配置。 <0>了解更多</0>"
		},
		"inheritEnv": {
			"label": "继承环境变量",
			"description": "启用后，终端将从 VSCode 父进程继承环境变量，如用户配置文件中定义的 shell 集成设置。这直接切换 VSCode 全局设置 `terminal.integrated.inheritEnv`。 <0>了解更多</0>"
		}
	},
	"advancedSettings": {
		"title": "高级设置"
	},
	"advanced": {
		"diff": {
			"label": "启用diff更新",
			"description": "启用后，Roo 将能够通过差异算法写入，避免模型输出完整文件，以降低Token消耗。与最新的 Claude 3.7 Sonnet 模型配合最佳。",
			"strategy": {
				"label": "Diff 策略",
				"options": {
					"standard": "标准（单块）",
					"multiBlock": "实验性：多块 diff",
					"unified": "实验性：统一 diff"
				},
				"descriptions": {
					"standard": "标准 diff 策略一次对一个代码块应用更改。",
					"unified": "统一 diff 策略采用多种方法应用差异并选择最佳方法。",
					"multiBlock": "多块 diff 策略允许在一个请求中更新文件中的多个代码块。"
				}
			},
			"matchPrecision": {
				"label": "匹配精度",
				"description": "控制代码匹配的精确程度。数值越低匹配越宽松（容错率高但风险大），建议保持100%以确保安全。"
			}
		}
	},
	"experimental": {
		"DIFF_STRATEGY_UNIFIED": {
			"name": "启用diff更新工具",
			"description": "可减少因模型错误导致的重复尝试，但可能引发意外操作。启用前请确保理解风险并会仔细检查所有修改。"
		},
		"SEARCH_AND_REPLACE": {
			"name": "启用搜索和替换工具",
			"description": "启用实验性搜索和替换工具，允许 Roo 在一个请求中替换搜索词的多个实例。"
		},
		"INSERT_BLOCK": {
			"name": "启用插入内容工具",
			"description": "允许 Roo 在特定行号插入内容，无需处理差异。"
		},
		"POWER_STEERING": {
			"name": "启用增强导向模式",
			"description": "开启后，Roo 将更频繁地向模型推送当前模式定义的详细信息，从而强化对角色设定和自定义指令的遵循力度。注意：此模式会提升每条消息的 token 消耗量。"
		},
		"MULTI_SEARCH_AND_REPLACE": {
			"name": "允许批量搜索和替换",
			"description": "启用后，Roo 将尝试在一个请求中进行批量搜索和替换。"
		},
		"CONCURRENT_FILE_READS": {
			"name": "启用并发文件读取",
			"description": "启用后，Roo 可以在单个请求中读取多个文件。禁用后，Roo 必须逐个读取文件。在使用能力较弱的模型或希望对文件访问有更多控制时，禁用此功能可能会有所帮助。"
		},
		"MARKETPLACE": {
			"name": "启用 Marketplace",
			"description": "启用后，你可以从 Marketplace 安装 MCP 和自定义模式。"
		},
		"MULTI_FILE_APPLY_DIFF": {
			"name": "启用并发文件编辑",
			"description": "启用后 Roo 可在单个请求中编辑多个文件。禁用后 Roo 必须逐个编辑文件。禁用此功能有助于使用能力较弱的模型或需要更精确控制文件修改时。"
		}
	},
	"promptCaching": {
		"label": "禁用提示词缓存",
		"description": "选中后，Roo 将不会为此模型使用提示词缓存。"
	},
	"temperature": {
		"useCustom": "使用自定义温度",
		"description": "控制模型响应的随机性",
		"rangeDescription": "值越高回答越多样，值越低越保守"
	},
	"modelInfo": {
		"supportsImages": "支持图像",
		"noImages": "不支持图像",
		"supportsComputerUse": "支持计算机功能调用",
		"noComputerUse": "不支持计算机功能调用",
		"supportsPromptCache": "支持提示缓存",
		"noPromptCache": "不支持提示缓存",
		"maxOutput": "最大输出",
		"inputPrice": "输入价格",
		"outputPrice": "输出价格",
		"cacheReadsPrice": "缓存读取价格",
		"cacheWritesPrice": "缓存写入价格",
		"enableStreaming": "启用流式传输",
		"enableR1Format": "启用 R1 模型参数",
		"enableR1FormatTips": "使用 QWQ 等 R1 系列模型时必须启用，避免出现 400 错误",
		"useAzure": "使用 Azure 服务",
		"azureApiVersion": "设置 Azure API 版本",
		"gemini": {
			"freeRequests": "* 每分钟免费 {{count}} 个请求。之后，计费取决于提示大小。",
			"pricingDetails": "有关更多信息，请参阅定价详情。",
			"billingEstimate": "* 计费为估计值 - 具体费用取决于提示大小。"
		}
	},
	"modelPicker": {
		"automaticFetch": "自动获取 <serviceLink>{{serviceName}}</serviceLink> 上可用的最新模型列表。如果您不确定选择哪个模型，Roo Code 与 <defaultModelLink>{{defaultModelId}}</defaultModelLink> 配合最佳。您还可以搜索\"free\"以查找当前可用的免费选项。",
		"label": "模型",
		"searchPlaceholder": "搜索",
		"noMatchFound": "未找到匹配项",
		"useCustomModel": "使用自定义：{{modelId}}"
	},
	"footer": {
		"feedback": "如果您有任何问题或反馈，请随时在 <githubLink>github.com/RooCodeInc/Roo-Code</githubLink> 上提出问题或加入 <redditLink>reddit.com/r/RooCode</redditLink> 或 <discordLink>discord.gg/roocode</discordLink>",
		"telemetry": {
			"label": "允许匿名数据收集",
			"description": "匿名收集错误报告和使用数据（不含代码/提示/个人信息），详情见隐私政策"
		},
		"settings": {
			"import": "导入",
			"export": "导出",
			"reset": "重置"
		}
	},
	"thinkingBudget": {
		"maxTokens": "最大Token数",
		"maxThinkingTokens": "最大思考Token数"
	},
	"validation": {
		"apiKey": "您必须提供有效的 API 密钥。",
		"awsRegion": "您必须选择一个区域来使用 Amazon Bedrock。",
		"googleCloud": "您必须提供有效的 Google Cloud 项目 ID 和区域。",
		"modelId": "您必须提供有效的模型 ID。",
		"modelSelector": "您必须提供有效的模型选择器。",
		"openAi": "您必须提供有效的基础 URL、API 密钥和模型 ID。",
		"arn": {
			"invalidFormat": "ARN 格式无效。请检查格式要求。",
			"regionMismatch": "警告：您的 ARN 中的区域 ({{arnRegion}}) 与您选择的区域 ({{region}}) 不匹配。这可能会导致访问问题。提供程序将使用 ARN 中的区域。"
		},
		"modelAvailability": "模型ID {{modelId}} 不可用，请重新选择",
		"providerNotAllowed": "提供商 '{{provider}}' 不允许用于您的组织",
		"modelNotAllowed": "模型 '{{model}}' 不允许用于提供商 '{{provider}}'，您的组织不允许",
		"profileInvalid": "此配置文件包含您的组织不允许的提供商或模型"
	},
	"placeholders": {
		"apiKey": "请输入 API 密钥...",
		"profileName": "请输入配置文件名称",
		"accessKey": "请输入访问密钥...",
		"secretKey": "请输入密钥...",
		"sessionToken": "请输入会话Token...",
		"credentialsJson": "请输入凭证 JSON...",
		"keyFilePath": "请输入密钥文件路径...",
		"projectId": "请输入项目 ID...",
		"customArn": "请输入 ARN（例：arn:aws:bedrock:us-east-1:123456789012:foundation-model/my-model）",
		"baseUrl": "请输入基础 URL...",
		"modelId": {
			"lmStudio": "例：meta-llama-3.1-8b-instruct",
			"lmStudioDraft": "例：lmstudio-community/llama-3.2-1b-instruct",
			"ollama": "例：llama3.1"
		},
		"numbers": {
			"maxTokens": "例：4096",
			"contextWindow": "例：128000",
			"inputPrice": "例：0.0001",
			"outputPrice": "例：0.0002",
			"cacheWritePrice": "例：0.00005"
		}
	},
	"defaults": {
		"ollamaUrl": "默认值：http://localhost:11434",
		"lmStudioUrl": "默认值：http://localhost:1234",
		"geminiUrl": "默认值：https://generativelanguage.googleapis.com"
	},
	"labels": {
		"customArn": "自定义 ARN",
		"useCustomArn": "使用自定义 ARN..."
	},
	"includeMaxOutputTokens": "包含最大输出 Token 数",
	"includeMaxOutputTokensDescription": "在 API 请求中发送最大输出 Token 参数。某些提供商可能不支持此功能。"
}<|MERGE_RESOLUTION|>--- conflicted
+++ resolved
@@ -193,7 +193,6 @@
 			"description": "在请求批准以继续执行任务之前，自动发出此数量的 API 请求。",
 			"unlimited": "无限制"
 		},
-<<<<<<< HEAD
 		"timeout": {
 			"label": "超时",
 			"description": "配置 Roo 如何处理超过时间限制的工具操作",
@@ -205,10 +204,8 @@
 				"label": "工具执行超时 (ms)",
 				"description": "触发超时处理前工具操作的最大等待时间 (1000-1800000ms)"
 			}
-		}
-=======
+		},
 		"selectOptionsFirst": "请至少选择以下一个选项以启用自动批准"
->>>>>>> 6cf376f8
 	},
 	"providers": {
 		"providerDocumentation": "{{provider}} 文档",
