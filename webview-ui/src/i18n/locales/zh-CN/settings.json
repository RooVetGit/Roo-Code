--- conflicted
+++ resolved
@@ -130,13 +130,10 @@
 		"deepSeekApiKey": "DeepSeek API 密钥",
 		"getDeepSeekApiKey": "获取 DeepSeek API 密钥",
 		"geminiApiKey": "Gemini API 密钥",
-<<<<<<< HEAD
-		"getShengSuanYunApiKey": "胜算云 API 密钥",
-=======
 		"getGroqApiKey": "获取 Groq API 密钥",
 		"groqApiKey": "Groq API 密钥",
->>>>>>> ce8fbbda
 		"getGeminiApiKey": "获取 Gemini API 密钥",
+		"getShengSuanYunApiKey": "胜算云 API 密钥",
 		"openAiApiKey": "OpenAI API 密钥",
 		"openAiBaseUrl": "OpenAI 基础 URL",
 		"getOpenAiApiKey": "获取 OpenAI API 密钥",
