--- conflicted
+++ resolved
@@ -694,15 +694,13 @@
 			"name": "后台编辑",
 			"description": "启用后防止编辑器焦点干扰。文件编辑在后台进行，不会打开差异视图或抢夺焦点。你可以在 Roo 进行更改时继续不受干扰地工作。文件可以在不获取焦点的情况下打开以捕获诊断信息，或保持完全关闭状态。"
 		},
-<<<<<<< HEAD
 		"PREVENT_TERMINAL_DISRUPTION": {
 			"name": "后台终端执行",
 			"description": "启用后防止终端焦点干扰。命令在后台执行，不会自动切换到输出终端。你可以在 Roo 执行命令时继续在当前终端中工作，保持终端上下文并手动控制何时查看命令输出。"
-=======
+		},
 		"ASSISTANT_MESSAGE_PARSER": {
 			"name": "使用新的消息解析器",
 			"description": "启用实验性的流式消息解析器。通过更高效地处理消息，可显著提升长回复的性能。"
->>>>>>> c99ccf0b
 		}
 	},
 	"promptCaching": {
