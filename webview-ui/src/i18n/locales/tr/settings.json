{
	"common": {
		"save": "Kaydet",
		"done": "Tamamlandı",
		"cancel": "İptal",
		"reset": "Sıfırla",
		"select": "Seç",
		"add": "Başlık Ekle",
		"remove": "Kaldır"
	},
	"header": {
		"title": "Ayarlar",
		"saveButtonTooltip": "Değişiklikleri kaydet",
		"nothingChangedTooltip": "Hiçbir şey değişmedi",
		"doneButtonTooltip": "Kaydedilmemiş değişiklikleri at ve ayarlar panelini kapat"
	},
	"unsavedChangesDialog": {
		"title": "Kaydedilmemiş Değişiklikler",
		"description": "Değişiklikleri atmak ve devam etmek istiyor musunuz?",
		"cancelButton": "İptal",
		"discardButton": "Değişiklikleri At"
	},
	"sections": {
		"providers": "Sağlayıcılar",
		"autoApprove": "Oto-Onay",
		"browser": "Bilgisayar Erişimi",
		"checkpoints": "Kontrol Noktaları",
		"notifications": "Bildirimler",
		"contextManagement": "Bağlam",
		"terminal": "Terminal",
		"prompts": "Promptlar",
		"experimental": "Deneysel",
		"language": "Dil",
		"about": "Roo Code Hakkında"
	},
	"prompts": {
		"description": "Prompt geliştirme, kod açıklama ve sorun çözme gibi hızlı eylemler için kullanılan destek promptlarını yapılandırın. Bu promptlar, Roo'nun yaygın geliştirme görevleri için daha iyi destek sağlamasına yardımcı olur."
	},
	"codeIndex": {
		"title": "Kod Tabanı İndeksleme",
		"enableLabel": "Kod Tabanı İndekslemeyi Etkinleştir",
		"enableDescription": "Geliştirilmiş arama ve bağlam anlayışı için kod indekslemeyi etkinleştirin",
		"providerLabel": "Gömme Sağlayıcısı",
		"selectProviderPlaceholder": "Sağlayıcı seç",
		"openaiProvider": "OpenAI",
		"ollamaProvider": "Ollama",
		"geminiProvider": "Gemini",
		"geminiApiKeyLabel": "API Anahtarı:",
		"geminiApiKeyPlaceholder": "Gemini API anahtarınızı girin",
		"mistralProvider": "Mistral",
		"mistralApiKeyLabel": "API Anahtarı:",
		"mistralApiKeyPlaceholder": "Mistral API anahtarınızı girin",
		"openaiCompatibleProvider": "OpenAI Uyumlu",
		"openAiKeyLabel": "OpenAI API Anahtarı",
		"openAiKeyPlaceholder": "OpenAI API anahtarınızı girin",
		"openAiCompatibleBaseUrlLabel": "Temel URL",
		"openAiCompatibleApiKeyLabel": "API Anahtarı",
		"openAiCompatibleApiKeyPlaceholder": "API anahtarınızı girin",
		"openAiCompatibleModelDimensionLabel": "Gömme Boyutu:",
		"modelDimensionLabel": "Model Boyutu",
		"openAiCompatibleModelDimensionPlaceholder": "örn., 1536",
		"openAiCompatibleModelDimensionDescription": "Modeliniz için gömme boyutu (çıktı boyutu). Bu değer için sağlayıcınızın belgelerine bakın. Yaygın değerler: 384, 768, 1536, 3072.",
		"modelLabel": "Model",
		"selectModelPlaceholder": "Model seç",
		"ollamaUrlLabel": "Ollama URL:",
		"qdrantUrlLabel": "Qdrant URL",
		"qdrantKeyLabel": "Qdrant Anahtarı:",
		"startIndexingButton": "Başlat",
		"clearIndexDataButton": "İndeks Temizle",
		"unsavedSettingsMessage": "İndeksleme işlemini başlatmadan önce lütfen ayarlarını kaydet.",
		"clearDataDialog": {
			"title": "Emin misiniz?",
			"description": "Bu işlem geri alınamaz. Bu, kod tabanı indeks verilerinizi kalıcı olarak silecektir.",
			"cancelButton": "İptal",
			"confirmButton": "Verileri Temizle"
		},
		"description": "Projenizin anlamsal aramasını etkinleştirmek için kod tabanı indeksleme ayarlarını yapılandırın. <0>Daha fazla bilgi</0>",
		"statusTitle": "Durum",
		"settingsTitle": "İndeksleme Ayarları",
		"disabledMessage": "Kod tabanı indeksleme şu anda devre dışı. İndeksleme seçeneklerini yapılandırmak için genel ayarlarda etkinleştirin.",
		"embedderProviderLabel": "Gömücü Sağlayıcı",
		"modelPlaceholder": "Model adını girin",
		"selectModel": "Bir model seçin",
		"ollamaBaseUrlLabel": "Ollama Temel URL",
		"qdrantApiKeyLabel": "Qdrant API Anahtarı",
		"qdrantApiKeyPlaceholder": "Qdrant API anahtarınızı girin (isteğe bağlı)",
		"setupConfigLabel": "Kurulum",
		"ollamaUrlPlaceholder": "http://localhost:11434",
		"openAiCompatibleBaseUrlPlaceholder": "https://api.example.com",
		"modelDimensionPlaceholder": "1536",
		"qdrantUrlPlaceholder": "http://localhost:6333",
		"saveError": "Ayarlar kaydedilemedi",
		"modelDimensions": "({{dimension}} boyut)",
		"saveSuccess": "Ayarlar başarıyla kaydedildi",
		"saving": "Kaydediliyor...",
		"saveSettings": "Kaydet",
		"indexingStatuses": {
			"standby": "Bekleme",
			"indexing": "İndeksleniyor",
			"indexed": "İndekslendi",
			"error": "Hata"
		},
		"close": "Kapat",
		"validation": {
			"invalidQdrantUrl": "Geçersiz Qdrant URL'si",
			"invalidOllamaUrl": "Geçersiz Ollama URL'si",
			"invalidBaseUrl": "Geçersiz temel URL'si",
			"qdrantUrlRequired": "Qdrant URL'si gereklidir",
			"openaiApiKeyRequired": "OpenAI API anahtarı gereklidir",
			"modelSelectionRequired": "Model seçimi gereklidir",
			"apiKeyRequired": "API anahtarı gereklidir",
			"modelIdRequired": "Model kimliği gereklidir",
			"modelDimensionRequired": "Model boyutu gereklidir",
			"geminiApiKeyRequired": "Gemini API anahtarı gereklidir",
			"mistralApiKeyRequired": "Mistral API anahtarı gereklidir",
			"ollamaBaseUrlRequired": "Ollama temel URL'si gereklidir",
			"baseUrlRequired": "Temel URL'si gereklidir",
			"modelDimensionMinValue": "Model boyutu 0'dan büyük olmalıdır"
		},
		"advancedConfigLabel": "Gelişmiş Yapılandırma",
		"searchMinScoreLabel": "Arama Skoru Eşiği",
		"searchMinScoreDescription": "Arama sonuçları için gereken minimum benzerlik puanı (0.0-1.0). Düşük değerler daha fazla sonuç döndürür ancak daha az alakalı olabilir. Yüksek değerler daha az ancak daha alakalı sonuçlar döndürür.",
		"searchMinScoreResetTooltip": "Varsayılan değere sıfırla (0.4)",
		"searchMaxResultsLabel": "Maksimum Arama Sonuçları",
		"searchMaxResultsDescription": "Kod tabanı dizinini sorgularken döndürülecek maksimum arama sonucu sayısı. Daha yüksek değerler daha fazla bağlam sağlar ancak daha az alakalı sonuçlar içerebilir.",
		"resetToDefault": "Varsayılana sıfırla"
	},
	"autoApprove": {
		"description": "Roo'nun onay gerektirmeden otomatik olarak işlemler gerçekleştirmesine izin verin. Bu ayarları yalnızca yapay zekaya tamamen güveniyorsanız ve ilgili güvenlik risklerini anlıyorsanız etkinleştirin.",
		"enabled": "Oto-onay etkinleştirildi",
		"toggleAriaLabel": "Otomatik onayı değiştir",
		"disabledAriaLabel": "Otomatik onay devre dışı - önce seçenekleri belirleyin",
		"readOnly": {
			"label": "Okuma",
			"description": "Etkinleştirildiğinde, Roo otomatik olarak dizin içeriğini görüntüleyecek ve Onayla düğmesine tıklamanıza gerek kalmadan dosyaları okuyacaktır.",
			"outsideWorkspace": {
				"label": "Çalışma alanı dışındaki dosyaları dahil et",
				"description": "Roo'nun onay gerektirmeden mevcut çalışma alanı dışındaki dosyaları okumasına izin ver."
			}
		},
		"write": {
			"label": "Yazma",
			"description": "Onay gerektirmeden otomatik olarak dosya oluştur ve düzenle",
			"delayLabel": "Tanılamanın potansiyel sorunları tespit etmesine izin vermek için yazmalardan sonra gecikme",
			"outsideWorkspace": {
				"label": "Çalışma alanı dışındaki dosyaları dahil et",
				"description": "Roo'nun onay gerektirmeden mevcut çalışma alanı dışında dosya oluşturmasına ve düzenlemesine izin ver."
			},
			"protected": {
				"label": "Korumalı dosyaları dahil et",
				"description": "Roo'nun korumalı dosyaları (.rooignore ve .roo/ yapılandırma dosyaları gibi) onay gerektirmeden oluşturmasına ve düzenlemesine izin ver."
			}
		},
		"browser": {
			"label": "Tarayıcı",
			"description": "Onay gerektirmeden otomatik olarak tarayıcı eylemleri gerçekleştir. Not: Yalnızca model bilgisayar kullanımını desteklediğinde geçerlidir"
		},
		"retry": {
			"label": "Yeniden Dene",
			"description": "Sunucu bir hata yanıtı döndürdüğünde başarısız API isteklerini otomatik olarak yeniden dene",
			"delayLabel": "İsteği yeniden denemeden önce gecikme"
		},
		"mcp": {
			"label": "MCP",
			"description": "MCP Sunucuları görünümünde bireysel MCP araçlarının otomatik onayını etkinleştir (hem bu ayar hem de aracın \"Her zaman izin ver\" onay kutusu gerekir)"
		},
		"modeSwitch": {
			"label": "Mod",
			"description": "Onay gerektirmeden otomatik olarak farklı modlar arasında geçiş yap"
		},
		"subtasks": {
			"label": "Alt Görevler",
			"description": "Onay gerektirmeden alt görevlerin oluşturulmasına ve tamamlanmasına izin ver"
		},
		"followupQuestions": {
			"label": "Soru",
			"description": "Yapılandırılan zaman aşımından sonra takip sorularına ilişkin ilk önerilen yanıtı otomatik olarak seç",
			"timeoutLabel": "İlk yanıtı otomatik olarak seçmeden önce beklenecek süre"
		},
		"execute": {
			"label": "Yürüt",
			"description": "Onay gerektirmeden otomatik olarak izin verilen terminal komutlarını yürüt",
			"allowedCommands": "İzin Verilen Otomatik Yürütme Komutları",
			"allowedCommandsDescription": "\"Yürütme işlemlerini her zaman onayla\" etkinleştirildiğinde otomatik olarak yürütülebilen komut önekleri. Tüm komutlara izin vermek için * ekleyin (dikkatli kullanın).",
			"deniedCommands": "Reddedilen komutlar",
			"deniedCommandsDescription": "Onay istenmeden otomatik olarak reddedilecek komut önekleri. İzin verilen komutlarla çakışma durumunda, en uzun önek eşleşmesi öncelik alır. Tüm komutları reddetmek için * ekleyin.",
			"commandPlaceholder": "Komut öneki girin (örn. 'git ')",
			"deniedCommandPlaceholder": "Reddetmek için komut öneki girin (örn. 'rm -rf')",
			"addButton": "Ekle",
			"autoDenied": "`{{prefix}}` önekli komutlar kullanıcı tarafından yasaklandı. Başka bir komut çalıştırarak bu kısıtlamayı aşma."
		},
		"updateTodoList": {
			"label": "Todo",
			"description": "Yapılacaklar listesi onay gerektirmeden otomatik olarak güncellenir"
		},
		"apiRequestLimit": {
			"title": "Maksimum İstek",
			"description": "Göreve devam etmek için onay istemeden önce bu sayıda API isteği otomatik olarak yap.",
			"unlimited": "Sınırsız"
		},
		"selectOptionsFirst": "Otomatik onayı etkinleştirmek için aşağıdan en az bir seçenek seçin",
		"apiCostLimit": {
			"unlimited": "Sınırsız",
			"title": "Maksimum Maliyet"
		},
		"maxLimits": {
			"description": "Bu sınırlara ulaşana kadar otomatik olarak istekleri yap, sonrasında devam etmek için onay iste."
		}
	},
	"providers": {
		"providerDocumentation": "{{provider}} Dokümantasyonu",
		"configProfile": "Yapılandırma Profili",
		"description": "Sağlayıcılar ve ayarlar arasında hızlıca geçiş yapmak için farklı API yapılandırmalarını kaydedin.",
		"apiProvider": "API Sağlayıcı",
		"model": "Model",
		"nameEmpty": "İsim boş olamaz",
		"nameExists": "Bu isme sahip bir profil zaten mevcut",
		"deleteProfile": "Profili sil",
		"invalidArnFormat": "Geçersiz ARN formatı. Yukarıdaki örnekleri kontrol edin.",
		"enterNewName": "Yeni ad girin",
		"addProfile": "Profil ekle",
		"renameProfile": "Profili yeniden adlandır",
		"newProfile": "Yeni yapılandırma profili",
		"enterProfileName": "Profil adını girin",
		"createProfile": "Profil oluştur",
		"cannotDeleteOnlyProfile": "Yalnızca tek profili silemezsiniz",
		"searchPlaceholder": "Profilleri ara",
		"searchProviderPlaceholder": "Sağlayıcıları ara",
		"noProviderMatchFound": "Eşleşen sağlayıcı bulunamadı",
		"noMatchFound": "Eşleşen profil bulunamadı",
		"vscodeLmDescription": "VS Code Dil Modeli API'si, diğer VS Code uzantıları tarafından sağlanan modelleri çalıştırmanıza olanak tanır (GitHub Copilot dahil ancak bunlarla sınırlı değildir). Başlamanın en kolay yolu, VS Code Marketplace'ten Copilot ve Copilot Chat uzantılarını yüklemektir.",
		"awsCustomArnUse": "Kullanmak istediğiniz model için geçerli bir Amazon Bedrock ARN'si girin. Format örnekleri:",
		"awsCustomArnDesc": "ARN içindeki bölgenin yukarıda seçilen AWS Bölgesiyle eşleştiğinden emin olun.",
		"openRouterApiKey": "OpenRouter API Anahtarı",
		"getOpenRouterApiKey": "OpenRouter API Anahtarı Al",
		"apiKeyStorageNotice": "API anahtarları VSCode'un Gizli Depolamasında güvenli bir şekilde saklanır",
		"glamaApiKey": "Glama API Anahtarı",
		"getGlamaApiKey": "Glama API Anahtarı Al",
		"useCustomBaseUrl": "Özel temel URL kullan",
		"useReasoning": "Akıl yürütmeyi etkinleştir",
		"useHostHeader": "Özel Host başlığı kullan",
		"useLegacyFormat": "Eski OpenAI API formatını kullan",
		"customHeaders": "Özel Başlıklar",
		"headerName": "Başlık adı",
		"headerValue": "Başlık değeri",
		"noCustomHeaders": "Tanımlanmış özel başlık yok. Eklemek için + düğmesine tıklayın.",
		"requestyApiKey": "Requesty API Anahtarı",
		"refreshModels": {
			"label": "Modelleri Yenile",
			"hint": "En son modelleri görmek için lütfen ayarları yeniden açın.",
			"loading": "Model listesi yenileniyor...",
			"success": "Model listesi başarıyla yenilendi!",
			"error": "Model listesi yenilenemedi. Lütfen tekrar deneyin."
		},
		"getRequestyApiKey": "Requesty API Anahtarı Al",
		"openRouterTransformsText": "İstem ve mesaj zincirlerini bağlam boyutuna sıkıştır (<a>OpenRouter Dönüşümleri</a>)",
		"anthropicApiKey": "Anthropic API Anahtarı",
		"getAnthropicApiKey": "Anthropic API Anahtarı Al",
		"anthropicUseAuthToken": "Anthropic API Anahtarını X-Api-Key yerine Authorization başlığı olarak geçir",
		"cerebrasApiKey": "Cerebras API Anahtarı",
		"getCerebrasApiKey": "Cerebras API Anahtarını Al",
		"chutesApiKey": "Chutes API Anahtarı",
		"getChutesApiKey": "Chutes API Anahtarı Al",
		"fireworksApiKey": "Fireworks API Anahtarı",
		"getFireworksApiKey": "Fireworks API Anahtarı Al",
		"deepSeekApiKey": "DeepSeek API Anahtarı",
		"getDeepSeekApiKey": "DeepSeek API Anahtarı Al",
		"doubaoApiKey": "Doubao API Anahtarı",
		"getDoubaoApiKey": "Doubao API Anahtarı Al",
		"moonshotApiKey": "Moonshot API Anahtarı",
		"getMoonshotApiKey": "Moonshot API Anahtarı Al",
		"moonshotBaseUrl": "Moonshot Giriş Noktası",
		"zaiApiKey": "Z AI API Anahtarı",
		"getZaiApiKey": "Z AI API Anahtarı Al",
		"zaiEntrypoint": "Z AI Giriş Noktası",
		"zaiEntrypointDescription": "Konumunuza göre uygun API giriş noktasını seçin. Çin'de iseniz open.bigmodel.cn'yi seçin. Aksi takdirde api.z.ai'yi seçin.",
		"geminiApiKey": "Gemini API Anahtarı",
		"getGroqApiKey": "Groq API Anahtarı Al",
		"groqApiKey": "Groq API Anahtarı",
		"getSambaNovaApiKey": "SambaNova API Anahtarı Al",
		"sambaNovaApiKey": "SambaNova API Anahtarı",
		"getHuggingFaceApiKey": "Hugging Face API Anahtarı Al",
		"huggingFaceApiKey": "Hugging Face API Anahtarı",
		"huggingFaceModelId": "Model ID",
		"huggingFaceLoading": "Yükleniyor...",
		"huggingFaceModelsCount": "({{count}} model)",
		"huggingFaceSelectModel": "Bir model seç...",
		"huggingFaceSearchModels": "Modelleri ara...",
		"huggingFaceNoModelsFound": "Model bulunamadı",
		"huggingFaceProvider": "Sağlayıcı",
		"huggingFaceProviderAuto": "Otomatik",
		"huggingFaceSelectProvider": "Bir sağlayıcı seç...",
		"huggingFaceSearchProviders": "Sağlayıcıları ara...",
		"huggingFaceNoProvidersFound": "Sağlayıcı bulunamadı",
		"getGeminiApiKey": "Gemini API Anahtarı Al",
		"openAiApiKey": "OpenAI API Anahtarı",
		"apiKey": "API Anahtarı",
		"openAiBaseUrl": "Temel URL",
		"getOpenAiApiKey": "OpenAI API Anahtarı Al",
		"mistralApiKey": "Mistral API Anahtarı",
		"getMistralApiKey": "Mistral / Codestral API Anahtarı Al",
		"codestralBaseUrl": "Codestral Temel URL (İsteğe bağlı)",
		"codestralBaseUrlDesc": "Codestral modeli için alternatif URL ayarlayın.",
		"xaiApiKey": "xAI API Anahtarı",
		"getXaiApiKey": "xAI API Anahtarı Al",
		"litellmApiKey": "LiteLLM API Anahtarı",
		"litellmBaseUrl": "LiteLLM Temel URL",
		"awsCredentials": "AWS Kimlik Bilgileri",
		"awsProfile": "AWS Profili",
		"awsApiKey": "Amazon Bedrock API Anahtarı",
		"awsProfileName": "AWS Profil Adı",
		"awsAccessKey": "AWS Erişim Anahtarı",
		"awsSecretKey": "AWS Gizli Anahtarı",
		"awsSessionToken": "AWS Oturum Belirteci",
		"awsRegion": "AWS Bölgesi",
		"awsCrossRegion": "Bölgeler arası çıkarım kullan",
		"awsBedrockVpc": {
			"useCustomVpcEndpoint": "Özel VPC uç noktası kullan",
			"vpcEndpointUrlPlaceholder": "VPC uç noktası URL'sini girin (isteğe bağlı)",
			"examples": "Örnekler:"
		},
		"enablePromptCaching": "İstem önbelleğini etkinleştir",
		"enablePromptCachingTitle": "Desteklenen modeller için performansı artırmak ve maliyetleri azaltmak için istem önbelleğini etkinleştir.",
		"cacheUsageNote": "Not: Önbellek kullanımını görmüyorsanız, farklı bir model seçip ardından istediğiniz modeli tekrar seçmeyi deneyin.",
		"vscodeLmModel": "Dil Modeli",
		"vscodeLmWarning": "Not: Bu çok deneysel bir entegrasyondur ve sağlayıcı desteği değişebilir. Bir modelin desteklenmediğine dair bir hata alırsanız, bu sağlayıcı tarafındaki bir sorundur.",
		"geminiParameters": {
			"urlContext": {
				"title": "URL bağlamını etkinleştir",
				"description": "Yanıtlar oluşturulurken ek bağlam için Gemini'nin URL'lere erişmesine ve işlemesine izin verir. Web içeriği analizi gerektiren görevler için faydalıdır."
			},
			"groundingSearch": {
				"title": "Google Aramasıyla Grounding Etkinleştir",
				"description": "Gemini'nin güncel bilgileri almak için Google'da arama yapmasına ve yanıtları gerçek zamanlı verilere dayandırmasına izin verir. Güncel bilgi gerektiren sorgular için kullanışlıdır."
			}
		},
		"googleCloudSetup": {
			"title": "Google Cloud Vertex AI'yi kullanmak için şunları yapmanız gerekir:",
			"step1": "1. Google Cloud hesabı oluşturun, Vertex AI API'sini etkinleştirin ve istediğiniz Claude modellerini etkinleştirin.",
			"step2": "2. Google Cloud CLI'yi yükleyin ve uygulama varsayılan kimlik bilgilerini yapılandırın.",
			"step3": "3. Veya kimlik bilgileriyle bir hizmet hesabı oluşturun."
		},
		"googleCloudCredentials": "Google Cloud Kimlik Bilgileri",
		"googleCloudKeyFile": "Google Cloud Anahtar Dosyası Yolu",
		"googleCloudProjectId": "Google Cloud Proje Kimliği",
		"googleCloudRegion": "Google Cloud Bölgesi",
		"lmStudio": {
			"baseUrl": "Temel URL (İsteğe bağlı)",
			"modelId": "Model Kimliği",
			"speculativeDecoding": "Spekülatif Kod Çözmeyi Etkinleştir",
			"draftModelId": "Taslak Model Kimliği",
			"draftModelDesc": "Spekülatif kod çözmenin doğru çalışması için taslak model aynı model ailesinden olmalıdır.",
			"selectDraftModel": "Taslak Model Seç",
			"noModelsFound": "Taslak model bulunamadı. Lütfen LM Studio'nun Sunucu Modu etkinken çalıştığından emin olun.",
			"description": "LM Studio, modelleri bilgisayarınızda yerel olarak çalıştırmanıza olanak tanır. Başlamak için <a>hızlı başlangıç kılavuzlarına</a> bakın. Bu uzantıyla kullanmak için LM Studio'nun <b>yerel sunucu</b> özelliğini de başlatmanız gerekecektir. <span>Not:</span> Roo Code karmaşık istemler kullanır ve Claude modelleriyle en iyi şekilde çalışır. Daha az yetenekli modeller beklendiği gibi çalışmayabilir."
		},
		"ollama": {
			"baseUrl": "Temel URL (İsteğe bağlı)",
			"modelId": "Model Kimliği",
			"description": "Ollama, modelleri bilgisayarınızda yerel olarak çalıştırmanıza olanak tanır. Başlamak için hızlı başlangıç kılavuzlarına bakın.",
			"warning": "Not: Roo Code karmaşık istemler kullanır ve Claude modelleriyle en iyi şekilde çalışır. Daha az yetenekli modeller beklendiği gibi çalışmayabilir."
		},
		"unboundApiKey": "Unbound API Anahtarı",
		"getUnboundApiKey": "Unbound API Anahtarı Al",
		"unboundRefreshModelsSuccess": "Model listesi güncellendi! Artık en son modeller arasından seçim yapabilirsiniz.",
		"unboundInvalidApiKey": "Geçersiz API anahtarı. Lütfen API anahtarınızı kontrol edin ve tekrar deneyin.",
		"humanRelay": {
			"description": "API anahtarı gerekmez, ancak kullanıcının bilgileri web sohbet yapay zekasına kopyalayıp yapıştırması gerekir.",
			"instructions": "Kullanım sırasında bir iletişim kutusu açılacak ve mevcut mesaj otomatik olarak panoya kopyalanacaktır. Bunları web yapay zekalarına (ChatGPT veya Claude gibi) yapıştırmanız, ardından yapay zekanın yanıtını iletişim kutusuna kopyalayıp onay düğmesine tıklamanız gerekir."
		},
		"openRouter": {
			"providerRouting": {
				"title": "OpenRouter Sağlayıcı Yönlendirmesi",
				"description": "OpenRouter, modeliniz için mevcut en iyi sağlayıcılara istekleri yönlendirir. Varsayılan olarak, istekler çalışma süresini en üst düzeye çıkarmak için en iyi sağlayıcılar arasında dengelenir. Ancak, bu model için kullanılacak belirli bir sağlayıcı seçebilirsiniz.",
				"learnMore": "Sağlayıcı yönlendirmesi hakkında daha fazla bilgi edinin"
			}
		},
		"customModel": {
			"capabilities": "Özel OpenAI uyumlu modelinizin yeteneklerini ve fiyatlandırmasını yapılandırın. Model yeteneklerini belirtirken dikkatli olun, çünkü bunlar Roo Code'un performansını etkileyebilir.",
			"maxTokens": {
				"label": "Maksimum Çıktı Token'ları",
				"description": "Modelin bir yanıtta üretebileceği maksimum token sayısı. (Sunucunun maksimum token'ları ayarlamasına izin vermek için -1 belirtin.)"
			},
			"contextWindow": {
				"label": "Bağlam Penceresi Boyutu",
				"description": "Modelin işleyebileceği toplam token sayısı (giriş + çıkış)."
			},
			"imageSupport": {
				"label": "Görüntü Desteği",
				"description": "Bu model görüntüleri işleyip anlayabilir mi?"
			},
			"computerUse": {
				"label": "Bilgisayar Kullanımı",
				"description": "Bu model bir tarayıcıyla etkileşim kurabilir mi? (örn. Claude 3.7 Sonnet)"
			},
			"promptCache": {
				"label": "İstem Önbelleği",
				"description": "Bu model istemleri önbelleğe alabilir mi?"
			},
			"pricing": {
				"input": {
					"label": "Giriş Fiyatı",
					"description": "Giriş/istem başına milyon token maliyeti. Bu, modele bağlam ve talimatlar gönderme maliyetini etkiler."
				},
				"output": {
					"label": "Çıkış Fiyatı",
					"description": "Model yanıtı başına milyon token maliyeti. Bu, oluşturulan içerik ve tamamlamaların maliyetini etkiler."
				},
				"cacheReads": {
					"label": "Önbellek Okuma Fiyatı",
					"description": "Önbellekten okuma başına milyon token maliyeti. Bu, önbelleğe alınmış bir yanıt alındığında uygulanan fiyattır."
				},
				"cacheWrites": {
					"label": "Önbellek Yazma Fiyatı",
					"description": "Önbelleğe yazma başına milyon token maliyeti. Bu, bir istem ilk kez önbelleğe alındığında uygulanan fiyattır."
				}
			},
			"resetDefaults": "Varsayılanlara Sıfırla"
		},
		"rateLimitSeconds": {
			"label": "Hız sınırı",
			"description": "API istekleri arasındaki minimum süre."
		},
		"consecutiveMistakeLimit": {
			"label": "Hata ve Tekrar Limiti",
			"description": "'Roo sorun yaşıyor' iletişim kutusunu göstermeden önceki ardışık hata veya tekrarlanan eylem sayısı",
			"unlimitedDescription": "Sınırsız yeniden deneme etkin (otomatik devam et). Diyalog asla görünmeyecek.",
			"warning": "⚠️ 0'a ayarlamak, önemli API kullanımına neden olabilecek sınırsız yeniden denemeye izin verir"
		},
		"reasoningEffort": {
			"label": "Model Akıl Yürütme Çabası",
			"high": "Yüksek",
			"medium": "Orta",
			"low": "Düşük"
		},
		"setReasoningLevel": "Akıl Yürütme Çabasını Etkinleştir",
		"claudeCode": {
			"pathLabel": "Claude Code Yolu",
			"description": "Claude Code CLI'nize isteğe bağlı yol. Ayarlanmazsa varsayılan olarak 'claude' kullanılır.",
			"placeholder": "Varsayılan: claude",
			"maxTokensLabel": "Maksimum Çıktı Token sayısı",
			"maxTokensDescription": "Claude Code yanıtları için maksimum çıktı token sayısı. Varsayılan 8000'dir."
		}
	},
	"browser": {
		"enable": {
			"label": "Tarayıcı aracını etkinleştir",
			"description": "Etkinleştirildiğinde, Roo bilgisayar kullanımını destekleyen modeller kullanırken web siteleriyle etkileşim kurmak için bir tarayıcı kullanabilir. <0>Daha fazla bilgi</0>"
		},
		"viewport": {
			"label": "Görünüm alanı boyutu",
			"description": "Tarayıcı etkileşimleri için görünüm alanı boyutunu seçin. Bu, web sitelerinin nasıl görüntülendiğini ve etkileşime girdiğini etkiler.",
			"options": {
				"largeDesktop": "Büyük Masaüstü (1280x800)",
				"smallDesktop": "Küçük Masaüstü (900x600)",
				"tablet": "Tablet (768x1024)",
				"mobile": "Mobil (360x640)"
			}
		},
		"screenshotQuality": {
			"label": "Ekran görüntüsü kalitesi",
			"description": "Tarayıcı ekran görüntülerinin WebP kalitesini ayarlayın. Daha yüksek değerler daha net ekran görüntüleri sağlar ancak token kullanımını artırır."
		},
		"remote": {
			"label": "Uzak tarayıcı bağlantısı kullan",
			"description": "Uzaktan hata ayıklama etkinleştirilmiş olarak çalışan bir Chrome tarayıcısına bağlanın (--remote-debugging-port=9222).",
			"urlPlaceholder": "Özel URL (örn. http://localhost:9222)",
			"testButton": "Bağlantıyı Test Et",
			"testingButton": "Test Ediliyor...",
			"instructions": "DevTools protokolü ana bilgisayar adresini girin veya yerel Chrome örneklerini otomatik olarak keşfetmek için boş bırakın. Bağlantıyı Test Et düğmesi, sağlanmışsa özel URL'yi deneyecek veya alan boşsa otomatik olarak keşfedecektir."
		}
	},
	"checkpoints": {
		"enable": {
			"label": "Otomatik kontrol noktalarını etkinleştir",
			"description": "Etkinleştirildiğinde, Roo görev yürütme sırasında otomatik olarak kontrol noktaları oluşturarak değişiklikleri gözden geçirmeyi veya önceki durumlara dönmeyi kolaylaştırır. <0>Daha fazla bilgi</0>"
		}
	},
	"notifications": {
		"sound": {
			"label": "Ses efektlerini etkinleştir",
			"description": "Etkinleştirildiğinde, Roo bildirimler ve olaylar için ses efektleri çalacaktır.",
			"volumeLabel": "Ses Düzeyi"
		},
		"tts": {
			"label": "Metinden sese özelliğini etkinleştir",
			"description": "Etkinleştirildiğinde, Roo yanıtlarını metinden sese teknolojisi kullanarak sesli okuyacaktır.",
			"speedLabel": "Hız"
		}
	},
	"contextManagement": {
		"description": "Yapay zekanın bağlam penceresine hangi bilgilerin dahil edileceğini kontrol edin, token kullanımını ve yanıt kalitesini etkiler",
		"autoCondenseContextPercent": {
			"label": "Akıllı bağlam sıkıştırmayı tetikleyecek eşik",
			"description": "Bağlam penceresi bu eşiğe ulaştığında, Roo otomatik olarak sıkıştıracaktır."
		},
		"condensingApiConfiguration": {
			"label": "Bağlam Yoğunlaştırma için API Yapılandırması",
			"description": "Bağlam yoğunlaştırma işlemleri için hangi API yapılandırmasının kullanılacağını seçin. Mevcut aktif yapılandırmayı kullanmak için seçimsiz bırakın.",
			"useCurrentConfig": "Varsayılan"
		},
		"customCondensingPrompt": {
			"label": "Özel Bağlam Yoğunlaştırma İstemcisi",
			"description": "Bağlam yoğunlaştırma için özel sistem istemcisi. Varsayılan istemciyi kullanmak için boş bırakın.",
			"placeholder": "Özel yoğunlaştırma promptunuzu buraya girin...\n\nVarsayılan prompt ile aynı yapıyı kullanabilirsiniz:\n- Önceki Konuşma\n- Mevcut Çalışma\n- Temel Teknik Kavramlar\n- İlgili Dosyalar ve Kod\n- Problem Çözme\n- Bekleyen Görevler ve Sonraki Adımlar",
			"reset": "Varsayılana Sıfırla",
			"hint": "Boş = varsayılan promptu kullan"
		},
		"autoCondenseContext": {
			"name": "Akıllı bağlam sıkıştırmayı otomatik olarak tetikle",
			"description": "Etkinleştirildiğinde, Roo eşiğe ulaşıldığında bağlamı otomatik olarak sıkıştırır. Devre dışı bırakıldığında, bağlam sıkıştırmayı hala manuel olarak tetikleyebilirsiniz."
		},
		"openTabs": {
			"label": "Açık sekmeler bağlam sınırı",
			"description": "Bağlama dahil edilecek maksimum VSCode açık sekme sayısı. Daha yüksek değerler daha fazla bağlam sağlar ancak token kullanımını artırır."
		},
		"workspaceFiles": {
			"label": "Çalışma alanı dosyaları bağlam sınırı",
			"description": "Mevcut çalışma dizini ayrıntılarına dahil edilecek maksimum dosya sayısı. Daha yüksek değerler daha fazla bağlam sağlar ancak token kullanımını artırır."
		},
		"rooignore": {
			"label": "Listelerde ve aramalarda .rooignore dosyalarını göster",
			"description": "Etkinleştirildiğinde, .rooignore'daki desenlerle eşleşen dosyalar kilit sembolü ile listelerde gösterilecektir. Devre dışı bırakıldığında, bu dosyalar dosya listelerinden ve aramalardan tamamen gizlenecektir."
		},
		"maxReadFile": {
			"label": "Dosya okuma otomatik kısaltma eşiği",
			"description": "Model başlangıç/bitiş değerlerini belirtmediğinde Roo bu sayıda satırı okur. Bu sayı dosyanın toplam satır sayısından azsa, Roo kod tanımlamalarının satır numarası dizinini oluşturur. Özel durumlar: -1, Roo'ya tüm dosyayı okumasını (dizinleme olmadan), 0 ise hiç satır okumamasını ve minimum bağlam için yalnızca satır dizinleri sağlamasını belirtir. Düşük değerler başlangıç bağlam kullanımını en aza indirir ve sonraki hassas satır aralığı okumalarına olanak tanır. Açık başlangıç/bitiş istekleri bu ayarla sınırlı değildir.",
			"lines": "satır",
			"always_full_read": "Her zaman tüm dosyayı oku"
		},
		"maxConcurrentFileReads": {
			"label": "Eşzamanlı dosya okuma sınırı",
			"description": "'read_file' aracının aynı anda işleyebileceği maksimum dosya sayısı. Daha yüksek değerler birden çok küçük dosyanın okunmasını hızlandırabilir ancak bellek kullanımını artırır."
		},
		"diagnostics": {
			"includeMessages": {
				"label": "Tanı mesajlarını otomatik olarak bağlama dahil et",
				"description": "Etkinleştirildiğinde, düzenlenen dosyalardan tanı mesajları (hatalar) otomatik olarak bağlama dahil edilecektir. @problems kullanarak tüm çalışma alanı tanı mesajlarını her zaman manuel olarak dahil edebilirsiniz."
			},
			"maxMessages": {
				"label": "Maksimum tanı mesajı",
				"description": "Dosya başına dahil edilecek maksimum tanı mesajı sayısı. Bu sınır hem otomatik dahil etme (onay kutusu etkinleştirildiğinde) hem de manuel @problems bahisleri için geçerlidir. Daha yüksek değerler daha fazla bağlam sağlar ancak jeton kullanımını artırır.",
				"resetTooltip": "Varsayılan değere sıfırla (50)",
				"unlimited": "Sınırsız tanı mesajları",
				"unlimitedLabel": "Sınırsız"
			},
			"delayAfterWrite": {
				"label": "Potansiyel sorunları tespit etmek için tanılamaya izin vermek üzere yazmalardan sonra gecikme",
				"description": "Devam etmeden önce dosya yazımlarından sonra beklenecek süre, tanılama araçlarının değişiklikleri işlemesine ve sorunları tespit etmesine olanak tanır."
			}
		},
		"condensingThreshold": {
			"label": "Sıkıştırma Tetikleme Eşiği",
			"selectProfile": "Profil için eşik yapılandır",
			"defaultProfile": "Küresel Varsayılan (tüm profiller)",
			"defaultDescription": "Bağlam bu yüzdeye ulaştığında, özel ayarları olmadıkça tüm profiller için otomatik olarak sıkıştırılacak",
			"profileDescription": "Sadece bu profil için özel eşik (küresel varsayılanı geçersiz kılar)",
			"inheritDescription": "Bu profil küresel varsayılan eşiği miras alır ({{threshold}}%)",
			"usesGlobal": "(küresel {{threshold}}% kullanır)"
		},
		"maxImageFileSize": {
			"label": "Maksimum görüntü dosyası boyutu",
			"mb": "MB",
			"description": "Dosya okuma aracı tarafından işlenebilecek görüntü dosyaları için maksimum boyut (MB cinsinden)."
		},
		"maxTotalImageSize": {
			"label": "Maksimum toplam görüntü boyutu",
			"mb": "MB",
			"description": "Tek bir read_file işleminde işlenen tüm görüntüler için maksimum kümülatif boyut sınırı (MB cinsinden). Birden çok görüntü okurken, her görüntünün boyutu toplama eklenir. Başka bir görüntü eklemek bu sınırı aşacaksa, atlanacaktır."
		}
	},
	"terminal": {
		"basic": {
			"label": "Terminal Ayarları: Temel",
			"description": "Temel terminal ayarları"
		},
		"advanced": {
			"label": "Terminal Ayarları: Gelişmiş",
			"description": "Aşağıdaki seçeneklerin uygulanması için terminalin yeniden başlatılması gerekebilir."
		},
		"outputLineLimit": {
			"label": "Terminal çıktısı sınırı",
			"description": "Komutları yürütürken terminal çıktısına dahil edilecek maksimum satır sayısı. Aşıldığında, token tasarrufu sağlayarak satırlar ortadan kaldırılacaktır. <0>Daha fazla bilgi</0>"
		},
		"outputCharacterLimit": {
			"label": "Terminal karakter sınırı",
			"description": "Komutları yürütürken terminal çıktısına dahil edilecek maksimum karakter sayısı. Bu sınır, aşırı uzun satırlardan kaynaklanan bellek sorunlarını önlemek için satır sınırına göre önceliklidir. Aşıldığında, çıktı kesilir. <0>Daha fazla bilgi edinin</0>"
		},
		"shellIntegrationTimeout": {
			"label": "Terminal kabuk entegrasyonu zaman aşımı",
			"description": "Komutları yürütmeden önce kabuk entegrasyonunun başlatılması için beklenecek maksimum süre. Kabuk başlatma süresi uzun olan kullanıcılar için, terminalde \"Shell Integration Unavailable\" hatalarını görürseniz bu değerin artırılması gerekebilir. <0>Daha fazla bilgi</0>"
		},
		"shellIntegrationDisabled": {
			"label": "Terminal kabuk entegrasyonunu devre dışı bırak",
			"description": "Terminal komutları düzgün çalışmıyorsa veya 'Shell Integration Unavailable' hataları görüyorsanız bunu etkinleştirin. Bu, bazı gelişmiş terminal özelliklerini atlayarak komutları çalıştırmak için daha basit bir yöntem kullanır. <0>Daha fazla bilgi</0>"
		},
		"commandDelay": {
			"label": "Terminal komut gecikmesi",
			"description": "Komut yürütmesinden sonra eklenecek gecikme süresi (milisaniye). 0 varsayılan ayarı gecikmeyi tamamen devre dışı bırakır. Bu, zamanlama sorunları olan terminallerde komut çıktısının tam olarak yakalanmasını sağlamaya yardımcı olabilir. Çoğu terminalde bu, `PROMPT_COMMAND='sleep N'` ayarlanarak uygulanır ve PowerShell her komutun sonuna `start-sleep` ekler. Başlangıçta VSCode hata#237208 için bir geçici çözümdü ve gerekli olmayabilir. <0>Daha fazla bilgi</0>"
		},
		"compressProgressBar": {
			"label": "İlerleme çubuğu çıktısını sıkıştır",
			"description": "Etkinleştirildiğinde, satır başı karakteri (\\r) içeren terminal çıktısını işleyerek gerçek bir terminalin içeriği nasıl göstereceğini simüle eder. Bu, ilerleme çubuğunun ara durumlarını kaldırır, yalnızca son durumu korur ve daha alakalı bilgiler için bağlam alanından tasarruf sağlar. <0>Daha fazla bilgi</0>"
		},
		"powershellCounter": {
			"label": "PowerShell sayaç geçici çözümünü etkinleştir",
			"description": "Etkinleştirildiğinde, komutların doğru şekilde yürütülmesini sağlamak için PowerShell komutlarına bir sayaç ekler. Bu, çıktı yakalama sorunları yaşayabilecek PowerShell terminallerinde yardımcı olur. <0>Daha fazla bilgi</0>"
		},
		"zshClearEolMark": {
			"label": "ZSH satır sonu işaretini temizle",
			"description": "Etkinleştirildiğinde, PROMPT_EOL_MARK='' ayarlanarak ZSH satır sonu işaretini temizler. Bu, '%' gibi özel karakterlerle biten komut çıktılarının yorumlanmasında sorun yaşanmasını önler. <0>Daha fazla bilgi</0>"
		},
		"zshOhMy": {
			"label": "Oh My Zsh entegrasyonunu etkinleştir",
			"description": "Etkinleştirildiğinde, Oh My Zsh kabuk entegrasyon özelliklerini etkinleştirmek için ITERM_SHELL_INTEGRATION_INSTALLED=Yes ayarlar. Bu ayarın uygulanması IDE'nin yeniden başlatılmasını gerektirebilir. <0>Daha fazla bilgi</0>"
		},
		"zshP10k": {
			"label": "Powerlevel10k entegrasyonunu etkinleştir",
			"description": "Etkinleştirildiğinde, Powerlevel10k kabuk entegrasyon özelliklerini etkinleştirmek için POWERLEVEL9K_TERM_SHELL_INTEGRATION=true ayarlar. <0>Daha fazla bilgi</0>"
		},
		"zdotdir": {
			"label": "ZDOTDIR işlemeyi etkinleştir",
			"description": "Etkinleştirildiğinde, zsh kabuğu entegrasyonunu düzgün şekilde işlemek için ZDOTDIR için geçici bir dizin oluşturur. Bu, zsh yapılandırmanızı korurken VSCode kabuk entegrasyonunun zsh ile düzgün çalışmasını sağlar. <0>Daha fazla bilgi</0>"
		},
		"inheritEnv": {
			"label": "Ortam değişkenlerini devral",
			"description": "Etkinleştirildiğinde, terminal VSCode üst işleminden ortam değişkenlerini devralır, örneğin kullanıcı profilinde tanımlanan kabuk entegrasyon ayarları gibi. Bu, VSCode'un global ayarı olan `terminal.integrated.inheritEnv` değerini doğrudan değiştirir. <0>Daha fazla bilgi</0>"
		}
	},
	"advancedSettings": {
		"title": "Gelişmiş ayarlar"
	},
	"advanced": {
		"diff": {
			"label": "Diff'ler aracılığıyla düzenlemeyi etkinleştir",
			"description": "Etkinleştirildiğinde, Roo dosyaları daha hızlı düzenleyebilecek ve kesik tam dosya yazımlarını otomatik olarak reddedecektir. En son Claude 3.7 Sonnet modeliyle en iyi şekilde çalışır.",
			"strategy": {
				"label": "Diff stratejisi",
				"options": {
					"standard": "Standart (Tek blok)",
					"multiBlock": "Deneysel: Çoklu blok diff",
					"unified": "Deneysel: Birleştirilmiş diff"
				},
				"descriptions": {
					"standard": "Standart diff stratejisi, bir seferde tek bir kod bloğuna değişiklikler uygular.",
					"unified": "Birleştirilmiş diff stratejisi, diff'leri uygulamak için birden çok yaklaşım benimser ve en iyi yaklaşımı seçer.",
					"multiBlock": "Çoklu blok diff stratejisi, tek bir istekte bir dosyadaki birden çok kod bloğunu güncellemenize olanak tanır."
				}
			},
			"matchPrecision": {
				"label": "Eşleşme hassasiyeti",
				"description": "Bu kaydırıcı, diff'ler uygulanırken kod bölümlerinin ne kadar hassas bir şekilde eşleşmesi gerektiğini kontrol eder. Daha düşük değerler daha esnek eşleşmeye izin verir ancak yanlış değiştirme riskini artırır. %100'ün altındaki değerleri son derece dikkatli kullanın."
			}
		},
		"todoList": {
			"label": "Yapılacaklar listesi aracını etkinleştir",
			"description": "Etkinleştirildiğinde, Roo görev ilerlemesini takip etmek için yapılacaklar listeleri oluşturabilir ve yönetebilir. Bu, karmaşık görevleri yönetilebilir adımlara organize etmeye yardımcı olur."
		}
	},
	"experimental": {
		"DIFF_STRATEGY_UNIFIED": {
			"name": "Deneysel birleştirilmiş diff stratejisini kullan",
			"description": "Deneysel birleştirilmiş diff stratejisini etkinleştir. Bu strateji, model hatalarından kaynaklanan yeniden deneme sayısını azaltabilir, ancak beklenmeyen davranışlara veya hatalı düzenlemelere neden olabilir. Yalnızca riskleri anlıyorsanız ve tüm değişiklikleri dikkatlice incelemeye istekliyseniz etkinleştirin."
		},
		"SEARCH_AND_REPLACE": {
			"name": "Deneysel arama ve değiştirme aracını kullan",
			"description": "Deneysel arama ve değiştirme aracını etkinleştir, Roo'nun tek bir istekte bir arama teriminin birden fazla örneğini değiştirmesine olanak tanır."
		},
		"INSERT_BLOCK": {
			"name": "Deneysel içerik ekleme aracını kullan",
			"description": "Deneysel içerik ekleme aracını etkinleştir, Roo'nun bir diff oluşturma gereği duymadan belirli satır numaralarına içerik eklemesine olanak tanır."
		},
		"POWER_STEERING": {
			"name": "Deneysel \"güç direksiyon\" modunu kullan",
			"description": "Etkinleştirildiğinde, Roo modele geçerli mod tanımının ayrıntılarını daha sık hatırlatacaktır. Bu, rol tanımlarına ve özel talimatlara daha güçlü uyum sağlayacak, ancak mesaj başına daha fazla token kullanacaktır."
		},
		"MULTI_SEARCH_AND_REPLACE": {
			"name": "Deneysel çoklu blok diff aracını kullan",
			"description": "Etkinleştirildiğinde, Roo çoklu blok diff aracını kullanacaktır. Bu, tek bir istekte dosyadaki birden fazla kod bloğunu güncellemeye çalışacaktır."
		},
		"CONCURRENT_FILE_READS": {
			"name": "Eşzamanlı dosya okumayı etkinleştir",
			"description": "Etkinleştirildiğinde, Roo tek bir istekte birden fazla dosya okuyabilir. Devre dışı bırakıldığında, Roo dosyaları birer birer okumalıdır. Daha az yetenekli modellerle çalışırken veya dosya erişimi üzerinde daha fazla kontrol istediğinizde devre dışı bırakmak yardımcı olabilir."
		},
		"MARKETPLACE": {
			"name": "Marketplace'i Etkinleştir",
			"description": "Etkinleştirildiğinde, Marketplace'ten MCP'leri ve özel modları yükleyebilirsiniz."
		},
		"MULTI_FILE_APPLY_DIFF": {
			"name": "Eşzamanlı dosya düzenlemelerini etkinleştir",
			"description": "Etkinleştirildiğinde, Roo tek bir istekte birden fazla dosyayı düzenleyebilir. Devre dışı bırakıldığında, Roo dosyaları tek tek düzenlemek zorundadır. Bunu devre dışı bırakmak, daha az yetenekli modellerle çalışırken veya dosya değişiklikleri üzerinde daha fazla kontrol istediğinde yardımcı olabilir."
		},
		"PREVENT_FOCUS_DISRUPTION": {
			"name": "Arka plan düzenleme",
			"description": "Etkinleştirildiğinde editör odak kesintisini önler. Dosya düzenlemeleri diff görünümlerini açmadan veya odağı çalmadan arka planda gerçekleşir. Roo değişiklikler yaparken kesintisiz çalışmaya devam edebilirsiniz. Dosyalar tanılamayı yakalamak için odaksız açılabilir veya tamamen kapalı kalabilir."
		},
<<<<<<< HEAD
		"PREVENT_TERMINAL_DISRUPTION": {
			"name": "Arka plan terminal yürütme",
			"description": "Etkinleştirildiğinde terminal odak kesintisini önler. Komutlar çıktı terminallerine otomatik geçiş yapmadan arka planda çalışır. Roo komutları yürütürken mevcut terminalinizde çalışmaya devam edebilir, terminal bağlamını koruyabilir ve komut çıktılarını ne zaman görüntüleyeceğinizi manuel olarak kontrol edebilirsiniz."
=======
		"ASSISTANT_MESSAGE_PARSER": {
			"name": "Yeni mesaj ayrıştırıcıyı kullan",
			"description": "Uzun yanıtları daha verimli işleyerek hızlandıran deneysel akış mesaj ayrıştırıcısını etkinleştir."
>>>>>>> c99ccf0b
		}
	},
	"promptCaching": {
		"label": "Prompt önbelleğini devre dışı bırak",
		"description": "İşaretlendiğinde, Roo bu model için prompt önbelleğini kullanmayacaktır."
	},
	"temperature": {
		"useCustom": "Özel sıcaklık kullan",
		"description": "Model yanıtlarındaki rastgeleliği kontrol eder.",
		"rangeDescription": "Daha yüksek değerler çıktıyı daha rastgele yapar, daha düşük değerler daha deterministik hale getirir."
	},
	"modelInfo": {
		"supportsImages": "Görüntüleri destekler",
		"noImages": "Görüntüleri desteklemez",
		"supportsComputerUse": "Bilgisayar kullanımını destekler",
		"noComputerUse": "Bilgisayar kullanımını desteklemez",
		"supportsPromptCache": "İstem önbelleğini destekler",
		"noPromptCache": "İstem önbelleğini desteklemez",
		"maxOutput": "Maksimum çıktı",
		"inputPrice": "Giriş fiyatı",
		"outputPrice": "Çıkış fiyatı",
		"cacheReadsPrice": "Önbellek okuma fiyatı",
		"cacheWritesPrice": "Önbellek yazma fiyatı",
		"enableStreaming": "Akışı etkinleştir",
		"enableR1Format": "R1 model parametrelerini etkinleştir",
		"enableR1FormatTips": "QWQ gibi R1 modelleri kullanıldığında etkinleştirilmelidir, 400 hatası alınmaması için",
		"useAzure": "Azure kullan",
		"azureApiVersion": "Azure API sürümünü ayarla",
		"gemini": {
			"freeRequests": "* Dakikada {{count}} isteğe kadar ücretsiz. Bundan sonra, ücretlendirme istem boyutuna bağlıdır.",
			"pricingDetails": "Daha fazla bilgi için fiyatlandırma ayrıntılarına bakın.",
			"billingEstimate": "* Ücretlendirme bir tahmindir - kesin maliyet istem boyutuna bağlıdır."
		}
	},
	"modelPicker": {
		"automaticFetch": "Uzantı <serviceLink>{{serviceName}}</serviceLink> üzerinde bulunan mevcut modellerin en güncel listesini otomatik olarak alır. Hangi modeli seçeceğinizden emin değilseniz, Roo Code <defaultModelLink>{{defaultModelId}}</defaultModelLink> ile en iyi şekilde çalışır. Şu anda mevcut olan ücretsiz seçenekleri bulmak için \"free\" araması da yapabilirsiniz.",
		"label": "Model",
		"searchPlaceholder": "Ara",
		"noMatchFound": "Eşleşme bulunamadı",
		"useCustomModel": "Özel kullan: {{modelId}}"
	},
	"footer": {
		"feedback": "Herhangi bir sorunuz veya geri bildiriminiz varsa, <githubLink>github.com/RooCodeInc/Roo-Code</githubLink> adresinde bir konu açmaktan veya <redditLink>reddit.com/r/RooCode</redditLink> ya da <discordLink>discord.gg/roocode</discordLink>'a katılmaktan çekinmeyin",
		"telemetry": {
			"label": "Anonim hata ve kullanım raporlamaya izin ver",
			"description": "Anonim kullanım verileri ve hata raporları göndererek Roo Code'u geliştirmeye yardımcı olun. Hiçbir kod, istem veya kişisel bilgi asla gönderilmez. Daha fazla ayrıntı için gizlilik politikamıza bakın."
		},
		"settings": {
			"import": "İçe Aktar",
			"export": "Dışa Aktar",
			"reset": "Sıfırla"
		}
	},
	"thinkingBudget": {
		"maxTokens": "Maksimum token",
		"maxThinkingTokens": "Maksimum düşünme tokeni"
	},
	"validation": {
		"apiKey": "Geçerli bir API anahtarı sağlamalısınız.",
		"awsRegion": "Amazon Bedrock kullanmak için bir bölge seçmelisiniz.",
		"googleCloud": "Geçerli bir Google Cloud proje kimliği ve bölge sağlamalısınız.",
		"modelId": "Geçerli bir model kimliği sağlamalısınız.",
		"modelSelector": "Geçerli bir model seçici sağlamalısınız.",
		"openAi": "Geçerli bir temel URL, API anahtarı ve model kimliği sağlamalısınız.",
		"arn": {
			"invalidFormat": "Geçersiz ARN formatı. Lütfen format gereksinimlerini kontrol edin.",
			"regionMismatch": "Uyarı: ARN'nizdeki bölge ({{arnRegion}}) seçtiğiniz bölge ({{region}}) ile eşleşmiyor. Bu erişim sorunlarına neden olabilir. Sağlayıcı, ARN'deki bölgeyi kullanacak."
		},
		"modelAvailability": "Sağladığınız model kimliği ({{modelId}}) kullanılamıyor. Lütfen başka bir model seçin.",
		"providerNotAllowed": "Sağlayıcı '{{provider}}' kuruluşunuz tarafından izin verilmiyor",
		"modelNotAllowed": "Model '{{model}}' sağlayıcı '{{provider}}' için kuruluşunuz tarafından izin verilmiyor",
		"profileInvalid": "Bu profil, kuruluşunuz tarafından izin verilmeyen bir sağlayıcı veya model içeriyor"
	},
	"placeholders": {
		"apiKey": "API anahtarını girin...",
		"profileName": "Profil adını girin",
		"accessKey": "Erişim anahtarını girin...",
		"secretKey": "Gizli anahtarı girin...",
		"sessionToken": "Oturum belirtecini girin...",
		"credentialsJson": "Kimlik bilgileri JSON'ını girin...",
		"keyFilePath": "Anahtar dosyası yolunu girin...",
		"projectId": "Proje ID'sini girin...",
		"customArn": "ARN girin (örn. arn:aws:bedrock:us-east-1:123456789012:foundation-model/my-model)",
		"baseUrl": "Temel URL'yi girin...",
		"modelId": {
			"lmStudio": "örn. meta-llama-3.1-8b-instruct",
			"lmStudioDraft": "örn. lmstudio-community/llama-3.2-1b-instruct",
			"ollama": "örn. llama3.1"
		},
		"numbers": {
			"maxTokens": "örn. 4096",
			"contextWindow": "örn. 128000",
			"inputPrice": "örn. 0.0001",
			"outputPrice": "örn. 0.0002",
			"cacheWritePrice": "örn. 0.00005"
		}
	},
	"defaults": {
		"ollamaUrl": "Varsayılan: http://localhost:11434",
		"lmStudioUrl": "Varsayılan: http://localhost:1234",
		"geminiUrl": "Varsayılan: https://generativelanguage.googleapis.com"
	},
	"labels": {
		"customArn": "Özel ARN",
		"useCustomArn": "Özel ARN kullan..."
	},
	"includeMaxOutputTokens": "Maksimum çıktı tokenlerini dahil et",
	"includeMaxOutputTokensDescription": "API isteklerinde maksimum çıktı token parametresini gönder. Bazı sağlayıcılar bunu desteklemeyebilir.",
	"limitMaxTokensDescription": "Yanıttaki maksimum token sayısını sınırla",
	"maxOutputTokensLabel": "Maksimum çıktı tokenları",
	"maxTokensGenerateDescription": "Yanıtta oluşturulacak maksimum token sayısı"
}<|MERGE_RESOLUTION|>--- conflicted
+++ resolved
@@ -694,15 +694,13 @@
 			"name": "Arka plan düzenleme",
 			"description": "Etkinleştirildiğinde editör odak kesintisini önler. Dosya düzenlemeleri diff görünümlerini açmadan veya odağı çalmadan arka planda gerçekleşir. Roo değişiklikler yaparken kesintisiz çalışmaya devam edebilirsiniz. Dosyalar tanılamayı yakalamak için odaksız açılabilir veya tamamen kapalı kalabilir."
 		},
-<<<<<<< HEAD
 		"PREVENT_TERMINAL_DISRUPTION": {
 			"name": "Arka plan terminal yürütme",
 			"description": "Etkinleştirildiğinde terminal odak kesintisini önler. Komutlar çıktı terminallerine otomatik geçiş yapmadan arka planda çalışır. Roo komutları yürütürken mevcut terminalinizde çalışmaya devam edebilir, terminal bağlamını koruyabilir ve komut çıktılarını ne zaman görüntüleyeceğinizi manuel olarak kontrol edebilirsiniz."
-=======
+		},
 		"ASSISTANT_MESSAGE_PARSER": {
 			"name": "Yeni mesaj ayrıştırıcıyı kullan",
 			"description": "Uzun yanıtları daha verimli işleyerek hızlandıran deneysel akış mesaj ayrıştırıcısını etkinleştir."
->>>>>>> c99ccf0b
 		}
 	},
 	"promptCaching": {
