--- conflicted
+++ resolved
@@ -693,15 +693,13 @@
 			"name": "Édition en arrière-plan",
 			"description": "Empêche la perturbation du focus de l'éditeur lorsqu'activé. Les modifications de fichiers se font en arrière-plan sans ouvrir de vues de différences ou voler le focus. Vous pouvez continuer à travailler sans interruption pendant que Roo effectue des changements. Les fichiers peuvent être ouverts sans focus pour capturer les diagnostics ou rester complètement fermés."
 		},
-<<<<<<< HEAD
 		"PREVENT_TERMINAL_DISRUPTION": {
 			"name": "Exécution de terminal en arrière-plan",
 			"description": "Empêche la perturbation du focus du terminal lorsqu'activé. Les commandes s'exécutent en arrière-plan sans basculer automatiquement vers les terminaux de sortie. Vous pouvez continuer à travailler dans votre terminal actuel pendant que Roo exécute des commandes, en gardant votre contexte de terminal et en contrôlant manuellement quand voir les sorties de commandes."
-=======
+		},
 		"ASSISTANT_MESSAGE_PARSER": {
 			"name": "Utiliser le nouveau parseur de messages",
 			"description": "Active le parseur de messages en streaming expérimental qui accélère nettement les longues réponses en traitant les messages plus efficacement."
->>>>>>> c99ccf0b
 		}
 	},
 	"promptCaching": {
