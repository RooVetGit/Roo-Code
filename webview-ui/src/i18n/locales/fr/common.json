--- conflicted
+++ resolved
@@ -1,13 +1 @@
-<<<<<<< HEAD
-{
-	"title": "Aidez à améliorer Roo Code",
-	"anonymousTelemetry": "Envoyez des données d'utilisation et d'erreurs anonymes pour nous aider à corriger les bugs et améliorer l'extension. Aucun code, texte ou information personnelle n'est jamais envoyé.",
-	"changeSettings": "Vous pouvez toujours modifier cela en bas des paramètres",
-	"settings": "paramètres",
-	"allow": "Autoriser",
-	"deny": "Refuser",
-	"cancel": "Annuler"
-}
-=======
-{}
->>>>>>> 8265520f
+{}