--- conflicted
+++ resolved
@@ -394,11 +394,7 @@
 			},
 			"autoFocus": {
 				"label": "파일 변경을 표시할 때 Diff 탭을 자동으로 포커스",
-<<<<<<< HEAD
-				"description": "비활성화하면 Diff 탭이 백그라운드에서 열리고 포커스를 빼앗지 않습니다."
-=======
 				"description": "이 옵션이 비활성화되면 Diff 탭이 백그라운드에서 열리고 포커스를 빼앗지 않습니다. 이는 'autoApprovalEnabled'와 'autoApprovalEnabled'가 모두 활성화된 경우에만 적용됩니다."
->>>>>>> f2627fea
 			},
 			"autoClose": {
 				"label": "Roo 탭 자동 닫기",
