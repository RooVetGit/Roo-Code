--- conflicted
+++ resolved
@@ -31,16 +31,7 @@
 		"prompts": "提示詞",
 		"experimental": "實驗性",
 		"language": "語言",
-		"about": "關於 Roo Code",
-		"editingType": "編輯類型",
-		"diffSettings": "差異設定",
-		"fileEditing": "檔案編輯"
-	},
-	"editingType": {
-		"description": "選擇您偏好的編輯工作流程。"
-	},
-	"diffSettings": {
-		"description": "配置編輯期間如何套用差異。"
+		"about": "關於 Roo Code"
 	},
 	"prompts": {
 		"description": "設定用於快速操作的支援提示詞，如增強提示詞、解釋程式碼和修復問題。這些提示詞幫助 Roo 為常見開發工作提供更好的支援。"
@@ -621,18 +612,9 @@
 				"description": "此滑桿控制套用差異時程式碼區段的比對精確度。較低的數值允許更彈性的比對，但也會增加錯誤取代的風險。使用低於 100% 的數值時請特別謹慎。"
 			}
 		},
-<<<<<<< HEAD
-		"fileEditing": {
-			"fileBasedEditing": {
-				"label": "啟用基於檔案系統的編輯",
-				"description": "啟用後，Roo 將直接在檔案系統中編輯檔案，而不是使用差異檢視。這會停用所有其他編輯行為切換，以提供更簡單、更直接的編輯體驗。"
-			},
-			"exclusivityNotice": "基於檔案的編輯模式已啟用。所有其他編輯行為切換都已停用，以確保一致的體驗。"
-=======
 		"todoList": {
 			"label": "啟用待辦事項清單工具",
 			"description": "啟用後，Roo 可以建立和管理待辦事項清單來追蹤任務進度。這有助於將複雜任務組織成可管理的步驟。"
->>>>>>> d62a2605
 		}
 	},
 	"experimental": {
