{
	"common": {
		"save": "儲存",
		"done": "完成",
		"cancel": "取消",
		"reset": "重設",
		"select": "選擇",
		"add": "新增標頭",
		"remove": "移除"
	},
	"header": {
		"title": "設定",
		"saveButtonTooltip": "儲存變更",
		"nothingChangedTooltip": "無任何變更",
		"doneButtonTooltip": "捨棄未儲存的變更並關閉設定面板"
	},
	"unsavedChangesDialog": {
		"title": "未儲存的變更",
		"description": "是否要取消變更並繼續？",
		"cancelButton": "取消",
		"discardButton": "取消變更"
	},
	"sections": {
		"providers": "供應商",
		"autoApprove": "自動核准",
		"browser": "電腦存取",
		"checkpoints": "檢查點",
		"notifications": "通知",
		"contextManagement": "上下文",
		"terminal": "終端機",
		"experimental": "實驗性",
		"language": "語言",
		"about": "關於 Roo Code"
	},
	"autoApprove": {
		"description": "允許 Roo 無需核准即執行操作。僅在您完全信任 AI 並了解相關安全風險時啟用這些設定。",
		"readOnly": {
			"label": "讀取",
			"description": "啟用後，Roo 將自動檢視目錄內容並讀取檔案，無需點選核准按鈕。",
			"outsideWorkspace": {
				"label": "包含工作區外的檔案",
				"description": "允許 Roo 讀取目前工作區外的檔案，無需核准。"
			}
		},
		"write": {
			"label": "寫入",
			"description": "自動建立和編輯文件而無需核准",
			"delayLabel": "寫入後延遲以允許診斷偵測潛在問題",
			"outsideWorkspace": {
				"label": "包含工作區外的檔案",
				"description": "允許 Roo 在目前工作區外建立和編輯檔案，無需核准。"
			}
		},
		"browser": {
			"label": "瀏覽器",
			"description": "自動執行瀏覽器操作而無需核准 — 注意：僅適用於模型支援電腦使用時"
		},
		"retry": {
			"label": "重試",
			"description": "當伺服器回傳錯誤回應時自動重試失敗的 API 請求",
			"delayLabel": "重試請求前的延遲"
		},
		"mcp": {
			"label": "MCP",
			"description": "在 MCP 伺服器檢視中啟用個別 MCP 工具的自動核准（需要此設定和工具的「始終允許」核取方塊）"
		},
		"modeSwitch": {
			"label": "模式",
			"description": "自動在不同模式之間切換而無需核准"
		},
		"subtasks": {
			"label": "子工作",
			"description": "允許建立和完成子工作而無需核准"
		},
		"execute": {
			"label": "執行",
			"description": "自動執行允許的終端機命令而無需核准",
			"allowedCommands": "允許自動執行的命令",
			"allowedCommandsDescription": "當「始終核准執行操作」啟用時可以自動執行的命令前綴。新增 * 以允許所有命令（請謹慎使用）。",
			"commandPlaceholder": "輸入命令前綴（例如 'git '）",
			"addButton": "新增"
		}
	},
	"providers": {
		"configProfile": "配置設定檔",
		"providerDocumentation": "{{provider}} 文件",
		"description": "儲存不同的 API 設定以快速切換供應商和設定。",
		"apiProvider": "API 供應商",
		"model": "模型",
		"nameEmpty": "名稱不能為空",
		"nameExists": "已存在同名的設定檔",
		"deleteProfile": "刪除設定檔",
		"invalidArnFormat": "ARN 格式無效。請檢查上方示例。",
		"enterNewName": "輸入新名稱",
		"addProfile": "新增設定檔",
		"renameProfile": "重新命名設定檔",
		"newProfile": "新建設定檔",
		"enterProfileName": "輸入設定檔名稱",
		"createProfile": "建立設定檔",
		"cannotDeleteOnlyProfile": "無法刪除唯一的設定檔",
		"vscodeLmDescription": "VS Code 語言模型 API 可以讓您使用其他擴充功能（如 GitHub Copilot）提供的模型。最簡單的方式是從 VS Code Marketplace 安裝 Copilot 和 Copilot Chat 擴充套件。",
		"awsCustomArnUse": "輸入您要使用的模型的有效 Amazon Bedrock ARN。格式範例：",
		"awsCustomArnDesc": "確保 ARN 中的區域與您上面選擇的 AWS 區域相符。",
		"searchPlaceholder": "搜尋設定檔",
		"noMatchFound": "找不到符合的設定檔",
		"openRouterApiKey": "OpenRouter API 金鑰",
		"getOpenRouterApiKey": "取得 OpenRouter API 金鑰",
		"apiKeyStorageNotice": "API 金鑰安全儲存於 VSCode 金鑰儲存中",
		"glamaApiKey": "Glama API 金鑰",
		"getGlamaApiKey": "取得 Glama API 金鑰",
		"useCustomBaseUrl": "使用自訂基礎 URL",
		"useHostHeader": "使用自訂 Host 標頭",
		"useLegacyFormat": "使用舊版 OpenAI API 格式",
		"customHeaders": "自訂標頭",
		"headerName": "標頭名稱",
		"headerValue": "標頭值",
		"noCustomHeaders": "尚未定義自訂標頭。點擊 + 按鈕以新增。",
		"requestyApiKey": "Requesty API 金鑰",
		"getRequestyApiKey": "取得 Requesty API 金鑰",
<<<<<<< HEAD
		"getShengSuanYunApiKey": "取得 胜算云 API 金鑰",
=======
		"refreshModels": {
			"label": "重新整理模型",
			"hint": "請重新開啟設定以查看最新模型。"
		},
>>>>>>> 94ae4488
		"openRouterTransformsText": "將提示和訊息鏈壓縮到上下文大小 (<a>OpenRouter 轉換</a>)",
		"anthropicApiKey": "Anthropic API 金鑰",
		"getAnthropicApiKey": "取得 Anthropic API 金鑰",
		"anthropicUseAuthToken": "將 Anthropic API 金鑰作為 Authorization 標頭傳遞，而非使用 X-Api-Key",
		"chutesApiKey": "Chutes API 金鑰",
		"getChutesApiKey": "取得 Chutes API 金鑰",
		"deepSeekApiKey": "DeepSeek API 金鑰",
		"getDeepSeekApiKey": "取得 DeepSeek API 金鑰",
		"geminiApiKey": "Gemini API 金鑰",
		"getGroqApiKey": "取得 Groq API 金鑰",
		"groqApiKey": "Groq API 金鑰",
		"getGeminiApiKey": "取得 Gemini API 金鑰",
		"openAiApiKey": "OpenAI API 金鑰",
		"openAiBaseUrl": "基礎 URL",
		"getOpenAiApiKey": "取得 OpenAI API 金鑰",
		"mistralApiKey": "Mistral API 金鑰",
		"getMistralApiKey": "取得 Mistral/Codestral API 金鑰",
		"codestralBaseUrl": "Codestral 基礎 URL（選用）",
		"codestralBaseUrlDesc": "設定 Codestral 模型的替代 URL。",
		"xaiApiKey": "xAI API 金鑰",
		"getXaiApiKey": "取得 xAI API 金鑰",
		"awsCredentials": "AWS 認證",
		"awsProfile": "AWS Profile",
		"awsProfileName": "AWS Profile 名稱",
		"awsAccessKey": "AWS Access Key",
		"awsSecretKey": "AWS Secret Key",
		"awsSessionToken": "AWS 工作階段權杖",
		"awsRegion": "AWS 區域",
		"awsCrossRegion": "使用跨區域推論",
		"enablePromptCaching": "啟用提示快取",
		"enablePromptCachingTitle": "啟用提示快取以提升支援的模型效能並降低成本。",
		"cacheUsageNote": "注意：如果您沒有看到快取使用情況，請嘗試選擇其他模型，然後重新選擇您想要的模型。",
		"vscodeLmModel": "語言模型",
		"vscodeLmWarning": "注意：此整合功能仍處於實驗階段，各供應商的支援程度可能不同。如果出現模型不支援的錯誤，通常是供應商方面的問題。",
		"googleCloudSetup": {
			"title": "要使用 Google Cloud Vertex AI，您需要：",
			"step1": "1. 建立 Google Cloud 帳戶，啟用 Vertex AI API 並啟用所需的 Claude 模型。",
			"step2": "2. 安裝 Google Cloud CLI 並設定應用程式預設憑證。",
			"step3": "3. 或建立具有憑證的服務帳戶。"
		},
		"googleCloudCredentials": "Google Cloud 憑證",
		"googleCloudKeyFile": "Google Cloud 金鑰檔案路徑",
		"googleCloudProjectId": "Google Cloud 專案 ID",
		"googleCloudRegion": "Google Cloud 區域",
		"lmStudio": {
			"baseUrl": "基礎 URL（選用）",
			"modelId": "模型 ID",
			"speculativeDecoding": "啟用預測性解碼",
			"draftModelId": "草稿模型 ID",
			"draftModelDesc": "草稿模型必須來自相同模型系列才能正確運作。",
			"selectDraftModel": "選擇草稿模型",
			"noModelsFound": "未找到草稿模型。請確保 LM Studio 以伺服器模式執行。",
			"description": "LM Studio 允許您在本機電腦執行模型。詳細資訊請參閱快速入門指南。您需要啟動 LM Studio 的本機伺服器功能才能與此擴充功能搭配使用。<span>注意：</span> Roo Code 使用複雜提示，與 Claude 模型搭配最佳。功能較弱的模型可能無法正常運作。"
		},
		"ollama": {
			"baseUrl": "基礎 URL（選用）",
			"modelId": "模型 ID",
			"description": "Ollama 允許您在本機電腦執行模型。請參閱快速入門指南。",
			"warning": "注意：Roo Code 使用複雜提示，與 Claude 模型搭配最佳。功能較弱的模型可能無法正常運作。"
		},
		"unboundApiKey": "Unbound API 金鑰",
		"getUnboundApiKey": "取得 Unbound API 金鑰",
		"humanRelay": {
			"description": "不需要 API 金鑰，但使用者需要協助將資訊複製並貼上到網頁聊天 AI。",
			"instructions": "使用期間會彈出對話框，並自動將目前訊息複製到剪貼簿。您需要將這些內容貼上到網頁版 AI（如 ChatGPT 或 Claude），然後將 AI 的回覆複製回對話框並點選確認按鈕。"
		},
		"openRouter": {
			"providerRouting": {
				"title": "OpenRouter 供應商路由",
				"description": "OpenRouter 會將請求路由到適合您模型的最佳可用供應商。預設情況下，請求會在頂尖供應商之間進行負載平衡以最大化正常運作時間。您也可以為此模型選擇特定的供應商。",
				"learnMore": "了解更多關於供應商路由的資訊"
			}
		},
		"customModel": {
			"capabilities": "設定自訂 OpenAI 相容模型的功能和定價。請謹慎設定模型功能，因為這會影響 Roo Code 的運作方式。",
			"maxTokens": {
				"label": "最大輸出 Token",
				"description": "模型能在一則回應中產生的最大 Token 數量。（設為 -1 則由伺服器決定最大值）"
			},
			"contextWindow": {
				"label": "上下文視窗大小",
				"description": "模型能處理的總 Token 數量（包含輸入和輸出）"
			},
			"imageSupport": {
				"label": "影像支援",
				"description": "此模型是否能夠處理和理解影像？"
			},
			"computerUse": {
				"label": "電腦使用",
				"description": "此模型是否能夠與瀏覽器互動？（例如 Claude 3.7 Sonnet）"
			},
			"promptCache": {
				"label": "提示快取",
				"description": "此模型是否能夠快取提示？"
			},
			"pricing": {
				"input": {
					"label": "輸入價格",
					"description": "輸入/提示每百萬 Token 的費用。這會影響向模型傳送內容和指令時的費用。"
				},
				"output": {
					"label": "輸出價格",
					"description": "模型回應每百萬 Token 的費用。這會影響模型產生內容的費用。"
				},
				"cacheReads": {
					"label": "快取讀取價格",
					"description": "每百萬 Token 的快取讀取費用。當從快取中取得已儲存的回應時，會收取此費用。"
				},
				"cacheWrites": {
					"label": "快取寫入價格",
					"description": "每百萬 Token 的快取寫入費用。當提示首次被儲存至快取時，會收取此費用。"
				}
			},
			"resetDefaults": "重設為預設值"
		},
		"rateLimitSeconds": {
			"label": "速率限制",
			"description": "API 請求間的最短時間"
		},
		"reasoningEffort": {
			"label": "模型推理強度",
			"high": "高",
			"medium": "中",
			"low": "低"
		},
		"setReasoningLevel": "啟用推理工作量"
	},
	"browser": {
		"enable": {
			"label": "啟用瀏覽器工具",
			"description": "啟用後，Roo 可在使用支援電腦使用的模型時使用瀏覽器與網站互動。"
		},
		"viewport": {
			"label": "視窗大小",
			"description": "選擇瀏覽器互動的視窗大小。這會影響網站的顯示方式和互動方式。",
			"options": {
				"largeDesktop": "大型桌面 (1280x800)",
				"smallDesktop": "小型桌面 (900x600)",
				"tablet": "平板 (768x1024)",
				"mobile": "行動裝置 (360x640)"
			}
		},
		"screenshotQuality": {
			"label": "截圖品質",
			"description": "調整瀏覽器截圖的 WebP 品質。數值越高截圖越清晰，但會增加 token 用量。"
		},
		"remote": {
			"label": "使用遠端瀏覽器連線",
			"description": "連線到啟用遠端除錯的 Chrome 瀏覽器（--remote-debugging-port=9222）。",
			"urlPlaceholder": "自訂 URL（例如 http://localhost:9222）",
			"testButton": "測試連線",
			"testingButton": "測試中...",
			"instructions": "請輸入 DevTools Protocol 主機位址，或留空以自動偵測本機 Chrome 執行個體。「測試連線」按鈕將嘗試連線至您提供的自訂 URL，若未提供則會自動偵測。"
		}
	},
	"checkpoints": {
		"enable": {
			"label": "啟用自動檢查點",
			"description": "啟用後，Roo 將在工作執行期間自動建立檢查點，使審核變更或回到早期狀態變得容易。"
		}
	},
	"notifications": {
		"sound": {
			"label": "啟用音效",
			"description": "啟用後，Roo 將為通知和事件播放音效。",
			"volumeLabel": "音量"
		},
		"tts": {
			"label": "啟用文字轉語音",
			"description": "啟用後，Roo 將使用文字轉語音功能朗讀其回應。",
			"speedLabel": "速度"
		}
	},
	"contextManagement": {
		"description": "控制 AI 上下文視窗中要包含哪些資訊，會影響 token 用量和回應品質",
		"openTabs": {
			"label": "開啟分頁的上下文限制",
			"description": "上下文中最多包含多少個 VS Code 開啟的分頁。數值越高提供的上下文越多，但 token 用量也會增加。"
		},
		"workspaceFiles": {
			"label": "工作區檔案的上下文限制",
			"description": "目前工作目錄中最多包含多少個檔案。數值越高提供的上下文越多，但 token 用量也會增加。"
		},
		"rooignore": {
			"label": "在列表和搜尋中顯示被 .rooignore 排除的檔案",
			"description": "啟用後，符合 .rooignore 規則的檔案會在列表中顯示並標示鎖定圖示。停用後，這些檔案將完全從檔案列表和搜尋結果中隱藏。"
		},
		"maxReadFile": {
			"label": "檔案讀取自動截斷閾值",
			"description": "當模型未指定起始/結束值時，Roo 讀取的行數。如果此數值小於檔案總行數，Roo 將產生程式碼定義的行號索引。特殊情況：-1 指示 Roo 讀取整個檔案（不建立索引），0 指示不讀取任何行並僅提供行索引以取得最小上下文。較低的值可最小化初始上下文使用，允許後續精確的行範圍讀取。明確指定起始/結束的請求不受此設定限制。",
			"lines": "行",
			"always_full_read": "始終讀取整個檔案"
		}
	},
	"terminal": {
		"basic": {
			"label": "終端機設定：基本",
			"description": "基本終端機設定"
		},
		"advanced": {
			"label": "終端機設定：進階",
			"description": "以下選項可能需要重新啟動終端機才能套用設定"
		},
		"outputLineLimit": {
			"label": "終端機輸出行數限制",
			"description": "執行命令時終端機輸出的最大行數。超過此限制時，會從中間移除多餘的行數，以節省 token 用量。"
		},
		"shellIntegrationTimeout": {
			"label": "終端機 Shell 整合逾時",
			"description": "執行命令前等待 Shell 整合初始化的最長時間。如果您的 Shell 啟動較慢，且終端機出現「Shell 整合無法使用」的錯誤訊息，可能需要提高此數值。"
		},
		"shellIntegrationDisabled": {
			"label": "停用終端機 Shell 整合",
			"description": "如果終端機指令無法正常運作或看到 'Shell Integration Unavailable' 錯誤，請啟用此項。這會使用較簡單的方法執行指令，繞過一些進階終端機功能。"
		},
		"compressProgressBar": {
			"label": "壓縮進度條輸出",
			"description": "啟用後，將處理包含歸位字元 (\\r) 的終端機輸出，模擬真實終端機顯示內容的方式。這會移除進度條的中間狀態，只保留最終狀態，為更重要的資訊節省上下文空間。"
		},
		"zdotdir": {
			"label": "啟用 ZDOTDIR 處理",
			"description": "啟用後將建立暫存目錄用於 ZDOTDIR，以正確處理 zsh shell 整合。這確保 VSCode shell 整合能與 zsh 正常運作，同時保留您的 zsh 設定。（實驗性）"
		},
		"commandDelay": {
			"label": "終端機命令延遲",
			"description": "命令執行後添加的延遲時間（毫秒）。預設值為 0 時完全停用延遲。這可以幫助確保在有計時問題的終端機中完整擷取命令輸出。在大多數終端機中，這是透過設定 `PROMPT_COMMAND='sleep N'` 實現的，而 PowerShell 會在每個命令結尾加入 `start-sleep`。最初是為了解決 VSCode 錯誤#237208，現在可能不再需要。"
		},
		"powershellCounter": {
			"label": "啟用 PowerShell 計數器解決方案",
			"description": "啟用後，會在 PowerShell 命令中加入計數器以確保命令正確執行。這有助於解決可能存在輸出擷取問題的 PowerShell 終端機。"
		},
		"zshClearEolMark": {
			"label": "清除 ZSH 行尾標記",
			"description": "啟用後，透過設定 PROMPT_EOL_MARK='' 清除 ZSH 行尾標記。這可以防止命令輸出以特殊字元（如 '%'）結尾時的解析問題。"
		},
		"zshOhMy": {
			"label": "啟用 Oh My Zsh 整合",
			"description": "啟用後，設定 ITERM_SHELL_INTEGRATION_INSTALLED=Yes 以啟用 Oh My Zsh shell 整合功能。套用此設定可能需要重新啟動 IDE。（實驗性）"
		},
		"zshP10k": {
			"label": "啟用 Powerlevel10k 整合",
			"description": "啟用後，設定 POWERLEVEL9K_TERM_SHELL_INTEGRATION=true 以啟用 Powerlevel10k shell 整合功能。（實驗性）"
		},
		"inheritEnv": {
			"label": "繼承環境變數",
			"description": "啟用後，終端機將從 VSCode 父程序繼承環境變數，如使用者設定檔中定義的 shell 整合設定。這直接切換 VSCode 全域設定 `terminal.integrated.inheritEnv`"
		}
	},
	"advanced": {
		"diff": {
			"label": "透過差異比對編輯",
			"description": "啟用後，Roo 可更快速地編輯檔案，並自動拒絕不完整的整檔覆寫。搭配最新的 Claude 3.7 Sonnet 模型效果最佳。",
			"strategy": {
				"label": "差異比對策略",
				"options": {
					"standard": "標準（單一區塊）",
					"multiBlock": "實驗性：多區塊差異",
					"unified": "實驗性：統一差異"
				},
				"descriptions": {
					"standard": "標準策略一次只修改一個程式碼區塊。",
					"unified": "統一差異策略會嘗試多種比對方式，並選擇最佳方案。",
					"multiBlock": "多區塊策略可在單一請求中更新檔案內的多個程式碼區塊。"
				}
			},
			"matchPrecision": {
				"label": "比對精確度",
				"description": "此滑桿控制套用差異時程式碼區段的比對精確度。較低的數值允許更彈性的比對，但也會增加錯誤取代的風險。使用低於 100% 的數值時請特別謹慎。"
			}
		}
	},
	"experimental": {
		"warning": "⚠️",
		"DIFF_STRATEGY_UNIFIED": {
			"name": "使用實驗性統一差異比對策略",
			"description": "啟用實驗性的統一差異比對策略。此策略可能減少因模型錯誤而導致的重試次數，但也可能導致意外行為或錯誤的編輯。請務必了解風險，並願意仔細檢查所有變更後再啟用。"
		},
		"SEARCH_AND_REPLACE": {
			"name": "使用實驗性搜尋與取代工具",
			"description": "啟用實驗性的搜尋與取代工具，允許 Roo 在單一請求中取代多個符合的內容。"
		},
		"INSERT_BLOCK": {
			"name": "使用實驗性插入內容工具",
			"description": "啟用實驗性的插入內容工具，允許 Roo 直接在指定行號插入內容，而無需產生差異比對。"
		},
		"POWER_STEERING": {
			"name": "使用實驗性「動力輔助」模式",
			"description": "啟用後，Roo 將更頻繁地提醒模型目前模式的詳細設定。這能讓模型更嚴格遵守角色定義和自訂指令，但每則訊息會使用更多 token。"
		},
		"MULTI_SEARCH_AND_REPLACE": {
			"name": "使用實驗性多區塊差異比對工具",
			"description": "啟用後，Roo 將使用多區塊差異比對工具，嘗試在單一請求中更新檔案內的多個程式碼區塊。"
		}
	},
	"promptCaching": {
		"label": "停用提示詞快取",
		"description": "勾選後，Roo 將不會為此模型使用提示詞快取。"
	},
	"temperature": {
		"useCustom": "使用自訂溫度",
		"description": "控制模型回應的隨機性",
		"rangeDescription": "較高值使輸出更隨機，較低值更確定"
	},
	"modelInfo": {
		"supportsImages": "支援影像",
		"noImages": "不支援影像",
		"supportsComputerUse": "支援電腦使用",
		"noComputerUse": "不支援電腦使用",
		"supportsPromptCache": "支援提示快取",
		"noPromptCache": "不支援提示快取",
		"maxOutput": "最大輸出",
		"inputPrice": "輸入價格",
		"outputPrice": "輸出價格",
		"cacheReadsPrice": "快取讀取價格",
		"cacheWritesPrice": "快取寫入價格",
		"enableStreaming": "啟用串流輸出",
		"enableR1Format": "啟用 R1 模型參數",
		"enableR1FormatTips": "使用 QWQ 等 R1 模型時必須啟用，以避免發生 400 錯誤",
		"useAzure": "使用 Azure",
		"azureApiVersion": "設定 Azure API 版本",
		"gemini": {
			"freeRequests": "* 每分鐘可免費使用 {{count}} 次請求，超過後將依提示大小計費。",
			"pricingDetails": "詳細資訊請參閱定價說明。",
			"billingEstimate": "* 費用為估算值 - 實際費用取決於提示大小。"
		}
	},
	"modelPicker": {
		"automaticFetch": "此擴充功能會自動從 <serviceLink>{{serviceName}}</serviceLink> 取得最新的可用模型清單。如果不確定要選哪個模型，建議使用 <defaultModelLink>{{defaultModelId}}</defaultModelLink>，這是與 Roo Code 最佳搭配的模型。您也可以搜尋「free」來檢視目前可用的免費選項。",
		"label": "模型",
		"searchPlaceholder": "搜尋",
		"noMatchFound": "找不到符合的項目",
		"useCustomModel": "使用自訂模型：{{modelId}}"
	},
	"footer": {
		"feedback": "若您有任何問題或建議，歡迎至 <githubLink>github.com/RooVetGit/Roo-Code</githubLink> 提出 issue，或加入 <redditLink>reddit.com/r/RooCode</redditLink> 或 <discordLink>discord.gg/roocode</discordLink> 討論。",
		"telemetry": {
			"label": "允許匿名錯誤與使用情況回報",
			"description": "透過傳送匿名的使用資料與錯誤回報，協助改善 Roo Code。我們絕不會傳送您的程式碼、提示或個人資訊。詳細資訊請參閱我們的隱私權政策。"
		},
		"settings": {
			"import": "匯入",
			"export": "匯出",
			"reset": "重設"
		}
	},
	"thinkingBudget": {
		"maxTokens": "最大 token 數",
		"maxThinkingTokens": "最大思考 token 數"
	},
	"validation": {
		"apiKey": "請提供有效的 API 金鑰。",
		"awsRegion": "請選擇要用於 Amazon Bedrock 的區域。",
		"googleCloud": "請提供有效的 Google Cloud 專案 ID 和區域。",
		"modelId": "請提供有效的模型 ID。",
		"modelSelector": "請提供有效的模型選擇器。",
		"openAi": "請提供有效的基礎 URL、API 金鑰和模型 ID。",
		"arn": {
			"invalidFormat": "ARN 格式無效，請檢查格式要求。",
			"regionMismatch": "警告：您 ARN 中的區域 ({{arnRegion}}) 與您選擇的區域 ({{region}}) 不符，可能導致存取問題。系統將使用 ARN 中指定的區域。"
		},
		"modelAvailability": "您指定的模型 ID ({{modelId}}) 目前無法使用，請選擇其他模型。"
	},
	"placeholders": {
		"apiKey": "請輸入 API 金鑰...",
		"profileName": "請輸入設定檔名稱",
		"accessKey": "請輸入存取金鑰...",
		"secretKey": "請輸入金鑰...",
		"sessionToken": "請輸入工作階段權杖...",
		"credentialsJson": "請輸入憑證 JSON...",
		"keyFilePath": "請輸入金鑰檔案路徑...",
		"projectId": "請輸入專案 ID...",
		"customArn": "請輸入 ARN（例：arn:aws:bedrock:us-east-1:123456789012:foundation-model/my-model）",
		"baseUrl": "請輸入基礎 URL...",
		"modelId": {
			"lmStudio": "例：meta-llama-3.1-8b-instruct",
			"lmStudioDraft": "例：lmstudio-community/llama-3.2-1b-instruct",
			"ollama": "例：llama3.1"
		},
		"numbers": {
			"maxTokens": "例：4096",
			"contextWindow": "例：128000",
			"inputPrice": "例：0.0001",
			"outputPrice": "例：0.0002",
			"cacheWritePrice": "例：0.00005"
		}
	},
	"defaults": {
		"ollamaUrl": "預設：http://localhost:11434",
		"lmStudioUrl": "預設：http://localhost:1234",
		"geminiUrl": "預設：https://generativelanguage.googleapis.com"
	},
	"labels": {
		"customArn": "自訂 ARN",
		"useCustomArn": "使用自訂 ARN..."
	}
}<|MERGE_RESOLUTION|>--- conflicted
+++ resolved
@@ -117,14 +117,11 @@
 		"noCustomHeaders": "尚未定義自訂標頭。點擊 + 按鈕以新增。",
 		"requestyApiKey": "Requesty API 金鑰",
 		"getRequestyApiKey": "取得 Requesty API 金鑰",
-<<<<<<< HEAD
 		"getShengSuanYunApiKey": "取得 胜算云 API 金鑰",
-=======
 		"refreshModels": {
 			"label": "重新整理模型",
 			"hint": "請重新開啟設定以查看最新模型。"
 		},
->>>>>>> 94ae4488
 		"openRouterTransformsText": "將提示和訊息鏈壓縮到上下文大小 (<a>OpenRouter 轉換</a>)",
 		"anthropicApiKey": "Anthropic API 金鑰",
 		"getAnthropicApiKey": "取得 Anthropic API 金鑰",
