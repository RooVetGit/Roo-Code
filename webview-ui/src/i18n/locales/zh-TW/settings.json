{
	"common": {
		"save": "儲存",
		"done": "完成",
		"cancel": "取消",
		"reset": "重設",
		"select": "選擇",
		"add": "新增標頭",
		"remove": "移除"
	},
	"header": {
		"title": "設定",
		"saveButtonTooltip": "儲存變更",
		"nothingChangedTooltip": "無任何變更",
		"doneButtonTooltip": "捨棄未儲存的變更並關閉設定面板"
	},
	"unsavedChangesDialog": {
		"title": "未儲存的變更",
		"description": "是否要取消變更並繼續？",
		"cancelButton": "取消",
		"discardButton": "取消變更"
	},
	"sections": {
		"providers": "供應商",
		"autoApprove": "自動核准",
		"browser": "電腦存取",
		"checkpoints": "檢查點",
		"notifications": "通知",
		"contextManagement": "上下文",
		"terminal": "終端機",
		"experimental": "實驗性",
		"language": "語言",
		"about": "關於 Roo Code"
	},
	"autoApprove": {
		"description": "允許 Roo 無需核准即執行操作。僅在您完全信任 AI 並了解相關安全風險時啟用這些設定。",
		"readOnly": {
			"label": "讀取",
			"description": "啟用後，Roo 將自動檢視目錄內容並讀取檔案，無需點選核准按鈕。",
			"outsideWorkspace": {
				"label": "包含工作區外的檔案",
				"description": "允許 Roo 讀取目前工作區外的檔案，無需核准。"
			}
		},
		"write": {
			"label": "寫入",
			"description": "自動建立和編輯文件而無需核准",
			"delayLabel": "寫入後延遲以允許診斷偵測潛在問題",
			"outsideWorkspace": {
				"label": "包含工作區外的檔案",
				"description": "允許 Roo 在目前工作區外建立和編輯檔案，無需核准。"
			}
		},
		"browser": {
			"label": "瀏覽器",
			"description": "自動執行瀏覽器操作而無需核准 — 注意：僅適用於模型支援電腦使用時"
		},
		"retry": {
			"label": "重試",
			"description": "當伺服器回傳錯誤回應時自動重試失敗的 API 請求",
			"delayLabel": "重試請求前的延遲"
		},
		"mcp": {
			"label": "MCP",
			"description": "在 MCP 伺服器檢視中啟用個別 MCP 工具的自動核准（需要此設定和工具的「始終允許」核取方塊）"
		},
		"modeSwitch": {
			"label": "模式",
			"description": "自動在不同模式之間切換而無需核准"
		},
		"subtasks": {
			"label": "子工作",
			"description": "允許建立和完成子工作而無需核准"
		},
		"execute": {
			"label": "執行",
			"description": "自動執行允許的終端機命令而無需核准",
			"allowedCommands": "允許自動執行的命令",
			"allowedCommandsDescription": "當「始終核准執行操作」啟用時可以自動執行的命令前綴。新增 * 以允許所有命令（請謹慎使用）。",
			"commandPlaceholder": "輸入命令前綴（例如 'git '）",
			"addButton": "新增"
		}
	},
	"providers": {
		"providerDocumentation": "{{provider}} 文件",
		"configProfile": "配置設定檔",
		"description": "儲存不同的 API 設定以快速切換供應商和設定。",
		"apiProvider": "API 供應商",
		"model": "模型",
		"nameEmpty": "名稱不能為空",
		"nameExists": "已存在同名的設定檔",
		"deleteProfile": "刪除設定檔",
		"invalidArnFormat": "ARN 格式無效。請檢查上方示例。",
		"enterNewName": "輸入新名稱",
		"addProfile": "新增設定檔",
		"renameProfile": "重新命名設定檔",
		"newProfile": "新建設定檔",
		"enterProfileName": "輸入設定檔名稱",
		"createProfile": "建立設定檔",
		"cannotDeleteOnlyProfile": "無法刪除唯一的設定檔",
		"searchPlaceholder": "搜尋設定檔",
		"noMatchFound": "找不到符合的設定檔",
		"vscodeLmDescription": "VS Code 語言模型 API 可以讓您使用其他擴充功能（如 GitHub Copilot）提供的模型。最簡單的方式是從 VS Code Marketplace 安裝 Copilot 和 Copilot Chat 擴充套件。",
		"awsCustomArnUse": "輸入您要使用的模型的有效 Amazon Bedrock ARN。格式範例：",
		"awsCustomArnDesc": "確保 ARN 中的區域與您上面選擇的 AWS 區域相符。",
		"openRouterApiKey": "OpenRouter API 金鑰",
		"getOpenRouterApiKey": "取得 OpenRouter API 金鑰",
		"apiKeyStorageNotice": "API 金鑰安全儲存於 VSCode 金鑰儲存中",
		"glamaApiKey": "Glama API 金鑰",
		"getGlamaApiKey": "取得 Glama API 金鑰",
		"useCustomBaseUrl": "使用自訂基礎 URL",
		"useHostHeader": "使用自訂 Host 標頭",
		"useLegacyFormat": "使用舊版 OpenAI API 格式",
		"customHeaders": "自訂標頭",
		"headerName": "標頭名稱",
		"headerValue": "標頭值",
		"noCustomHeaders": "尚未定義自訂標頭。點擊 + 按鈕以新增。",
		"requestyApiKey": "Requesty API 金鑰",
<<<<<<< HEAD
		"getRequestyApiKey": "取得 Requesty API 金鑰",
		"getShengSuanYunApiKey": "取得勝算雲 API 金鑰",
=======
>>>>>>> f46e14dc
		"refreshModels": {
			"label": "重新整理模型",
			"hint": "請重新開啟設定以查看最新模型。"
		},
		"getRequestyApiKey": "取得 Requesty API 金鑰",
		"openRouterTransformsText": "將提示和訊息鏈壓縮到上下文大小 (<a>OpenRouter 轉換</a>)",
		"anthropicApiKey": "Anthropic API 金鑰",
		"getAnthropicApiKey": "取得 Anthropic API 金鑰",
		"anthropicUseAuthToken": "將 Anthropic API 金鑰作為 Authorization 標頭傳遞，而非使用 X-Api-Key",
		"chutesApiKey": "Chutes API 金鑰",
		"getChutesApiKey": "取得 Chutes API 金鑰",
		"deepSeekApiKey": "DeepSeek API 金鑰",
		"getDeepSeekApiKey": "取得 DeepSeek API 金鑰",
		"geminiApiKey": "Gemini API 金鑰",
		"getGroqApiKey": "取得 Groq API 金鑰",
		"groqApiKey": "Groq API 金鑰",
		"getGeminiApiKey": "取得 Gemini API 金鑰",
		"openAiApiKey": "OpenAI API 金鑰",
		"openAiBaseUrl": "基礎 URL",
		"getOpenAiApiKey": "取得 OpenAI API 金鑰",
		"mistralApiKey": "Mistral API 金鑰",
		"getMistralApiKey": "取得 Mistral/Codestral API 金鑰",
		"codestralBaseUrl": "Codestral 基礎 URL（選用）",
		"codestralBaseUrlDesc": "設定 Codestral 模型的替代 URL。",
		"xaiApiKey": "xAI API 金鑰",
		"getXaiApiKey": "取得 xAI API 金鑰",
		"litellmApiKey": "LiteLLM API 金鑰",
		"litellmBaseUrl": "LiteLLM 基礎 URL",
		"awsCredentials": "AWS 認證",
		"awsProfile": "AWS Profile",
		"awsProfileName": "AWS Profile 名稱",
		"awsAccessKey": "AWS Access Key",
		"awsSecretKey": "AWS Secret Key",
		"awsSessionToken": "AWS 工作階段權杖",
		"awsRegion": "AWS 區域",
		"awsCrossRegion": "使用跨區域推論",
		"enablePromptCaching": "啟用提示快取",
		"enablePromptCachingTitle": "啟用提示快取以提升支援的模型效能並降低成本。",
		"cacheUsageNote": "注意：如果您沒有看到快取使用情況，請嘗試選擇其他模型，然後重新選擇您想要的模型。",
		"vscodeLmModel": "語言模型",
		"vscodeLmWarning": "注意：此整合功能仍處於實驗階段，各供應商的支援程度可能不同。如果出現模型不支援的錯誤，通常是供應商方面的問題。",
		"googleCloudSetup": {
			"title": "要使用 Google Cloud Vertex AI，您需要：",
			"step1": "1. 建立 Google Cloud 帳戶，啟用 Vertex AI API 並啟用所需的 Claude 模型。",
			"step2": "2. 安裝 Google Cloud CLI 並設定應用程式預設憑證。",
			"step3": "3. 或建立具有憑證的服務帳戶。"
		},
		"googleCloudCredentials": "Google Cloud 憑證",
		"googleCloudKeyFile": "Google Cloud 金鑰檔案路徑",
		"googleCloudProjectId": "Google Cloud 專案 ID",
		"googleCloudRegion": "Google Cloud 區域",
		"lmStudio": {
			"baseUrl": "基礎 URL（選用）",
			"modelId": "模型 ID",
			"speculativeDecoding": "啟用預測性解碼",
			"draftModelId": "草稿模型 ID",
			"draftModelDesc": "草稿模型必須來自相同模型系列才能正確運作。",
			"selectDraftModel": "選擇草稿模型",
			"noModelsFound": "未找到草稿模型。請確保 LM Studio 以伺服器模式執行。",
			"description": "LM Studio 允許您在本機電腦執行模型。詳細資訊請參閱快速入門指南。您需要啟動 LM Studio 的本機伺服器功能才能與此擴充功能搭配使用。<span>注意：</span> Roo Code 使用複雜提示，與 Claude 模型搭配最佳。功能較弱的模型可能無法正常運作。"
		},
		"ollama": {
			"baseUrl": "基礎 URL（選用）",
			"modelId": "模型 ID",
			"description": "Ollama 允許您在本機電腦執行模型。請參閱快速入門指南。",
			"warning": "注意：Roo Code 使用複雜提示，與 Claude 模型搭配最佳。功能較弱的模型可能無法正常運作。"
		},
		"unboundApiKey": "Unbound API 金鑰",
		"getUnboundApiKey": "取得 Unbound API 金鑰",
		"humanRelay": {
			"description": "不需要 API 金鑰，但使用者需要協助將資訊複製並貼上到網頁聊天 AI。",
			"instructions": "使用期間會彈出對話框，並自動將目前訊息複製到剪貼簿。您需要將這些內容貼上到網頁版 AI（如 ChatGPT 或 Claude），然後將 AI 的回覆複製回對話框並點選確認按鈕。"
		},
		"openRouter": {
			"providerRouting": {
				"title": "OpenRouter 供應商路由",
				"description": "OpenRouter 會將請求路由到適合您模型的最佳可用供應商。預設情況下，請求會在頂尖供應商之間進行負載平衡以最大化正常運作時間。您也可以為此模型選擇特定的供應商。",
				"learnMore": "了解更多關於供應商路由的資訊"
			}
		},
		"customModel": {
			"capabilities": "設定自訂 OpenAI 相容模型的功能和定價。請謹慎設定模型功能，因為這會影響 Roo Code 的運作方式。",
			"maxTokens": {
				"label": "最大輸出 Token",
				"description": "模型能在一則回應中產生的最大 Token 數量。（設為 -1 則由伺服器決定最大值）"
			},
			"contextWindow": {
				"label": "上下文視窗大小",
				"description": "模型能處理的總 Token 數量（包含輸入和輸出）"
			},
			"imageSupport": {
				"label": "影像支援",
				"description": "此模型是否能夠處理和理解影像？"
			},
			"computerUse": {
				"label": "電腦使用",
				"description": "此模型是否能夠與瀏覽器互動？（例如 Claude 3.7 Sonnet）"
			},
			"promptCache": {
				"label": "提示快取",
				"description": "此模型是否能夠快取提示？"
			},
			"pricing": {
				"input": {
					"label": "輸入價格",
					"description": "輸入/提示每百萬 Token 的費用。這會影響向模型傳送內容和指令時的費用。"
				},
				"output": {
					"label": "輸出價格",
					"description": "模型回應每百萬 Token 的費用。這會影響模型產生內容的費用。"
				},
				"cacheReads": {
					"label": "快取讀取價格",
					"description": "每百萬 Token 的快取讀取費用。當從快取中取得已儲存的回應時，會收取此費用。"
				},
				"cacheWrites": {
					"label": "快取寫入價格",
					"description": "每百萬 Token 的快取寫入費用。當提示首次被儲存至快取時，會收取此費用。"
				}
			},
			"resetDefaults": "重設為預設值"
		},
		"rateLimitSeconds": {
			"label": "速率限制",
			"description": "API 請求間的最短時間"
		},
		"reasoningEffort": {
			"label": "模型推理強度",
			"high": "高",
			"medium": "中",
			"low": "低"
		},
		"setReasoningLevel": "啟用推理工作量"
	},
	"browser": {
		"enable": {
			"label": "啟用瀏覽器工具",
			"description": "啟用後，Roo 可在使用支援電腦使用的模型時使用瀏覽器與網站互動。 <0>瞭解更多</0>"
		},
		"viewport": {
			"label": "視窗大小",
			"description": "選擇瀏覽器互動的視窗大小。這會影響網站的顯示方式和互動方式。",
			"options": {
				"largeDesktop": "大型桌面 (1280x800)",
				"smallDesktop": "小型桌面 (900x600)",
				"tablet": "平板 (768x1024)",
				"mobile": "行動裝置 (360x640)"
			}
		},
		"screenshotQuality": {
			"label": "截圖品質",
			"description": "調整瀏覽器截圖的 WebP 品質。數值越高截圖越清晰，但會增加 token 用量。"
		},
		"remote": {
			"label": "使用遠端瀏覽器連線",
			"description": "連線到啟用遠端除錯的 Chrome 瀏覽器（--remote-debugging-port=9222）。",
			"urlPlaceholder": "自訂 URL（例如 http://localhost:9222）",
			"testButton": "測試連線",
			"testingButton": "測試中...",
			"instructions": "請輸入 DevTools Protocol 主機位址，或留空以自動偵測本機 Chrome 執行個體。「測試連線」按鈕將嘗試連線至您提供的自訂 URL，若未提供則會自動偵測。"
		}
	},
	"checkpoints": {
		"enable": {
			"label": "啟用自動檢查點",
			"description": "啟用後，Roo 將在工作執行期間自動建立檢查點，使審核變更或回到早期狀態變得容易。 <0>瞭解更多</0>"
		}
	},
	"notifications": {
		"sound": {
			"label": "啟用音效",
			"description": "啟用後，Roo 將為通知和事件播放音效。",
			"volumeLabel": "音量"
		},
		"tts": {
			"label": "啟用文字轉語音",
			"description": "啟用後，Roo 將使用文字轉語音功能朗讀其回應。",
			"speedLabel": "速度"
		}
	},
	"contextManagement": {
		"description": "控制 AI 上下文視窗中要包含哪些資訊，會影響 token 用量和回應品質",
		"openTabs": {
			"label": "開啟分頁的上下文限制",
			"description": "上下文中最多包含多少個 VS Code 開啟的分頁。數值越高提供的上下文越多，但 token 用量也會增加。"
		},
		"workspaceFiles": {
			"label": "工作區檔案的上下文限制",
			"description": "目前工作目錄中最多包含多少個檔案。數值越高提供的上下文越多，但 token 用量也會增加。"
		},
		"rooignore": {
			"label": "在列表和搜尋中顯示被 .rooignore 排除的檔案",
			"description": "啟用後，符合 .rooignore 規則的檔案會在列表中顯示並標示鎖定圖示。停用後，這些檔案將完全從檔案列表和搜尋結果中隱藏。"
		},
		"maxReadFile": {
			"label": "檔案讀取自動截斷閾值",
			"description": "當模型未指定起始/結束值時，Roo 讀取的行數。如果此數值小於檔案總行數，Roo 將產生程式碼定義的行號索引。特殊情況：-1 指示 Roo 讀取整個檔案（不建立索引），0 指示不讀取任何行並僅提供行索引以取得最小上下文。較低的值可最小化初始上下文使用，允許後續精確的行範圍讀取。明確指定起始/結束的請求不受此設定限制。 <0>瞭解更多</0>",
			"lines": "行",
			"always_full_read": "始終讀取整個檔案"
		}
	},
	"terminal": {
		"basic": {
			"label": "終端機設定：基本",
			"description": "基本終端機設定"
		},
		"advanced": {
			"label": "終端機設定：進階",
			"description": "以下選項可能需要重新啟動終端機才能套用設定"
		},
		"outputLineLimit": {
			"label": "終端機輸出行數限制",
			"description": "執行命令時終端機輸出的最大行數。超過此限制時，會從中間移除多餘的行數，以節省 token 用量。 <0>瞭解更多</0>"
		},
		"shellIntegrationTimeout": {
			"label": "終端機 Shell 整合逾時",
			"description": "執行命令前等待 Shell 整合初始化的最長時間。如果您的 Shell 啟動較慢，且終端機出現「Shell 整合無法使用」的錯誤訊息，可能需要提高此數值。 <0>瞭解更多</0>"
		},
		"shellIntegrationDisabled": {
			"label": "停用終端機 Shell 整合",
			"description": "如果終端機指令無法正常運作或看到 'Shell Integration Unavailable' 錯誤，請啟用此項。這會使用較簡單的方法執行指令，繞過一些進階終端機功能。 <0>瞭解更多</0>"
		},
		"commandDelay": {
			"label": "終端機命令延遲",
			"description": "命令執行後添加的延遲時間（毫秒）。預設值為 0 時完全停用延遲。這可以幫助確保在有計時問題的終端機中完整擷取命令輸出。在大多數終端機中，這是透過設定 `PROMPT_COMMAND='sleep N'` 實現的，而 PowerShell 會在每個命令結尾加入 `start-sleep`。最初是為了解決 VSCode 錯誤#237208，現在可能不再需要。 <0>瞭解更多</0>"
		},
		"compressProgressBar": {
			"label": "壓縮進度條輸出",
			"description": "啟用後，將處理包含歸位字元 (\\r) 的終端機輸出，模擬真實終端機顯示內容的方式。這會移除進度條的中間狀態，只保留最終狀態，為更重要的資訊節省上下文空間。 <0>瞭解更多</0>"
		},
		"powershellCounter": {
			"label": "啟用 PowerShell 計數器解決方案",
			"description": "啟用後，會在 PowerShell 命令中加入計數器以確保命令正確執行。這有助於解決可能存在輸出擷取問題的 PowerShell 終端機。 <0>瞭解更多</0>"
		},
		"zshClearEolMark": {
			"label": "清除 ZSH 行尾標記",
			"description": "啟用後，透過設定 PROMPT_EOL_MARK='' 清除 ZSH 行尾標記。這可以防止命令輸出以特殊字元（如 '%'）結尾時的解析問題。 <0>瞭解更多</0>"
		},
		"zshOhMy": {
			"label": "啟用 Oh My Zsh 整合",
			"description": "啟用後，設定 ITERM_SHELL_INTEGRATION_INSTALLED=Yes 以啟用 Oh My Zsh shell 整合功能。套用此設定可能需要重新啟動 IDE。 <0>瞭解更多</0>"
		},
		"zshP10k": {
			"label": "啟用 Powerlevel10k 整合",
			"description": "啟用後，設定 POWERLEVEL9K_TERM_SHELL_INTEGRATION=true 以啟用 Powerlevel10k shell 整合功能。 <0>瞭解更多</0>"
		},
		"zdotdir": {
			"label": "啟用 ZDOTDIR 處理",
			"description": "啟用後將建立暫存目錄用於 ZDOTDIR，以正確處理 zsh shell 整合。這確保 VSCode shell 整合能與 zsh 正常運作，同時保留您的 zsh 設定。 <0>瞭解更多</0>"
		},
		"inheritEnv": {
			"label": "繼承環境變數",
			"description": "啟用後，終端機將從 VSCode 父程序繼承環境變數，如使用者設定檔中定義的 shell 整合設定。這直接切換 VSCode 全域設定 `terminal.integrated.inheritEnv`。 <0>瞭解更多</0>"
		}
	},
	"advanced": {
		"diff": {
			"label": "透過差異比對編輯",
			"description": "啟用後，Roo 可更快速地編輯檔案，並自動拒絕不完整的整檔覆寫。搭配最新的 Claude 3.7 Sonnet 模型效果最佳。",
			"strategy": {
				"label": "差異比對策略",
				"options": {
					"standard": "標準（單一區塊）",
					"multiBlock": "實驗性：多區塊差異",
					"unified": "實驗性：統一差異"
				},
				"descriptions": {
					"standard": "標準策略一次只修改一個程式碼區塊。",
					"unified": "統一差異策略會嘗試多種比對方式，並選擇最佳方案。",
					"multiBlock": "多區塊策略可在單一請求中更新檔案內的多個程式碼區塊。"
				}
			},
			"matchPrecision": {
				"label": "比對精確度",
				"description": "此滑桿控制套用差異時程式碼區段的比對精確度。較低的數值允許更彈性的比對，但也會增加錯誤取代的風險。使用低於 100% 的數值時請特別謹慎。"
			}
		}
	},
	"experimental": {
		"warning": "⚠️",
		"AUTO_CONDENSE_CONTEXT": {
			"name": "智慧壓縮上下文視窗",
			"description": "當工作的上下文視窗接近填滿時，使用 LLM 呼叫來摘要過去的對話，而非捨棄舊訊息。注意：目前 UI 中顯示的 API 費用並未包含摘要的成本。"
		},
		"DIFF_STRATEGY_UNIFIED": {
			"name": "使用實驗性統一差異比對策略",
			"description": "啟用實驗性的統一差異比對策略。此策略可能減少因模型錯誤而導致的重試次數，但也可能導致意外行為或錯誤的編輯。請務必了解風險，並願意仔細檢查所有變更後再啟用。"
		},
		"SEARCH_AND_REPLACE": {
			"name": "使用實驗性搜尋與取代工具",
			"description": "啟用實驗性的搜尋與取代工具，允許 Roo 在單一請求中取代多個符合的內容。"
		},
		"INSERT_BLOCK": {
			"name": "使用實驗性插入內容工具",
			"description": "啟用實驗性的插入內容工具，允許 Roo 直接在指定行號插入內容，而無需產生差異比對。"
		},
		"POWER_STEERING": {
			"name": "使用實驗性「動力輔助」模式",
			"description": "啟用後，Roo 將更頻繁地提醒模型目前模式的詳細設定。這能讓模型更嚴格遵守角色定義和自訂指令，但每則訊息會使用更多 token。"
		},
		"MULTI_SEARCH_AND_REPLACE": {
			"name": "使用實驗性多區塊差異比對工具",
			"description": "啟用後，Roo 將使用多區塊差異比對工具，嘗試在單一請求中更新檔案內的多個程式碼區塊。"
		}
	},
	"promptCaching": {
		"label": "停用提示詞快取",
		"description": "勾選後，Roo 將不會為此模型使用提示詞快取。"
	},
	"temperature": {
		"useCustom": "使用自訂溫度",
		"description": "控制模型回應的隨機性",
		"rangeDescription": "較高值使輸出更隨機，較低值更確定"
	},
	"modelInfo": {
		"supportsImages": "支援影像",
		"noImages": "不支援影像",
		"supportsComputerUse": "支援電腦使用",
		"noComputerUse": "不支援電腦使用",
		"supportsPromptCache": "支援提示快取",
		"noPromptCache": "不支援提示快取",
		"maxOutput": "最大輸出",
		"inputPrice": "輸入價格",
		"outputPrice": "輸出價格",
		"cacheReadsPrice": "快取讀取價格",
		"cacheWritesPrice": "快取寫入價格",
		"enableStreaming": "啟用串流輸出",
		"enableR1Format": "啟用 R1 模型參數",
		"enableR1FormatTips": "使用 QWQ 等 R1 模型時必須啟用，以避免發生 400 錯誤",
		"useAzure": "使用 Azure",
		"azureApiVersion": "設定 Azure API 版本",
		"gemini": {
			"freeRequests": "* 每分鐘可免費使用 {{count}} 次請求，超過後將依提示大小計費。",
			"pricingDetails": "詳細資訊請參閱定價說明。",
			"billingEstimate": "* 費用為估算值 - 實際費用取決於提示大小。"
		}
	},
	"modelPicker": {
		"automaticFetch": "此擴充功能會自動從 <serviceLink>{{serviceName}}</serviceLink> 取得最新的可用模型清單。如果不確定要選哪個模型，建議使用 <defaultModelLink>{{defaultModelId}}</defaultModelLink>，這是與 Roo Code 最佳搭配的模型。您也可以搜尋「free」來檢視目前可用的免費選項。",
		"label": "模型",
		"searchPlaceholder": "搜尋",
		"noMatchFound": "找不到符合的項目",
		"useCustomModel": "使用自訂模型：{{modelId}}"
	},
	"footer": {
		"feedback": "若您有任何問題或建議，歡迎至 <githubLink>github.com/RooVetGit/Roo-Code</githubLink> 提出 issue，或加入 <redditLink>reddit.com/r/RooCode</redditLink> 或 <discordLink>discord.gg/roocode</discordLink> 討論。",
		"telemetry": {
			"label": "允許匿名錯誤與使用情況回報",
			"description": "透過傳送匿名的使用資料與錯誤回報，協助改善 Roo Code。我們絕不會傳送您的程式碼、提示或個人資訊。詳細資訊請參閱我們的隱私權政策。"
		},
		"settings": {
			"import": "匯入",
			"export": "匯出",
			"reset": "重設"
		}
	},
	"thinkingBudget": {
		"maxTokens": "最大 token 數",
		"maxThinkingTokens": "最大思考 token 數"
	},
	"validation": {
		"apiKey": "請提供有效的 API 金鑰。",
		"awsRegion": "請選擇要用於 Amazon Bedrock 的區域。",
		"googleCloud": "請提供有效的 Google Cloud 專案 ID 和區域。",
		"modelId": "請提供有效的模型 ID。",
		"modelSelector": "請提供有效的模型選擇器。",
		"openAi": "請提供有效的基礎 URL、API 金鑰和模型 ID。",
		"arn": {
			"invalidFormat": "ARN 格式無效，請檢查格式要求。",
			"regionMismatch": "警告：您 ARN 中的區域 ({{arnRegion}}) 與您選擇的區域 ({{region}}) 不符，可能導致存取問題。系統將使用 ARN 中指定的區域。"
		},
		"modelAvailability": "您指定的模型 ID ({{modelId}}) 目前無法使用，請選擇其他模型。"
	},
	"placeholders": {
		"apiKey": "請輸入 API 金鑰...",
		"profileName": "請輸入設定檔名稱",
		"accessKey": "請輸入存取金鑰...",
		"secretKey": "請輸入金鑰...",
		"sessionToken": "請輸入工作階段權杖...",
		"credentialsJson": "請輸入憑證 JSON...",
		"keyFilePath": "請輸入金鑰檔案路徑...",
		"projectId": "請輸入專案 ID...",
		"customArn": "請輸入 ARN（例：arn:aws:bedrock:us-east-1:123456789012:foundation-model/my-model）",
		"baseUrl": "請輸入基礎 URL...",
		"modelId": {
			"lmStudio": "例：meta-llama-3.1-8b-instruct",
			"lmStudioDraft": "例：lmstudio-community/llama-3.2-1b-instruct",
			"ollama": "例：llama3.1"
		},
		"numbers": {
			"maxTokens": "例：4096",
			"contextWindow": "例：128000",
			"inputPrice": "例：0.0001",
			"outputPrice": "例：0.0002",
			"cacheWritePrice": "例：0.00005"
		}
	},
	"defaults": {
		"ollamaUrl": "預設：http://localhost:11434",
		"lmStudioUrl": "預設：http://localhost:1234",
		"geminiUrl": "預設：https://generativelanguage.googleapis.com"
	},
	"labels": {
		"customArn": "自訂 ARN",
		"useCustomArn": "使用自訂 ARN..."
	}
}<|MERGE_RESOLUTION|>--- conflicted
+++ resolved
@@ -116,15 +116,11 @@
 		"headerValue": "標頭值",
 		"noCustomHeaders": "尚未定義自訂標頭。點擊 + 按鈕以新增。",
 		"requestyApiKey": "Requesty API 金鑰",
-<<<<<<< HEAD
-		"getRequestyApiKey": "取得 Requesty API 金鑰",
-		"getShengSuanYunApiKey": "取得勝算雲 API 金鑰",
-=======
->>>>>>> f46e14dc
 		"refreshModels": {
 			"label": "重新整理模型",
 			"hint": "請重新開啟設定以查看最新模型。"
 		},
+		"getShengSuanYunApiKey": "取得勝算雲 API 金鑰",
 		"getRequestyApiKey": "取得 Requesty API 金鑰",
 		"openRouterTransformsText": "將提示和訊息鏈壓縮到上下文大小 (<a>OpenRouter 轉換</a>)",
 		"anthropicApiKey": "Anthropic API 金鑰",
