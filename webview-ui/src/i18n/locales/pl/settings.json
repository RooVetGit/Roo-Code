--- conflicted
+++ resolved
@@ -44,16 +44,13 @@
 		"selectProviderPlaceholder": "Wybierz dostawcę",
 		"openaiProvider": "OpenAI",
 		"ollamaProvider": "Ollama",
-<<<<<<< HEAD
-		"geminiProvider": "Gemini",
-=======
 		"openaiCompatibleProvider": "Kompatybilny z OpenAI",
 		"openaiCompatibleBaseUrlLabel": "Bazowy URL:",
 		"openaiCompatibleApiKeyLabel": "Klucz API:",
 		"openaiCompatibleModelDimensionLabel": "Wymiar Embeddingu:",
 		"openaiCompatibleModelDimensionPlaceholder": "np., 1536",
 		"openaiCompatibleModelDimensionDescription": "Wymiar embeddingu (rozmiar wyjściowy) dla twojego modelu. Sprawdź dokumentację swojego dostawcy, aby uzyskać tę wartość. Typowe wartości: 384, 768, 1536, 3072.",
->>>>>>> e2516ebe
+		"geminiProvider": "Gemini",
 		"openaiKeyLabel": "Klucz OpenAI:",
 		"modelLabel": "Model",
 		"selectModelPlaceholder": "Wybierz model",
