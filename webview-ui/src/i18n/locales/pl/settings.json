{
	"common": {
		"save": "Zapisz",
		"done": "Gotowe",
		"cancel": "Anuluj",
		"reset": "Resetuj",
		"select": "Wybierz",
		"add": "Dodaj nagłówek",
		"remove": "Usuń"
	},
	"header": {
		"title": "Ustawienia",
		"saveButtonTooltip": "Zapisz zmiany",
		"nothingChangedTooltip": "Nic się nie zmieniło",
		"doneButtonTooltip": "Odrzuć niezapisane zmiany i zamknij panel ustawień"
	},
	"unsavedChangesDialog": {
		"title": "Niezapisane zmiany",
		"description": "Czy chcesz odrzucić zmiany i kontynuować?",
		"cancelButton": "Anuluj",
		"discardButton": "Odrzuć zmiany"
	},
	"sections": {
		"providers": "Dostawcy",
		"autoApprove": "Auto-zatwierdzanie",
		"browser": "Dostęp komputera",
		"checkpoints": "Punkty kontrolne",
		"notifications": "Powiadomienia",
		"contextManagement": "Kontekst",
		"terminal": "Terminal",
		"prompts": "Podpowiedzi",
		"experimental": "Eksperymentalne",
		"language": "Język",
		"about": "O Roo Code"
	},
	"prompts": {
		"description": "Skonfiguruj podpowiedzi wsparcia używane do szybkich działań, takich jak ulepszanie podpowiedzi, wyjaśnianie kodu i rozwiązywanie problemów. Te podpowiedzi pomagają Roo zapewnić lepsze wsparcie dla typowych zadań programistycznych."
	},
	"codeIndex": {
		"title": "Indeksowanie kodu",
		"enableLabel": "Włącz indeksowanie kodu",
		"enableDescription": "Włącz indeksowanie kodu, aby poprawić wyszukiwanie i zrozumienie kontekstu",
		"providerLabel": "Dostawca osadzania",
		"selectProviderPlaceholder": "Wybierz dostawcę",
		"valkeyUsernameLabel": "Nazwa użytkownika Valkey",
		"valkeyUsernamePlaceholder": "Wprowadź nazwę użytkownika Valkey (opcjonalnie)",
		"valkeyPasswordLabel": "Hasło Valkey",
		"valkeyPasswordPlaceholder": "Wprowadź hasło Valkey (opcjonalnie)",
		"openaiProvider": "OpenAI",
		"ollamaProvider": "Ollama",
		"geminiProvider": "Gemini",
		"geminiApiKeyLabel": "Klucz API:",
		"geminiApiKeyPlaceholder": "Wprowadź swój klucz API Gemini",
		"mistralProvider": "Mistral",
		"mistralApiKeyLabel": "Klucz API:",
		"mistralApiKeyPlaceholder": "Wprowadź swój klucz API Mistral",
		"openaiCompatibleProvider": "Kompatybilny z OpenAI",
		"openAiKeyLabel": "Klucz API OpenAI",
		"openAiKeyPlaceholder": "Wprowadź swój klucz API OpenAI",
		"openAiCompatibleBaseUrlLabel": "Bazowy URL",
		"openAiCompatibleApiKeyLabel": "Klucz API",
		"openAiCompatibleApiKeyPlaceholder": "Wprowadź swój klucz API",
		"openAiCompatibleModelDimensionLabel": "Wymiar Embeddingu:",
		"modelDimensionLabel": "Wymiar modelu",
		"openAiCompatibleModelDimensionPlaceholder": "np., 1536",
		"openAiCompatibleModelDimensionDescription": "Wymiar embeddingu (rozmiar wyjściowy) dla twojego modelu. Sprawdź dokumentację swojego dostawcy, aby uzyskać tę wartość. Typowe wartości: 384, 768, 1536, 3072.",
		"modelLabel": "Model",
		"selectModelPlaceholder": "Wybierz model",
		"ollamaUrlLabel": "URL Ollama:",
		"qdrantUrlLabel": "URL Qdrant",
		"searchProviderLabel": "Wyszukiwanie Qdrant/Valkey",
		"qdrantProvider": "Qdrant",
		"valkeyProvider": "Wyszukiwanie Valkey",
<<<<<<< HEAD
		"valkeyHostName": "URL Valkey",
=======
		"valkeyUrlLabel": "URL Valkey",
		"valkeyUrlPlaceholder": "Wprowadź URL serwera Valkey",
		"valkeyUsernameLabel": "Nazwa użytkownika Valkey",
		"valkeyUsernamePlaceholder": "Wprowadź nazwę użytkownika Valkey (opcjonalne)",
		"valkeyPasswordLabel": "Hasło Valkey",
		"valkeyPasswordPlaceholder": "Wprowadź hasło Valkey (opcjonalne)",
		"valkeyUseSslLabel": "Użyj SSL",
>>>>>>> 2f3a7a93
		"qdrantKeyLabel": "Klucz Qdrant:",
		"startIndexingButton": "Rozpocznij",
		"clearIndexDataButton": "Wyczyść indeks",
		"unsavedSettingsMessage": "Zapisz swoje ustawienia przed rozpoczęciem procesu indeksowania.",
		"clearDataDialog": {
			"title": "Czy jesteś pewien?",
			"description": "Tej akcji nie można cofnąć. Spowoduje to trwałe usunięcie danych indeksu Twojego kodu.",
			"cancelButton": "Anuluj",
			"confirmButton": "Wyczyść dane"
		},
		"description": "Skonfiguruj ustawienia indeksowania bazy kodu, aby włączyć wyszukiwanie semantyczne w swoim projekcie. <0>Dowiedz się więcej</0>",
		"statusTitle": "Status",
		"settingsTitle": "Ustawienia indeksowania",
		"disabledMessage": "Indeksowanie bazy kodu jest obecnie wyłączone. Włącz je w ustawieniach globalnych, aby skonfigurować opcje indeksowania.",
		"embedderProviderLabel": "Dostawca Embeddera",
		"modelPlaceholder": "Wprowadź nazwę modelu",
		"selectModel": "Wybierz model",
		"ollamaBaseUrlLabel": "Bazowy URL Ollama",
		"qdrantApiKeyLabel": "Klucz API Qdrant",
		"qdrantApiKeyPlaceholder": "Wprowadź swój klucz API Qdrant (opcjonalnie)",
		"setupConfigLabel": "Konfiguracja",
		"ollamaUrlPlaceholder": "http://localhost:11434",
		"openAiCompatibleBaseUrlPlaceholder": "https://api.example.com",
		"modelDimensionPlaceholder": "1536",
		"qdrantUrlPlaceholder": "http://localhost:6333",
		"saveError": "Nie udało się zapisać ustawień",
		"modelDimensions": "({{dimension}} wymiarów)",
		"saveSuccess": "Ustawienia zapisane pomyślnie",
		"saving": "Zapisywanie...",
		"saveSettings": "Zapisz",
		"indexingStatuses": {
			"standby": "Gotowość",
			"indexing": "Indeksowanie",
			"indexed": "Zaindeksowane",
			"error": "Błąd"
		},
		"close": "Zamknij",
		"validation": {
			"invalidQdrantUrl": "Nieprawidłowy URL Qdrant",
			"invalidOllamaUrl": "Nieprawidłowy URL Ollama",
			"invalidBaseUrl": "Nieprawidłowy podstawowy URL",
			"qdrantUrlRequired": "Wymagany jest URL Qdrant",
			"openaiApiKeyRequired": "Wymagany jest klucz API OpenAI",
			"modelSelectionRequired": "Wymagany jest wybór modelu",
			"apiKeyRequired": "Wymagany jest klucz API",
			"modelIdRequired": "Wymagane jest ID modelu",
			"modelDimensionRequired": "Wymagany jest wymiar modelu",
			"geminiApiKeyRequired": "Wymagany jest klucz API Gemini",
			"mistralApiKeyRequired": "Klucz API Mistral jest wymagany",
			"ollamaBaseUrlRequired": "Wymagany jest bazowy adres URL Ollama",
			"baseUrlRequired": "Wymagany jest bazowy adres URL",
			"modelDimensionMinValue": "Wymiar modelu musi być większy niż 0"
		},
		"advancedConfigLabel": "Konfiguracja zaawansowana",
		"searchMinScoreLabel": "Próg wyniku wyszukiwania",
		"searchMinScoreDescription": "Minimalny wynik podobieństwa (0.0-1.0) wymagany dla wyników wyszukiwania. Niższe wartości zwracają więcej wyników, ale mogą być mniej trafne. Wyższe wartości zwracają mniej wyników, ale bardziej trafnych.",
		"searchMinScoreResetTooltip": "Zresetuj do wartości domyślnej (0.4)",
		"searchMaxResultsLabel": "Maksymalna liczba wyników wyszukiwania",
		"searchMaxResultsDescription": "Maksymalna liczba wyników wyszukiwania zwracanych podczas zapytania do indeksu bazy kodu. Wyższe wartości zapewniają więcej kontekstu, ale mogą zawierać mniej istotne wyniki.",
		"resetToDefault": "Przywróć domyślne"
	},
	"autoApprove": {
		"description": "Pozwól Roo na automatyczne wykonywanie operacji bez wymagania zatwierdzenia. Włącz te ustawienia tylko jeśli w pełni ufasz AI i rozumiesz związane z tym zagrożenia bezpieczeństwa.",
		"enabled": "Auto-zatwierdzanie włączone",
		"toggleAriaLabel": "Przełącz automatyczne zatwierdzanie",
		"disabledAriaLabel": "Automatyczne zatwierdzanie wyłączone - najpierw wybierz opcje",
		"readOnly": {
			"label": "Odczyt",
			"description": "Gdy włączone, Roo automatycznie będzie wyświetlać zawartość katalogów i czytać pliki bez konieczności klikania przycisku Zatwierdź.",
			"outsideWorkspace": {
				"label": "Uwzględnij pliki poza obszarem roboczym",
				"description": "Pozwól Roo na odczyt plików poza bieżącym obszarem roboczym bez konieczności zatwierdzania."
			}
		},
		"write": {
			"label": "Zapis",
			"description": "Automatycznie twórz i edytuj pliki bez konieczności zatwierdzania",
			"delayLabel": "Opóźnienie po zapisach, aby umożliwić diagnostyce wykrycie potencjalnych problemów",
			"outsideWorkspace": {
				"label": "Uwzględnij pliki poza obszarem roboczym",
				"description": "Pozwól Roo na tworzenie i edycję plików poza bieżącym obszarem roboczym bez konieczności zatwierdzania."
			},
			"protected": {
				"label": "Uwzględnij pliki chronione",
				"description": "Pozwól Roo na tworzenie i edycję plików chronionych (takich jak .rooignore i pliki konfiguracyjne .roo/) bez konieczności zatwierdzania."
			}
		},
		"browser": {
			"label": "Przeglądarka",
			"description": "Automatycznie wykonuj akcje przeglądarki bez konieczności zatwierdzania. Uwaga: Dotyczy tylko gdy model obsługuje używanie komputera"
		},
		"retry": {
			"label": "Ponów",
			"description": "Automatycznie ponawiaj nieudane żądania API, gdy serwer zwraca odpowiedź z błędem",
			"delayLabel": "Opóźnienie przed ponowieniem żądania"
		},
		"mcp": {
			"label": "MCP",
			"description": "Włącz automatyczne zatwierdzanie poszczególnych narzędzi MCP w widoku Serwerów MCP (wymaga zarówno tego ustawienia, jak i pola wyboru \"Zawsze zezwalaj\" narzędzia)"
		},
		"modeSwitch": {
			"label": "Tryb",
			"description": "Automatycznie przełączaj między różnymi trybami bez konieczności zatwierdzania"
		},
		"subtasks": {
			"label": "Podzadania",
			"description": "Zezwalaj na tworzenie i ukończenie podzadań bez konieczności zatwierdzania"
		},
		"followupQuestions": {
			"label": "Pytanie",
			"description": "Automatycznie wybierz pierwszą sugerowaną odpowiedź na pytania uzupełniające po skonfigurowanym limicie czasu",
			"timeoutLabel": "Czas oczekiwania przed automatycznym wybraniem pierwszej odpowiedzi"
		},
		"execute": {
			"label": "Wykonaj",
			"description": "Automatycznie wykonuj dozwolone polecenia terminala bez konieczności zatwierdzania",
			"allowedCommands": "Dozwolone polecenia auto-wykonania",
			"allowedCommandsDescription": "Prefiksy poleceń, które mogą być automatycznie wykonywane, gdy \"Zawsze zatwierdzaj operacje wykonania\" jest włączone. Dodaj * aby zezwolić na wszystkie polecenia (używaj z ostrożnością).",
			"deniedCommands": "Odrzucone polecenia",
			"deniedCommandsDescription": "Prefiksy poleceń, które będą automatycznie odrzucane bez pytania o zatwierdzenie. W przypadku konfliktów z dozwolonymi poleceniami, najdłuższe dopasowanie prefiksu ma pierwszeństwo. Dodaj * aby odrzucić wszystkie polecenia.",
			"commandPlaceholder": "Wprowadź prefiks polecenia (np. 'git ')",
			"deniedCommandPlaceholder": "Wprowadź prefiks polecenia do odrzucenia (np. 'rm -rf')",
			"addButton": "Dodaj",
			"autoDenied": "Polecenia z prefiksem `{{prefix}}` zostały zabronione przez użytkownika. Nie obchodź tego ograniczenia uruchamiając inne polecenie."
		},
		"updateTodoList": {
			"label": "Todo",
			"description": "Lista zadań jest automatycznie aktualizowana bez zatwierdzenia"
		},
		"apiRequestLimit": {
			"title": "Maksymalna liczba żądań",
			"description": "Automatycznie wykonaj tyle żądań API przed poproszeniem o zgodę na kontynuowanie zadania.",
			"unlimited": "Bez limitu"
		},
		"selectOptionsFirst": "Wybierz co najmniej jedną opcję poniżej, aby włączyć automatyczne zatwierdzanie",
		"apiCostLimit": {
			"title": "Maksymalny koszt",
			"unlimited": "Bez limitu"
		},
		"maxLimits": {
			"description": "Automatycznie składaj zapytania do tych limitów przed poproszeniem o zgodę na kontynuowanie."
		}
	},
	"providers": {
		"providerDocumentation": "Dokumentacja {{provider}}",
		"configProfile": "Profil konfiguracji",
		"description": "Zapisz różne konfiguracje API, aby szybko przełączać się między dostawcami i ustawieniami.",
		"apiProvider": "Dostawca API",
		"model": "Model",
		"nameEmpty": "Nazwa nie może być pusta",
		"nameExists": "Profil o tej nazwie już istnieje",
		"deleteProfile": "Usuń profil",
		"invalidArnFormat": "Nieprawidłowy format ARN. Sprawdź powyższe przykłady.",
		"enterNewName": "Wprowadź nową nazwę",
		"addProfile": "Dodaj profil",
		"renameProfile": "Zmień nazwę profilu",
		"newProfile": "Nowy profil konfiguracji",
		"enterProfileName": "Wprowadź nazwę profilu",
		"createProfile": "Utwórz profil",
		"cannotDeleteOnlyProfile": "Nie można usunąć jedynego profilu",
		"searchPlaceholder": "Szukaj profili",
		"searchProviderPlaceholder": "Szukaj dostawców",
		"noProviderMatchFound": "Nie znaleziono dostawców",
		"noMatchFound": "Nie znaleziono pasujących profili",
		"vscodeLmDescription": "Interfejs API modelu językowego VS Code umożliwia uruchamianie modeli dostarczanych przez inne rozszerzenia VS Code (w tym, ale nie tylko, GitHub Copilot). Najłatwiejszym sposobem na rozpoczęcie jest zainstalowanie rozszerzeń Copilot i Copilot Chat z VS Code Marketplace.",
		"awsCustomArnUse": "Wprowadź prawidłowy Amazon Bedrock ARN dla modelu, którego chcesz użyć. Przykłady formatu:",
		"awsCustomArnDesc": "Upewnij się, że region w ARN odpowiada wybranemu powyżej regionowi AWS.",
		"openRouterApiKey": "Klucz API OpenRouter",
		"getOpenRouterApiKey": "Uzyskaj klucz API OpenRouter",
		"apiKeyStorageNotice": "Klucze API są bezpiecznie przechowywane w Tajnym Magazynie VSCode",
		"glamaApiKey": "Klucz API Glama",
		"getGlamaApiKey": "Uzyskaj klucz API Glama",
		"useCustomBaseUrl": "Użyj niestandardowego URL bazowego",
		"useReasoning": "Włącz rozumowanie",
		"useHostHeader": "Użyj niestandardowego nagłówka Host",
		"useLegacyFormat": "Użyj starszego formatu API OpenAI",
		"customHeaders": "Niestandardowe nagłówki",
		"headerName": "Nazwa nagłówka",
		"headerValue": "Wartość nagłówka",
		"noCustomHeaders": "Brak zdefiniowanych niestandardowych nagłówków. Kliknij przycisk +, aby dodać.",
		"requestyApiKey": "Klucz API Requesty",
		"refreshModels": {
			"label": "Odśwież modele",
			"hint": "Proszę ponownie otworzyć ustawienia, aby zobaczyć najnowsze modele.",
			"loading": "Odświeżanie listy modeli...",
			"success": "Lista modeli została pomyślnie odświeżona!",
			"error": "Nie udało się odświeżyć listy modeli. Spróbuj ponownie."
		},
		"getRequestyApiKey": "Uzyskaj klucz API Requesty",
		"openRouterTransformsText": "Kompresuj podpowiedzi i łańcuchy wiadomości do rozmiaru kontekstu (<a>Transformacje OpenRouter</a>)",
		"anthropicApiKey": "Klucz API Anthropic",
		"getAnthropicApiKey": "Uzyskaj klucz API Anthropic",
		"anthropicUseAuthToken": "Przekaż klucz API Anthropic jako nagłówek Authorization zamiast X-Api-Key",
		"cerebrasApiKey": "Klucz API Cerebras",
		"getCerebrasApiKey": "Pobierz klucz API Cerebras",
		"chutesApiKey": "Klucz API Chutes",
		"getChutesApiKey": "Uzyskaj klucz API Chutes",
		"fireworksApiKey": "Klucz API Fireworks",
		"getFireworksApiKey": "Uzyskaj klucz API Fireworks",
		"deepSeekApiKey": "Klucz API DeepSeek",
		"getDeepSeekApiKey": "Uzyskaj klucz API DeepSeek",
		"doubaoApiKey": "Klucz API Doubao",
		"getDoubaoApiKey": "Uzyskaj klucz API Doubao",
		"moonshotApiKey": "Klucz API Moonshot",
		"getMoonshotApiKey": "Uzyskaj klucz API Moonshot",
		"moonshotBaseUrl": "Punkt wejścia Moonshot",
		"zaiApiKey": "Klucz API Z AI",
		"getZaiApiKey": "Uzyskaj klucz API Z AI",
		"zaiEntrypoint": "Punkt wejścia Z AI",
		"zaiEntrypointDescription": "Wybierz odpowiedni punkt wejścia API w zależności od swojej lokalizacji. Jeśli jesteś w Chinach, wybierz open.bigmodel.cn. W przeciwnym razie wybierz api.z.ai.",
		"geminiApiKey": "Klucz API Gemini",
		"getGroqApiKey": "Uzyskaj klucz API Groq",
		"groqApiKey": "Klucz API Groq",
		"getSambaNovaApiKey": "Uzyskaj klucz API SambaNova",
		"sambaNovaApiKey": "Klucz API SambaNova",
		"getGeminiApiKey": "Uzyskaj klucz API Gemini",
		"getHuggingFaceApiKey": "Uzyskaj klucz API Hugging Face",
		"huggingFaceApiKey": "Klucz API Hugging Face",
		"huggingFaceModelId": "ID modelu",
		"huggingFaceLoading": "Ładowanie...",
		"huggingFaceModelsCount": "({{count}} modeli)",
		"huggingFaceSelectModel": "Wybierz model...",
		"huggingFaceSearchModels": "Szukaj modeli...",
		"huggingFaceNoModelsFound": "Nie znaleziono modeli",
		"huggingFaceProvider": "Dostawca",
		"huggingFaceProviderAuto": "Automatyczny",
		"huggingFaceSelectProvider": "Wybierz dostawcę...",
		"huggingFaceSearchProviders": "Szukaj dostawców...",
		"huggingFaceNoProvidersFound": "Nie znaleziono dostawców",
		"apiKey": "Klucz API",
		"openAiApiKey": "Klucz API OpenAI",
		"openAiBaseUrl": "URL bazowy",
		"getOpenAiApiKey": "Uzyskaj klucz API OpenAI",
		"mistralApiKey": "Klucz API Mistral",
		"getMistralApiKey": "Uzyskaj klucz API Mistral / Codestral",
		"codestralBaseUrl": "URL bazowy Codestral (opcjonalnie)",
		"codestralBaseUrlDesc": "Ustaw opcjonalny URL dla modeli Codestral.",
		"xaiApiKey": "Klucz API xAI",
		"getXaiApiKey": "Uzyskaj klucz API xAI",
		"litellmApiKey": "Klucz API LiteLLM",
		"litellmBaseUrl": "URL bazowy LiteLLM",
		"awsCredentials": "Poświadczenia AWS",
		"awsProfile": "Profil AWS",
		"awsApiKey": "Klucz API Amazon Bedrock",
		"awsProfileName": "Nazwa profilu AWS",
		"awsAccessKey": "Klucz dostępu AWS",
		"awsSecretKey": "Klucz tajny AWS",
		"awsSessionToken": "Token sesji AWS",
		"awsRegion": "Region AWS",
		"awsCrossRegion": "Użyj wnioskowania międzyregionalnego",
		"awsBedrockVpc": {
			"useCustomVpcEndpoint": "Użyj niestandardowego punktu końcowego VPC",
			"vpcEndpointUrlPlaceholder": "Wprowadź URL punktu końcowego VPC (opcjonalnie)",
			"examples": "Przykłady:"
		},
		"enablePromptCaching": "Włącz buforowanie podpowiedzi",
		"enablePromptCachingTitle": "Włącz buforowanie podpowiedzi, aby poprawić wydajność i zmniejszyć koszty dla obsługiwanych modeli.",
		"cacheUsageNote": "Uwaga: Jeśli nie widzisz użycia bufora, spróbuj wybrać inny model, a następnie ponownie wybrać żądany model.",
		"vscodeLmModel": "Model językowy",
		"vscodeLmWarning": "Uwaga: To bardzo eksperymentalna integracja, a wsparcie dostawcy może się różnić. Jeśli otrzymasz błąd dotyczący nieobsługiwanego modelu, jest to problem po stronie dostawcy.",
		"geminiParameters": {
			"urlContext": {
				"title": "Włącz kontekst URL",
				"description": "Pozwala Gemini uzyskiwać dostęp i przetwarzać adresy URL w celu uzyskania dodatkowego kontekstu podczas generowania odpowiedzi. Przydatne w zadaniach wymagających analizy zawartości sieci Web."
			},
			"groundingSearch": {
				"title": "Włącz grounding przy użyciu wyszukiwarki Google",
				"description": "Pozwala Gemini przeszukiwać Google w celu uzyskania aktualnych informacji i opierać odpowiedzi na danych w czasie rzeczywistym. Przydatne w zapytaniach wymagających najnowszych informacji."
			}
		},
		"googleCloudSetup": {
			"title": "Aby korzystać z Google Cloud Vertex AI, potrzebujesz:",
			"step1": "1. Utworzyć konto Google Cloud, włączyć API Vertex AI i włączyć żądane modele Claude.",
			"step2": "2. Zainstalować Google Cloud CLI i skonfigurować domyślne poświadczenia aplikacji.",
			"step3": "3. Lub utworzyć konto usługi z poświadczeniami."
		},
		"googleCloudCredentials": "Poświadczenia Google Cloud",
		"googleCloudKeyFile": "Ścieżka pliku klucza Google Cloud",
		"googleCloudProjectId": "ID projektu Google Cloud",
		"googleCloudRegion": "Region Google Cloud",
		"lmStudio": {
			"baseUrl": "URL bazowy (opcjonalnie)",
			"modelId": "ID modelu",
			"speculativeDecoding": "Włącz dekodowanie spekulacyjne",
			"draftModelId": "ID modelu szkicu",
			"draftModelDesc": "Aby dekodowanie spekulacyjne działało poprawnie, model szkicu musi pochodzić z tej samej rodziny modeli.",
			"selectDraftModel": "Wybierz model szkicu",
			"noModelsFound": "Nie znaleziono modeli szkicu. Upewnij się, że LM Studio jest uruchomione z włączonym trybem serwera.",
			"description": "LM Studio pozwala na lokalne uruchamianie modeli na twoim komputerze. Aby rozpocząć, zapoznaj się z ich <a>przewodnikiem szybkiego startu</a>. Będziesz również musiał uruchomić funkcję <b>serwera lokalnego</b> LM Studio, aby używać go z tym rozszerzeniem. <span>Uwaga:</span> Roo Code używa złożonych podpowiedzi i działa najlepiej z modelami Claude. Modele o niższych możliwościach mogą nie działać zgodnie z oczekiwaniami."
		},
		"ollama": {
			"baseUrl": "URL bazowy (opcjonalnie)",
			"modelId": "ID modelu",
			"description": "Ollama pozwala na lokalne uruchamianie modeli na twoim komputerze. Aby rozpocząć, zapoznaj się z przewodnikiem szybkiego startu.",
			"warning": "Uwaga: Roo Code używa złożonych podpowiedzi i działa najlepiej z modelami Claude. Modele o niższych możliwościach mogą nie działać zgodnie z oczekiwaniami."
		},
		"unboundApiKey": "Klucz API Unbound",
		"getUnboundApiKey": "Uzyskaj klucz API Unbound",
		"unboundRefreshModelsSuccess": "Lista modeli zaktualizowana! Możesz teraz wybierać spośród najnowszych modeli.",
		"unboundInvalidApiKey": "Nieprawidłowy klucz API. Sprawdź swój klucz API i spróbuj ponownie.",
		"humanRelay": {
			"description": "Nie jest wymagany klucz API, ale użytkownik będzie musiał pomóc w kopiowaniu i wklejaniu informacji do czatu internetowego AI.",
			"instructions": "Podczas użytkowania pojawi się okno dialogowe, a bieżąca wiadomość zostanie automatycznie skopiowana do schowka. Będziesz musiał wkleić ją do internetowych wersji AI (takich jak ChatGPT lub Claude), a następnie skopiować odpowiedź AI z powrotem do okna dialogowego i kliknąć przycisk potwierdzenia."
		},
		"openRouter": {
			"providerRouting": {
				"title": "Routing dostawców OpenRouter",
				"description": "OpenRouter kieruje żądania do najlepszych dostępnych dostawców dla Twojego modelu. Domyślnie żądania są równoważone między najlepszymi dostawcami, aby zmaksymalizować czas działania. Możesz jednak wybrać konkretnego dostawcę do użycia z tym modelem.",
				"learnMore": "Dowiedz się więcej o routingu dostawców"
			}
		},
		"customModel": {
			"capabilities": "Skonfiguruj możliwości i ceny swojego niestandardowego modelu zgodnego z OpenAI. Zachowaj ostrożność podczas określania możliwości modelu, ponieważ mogą one wpływać na wydajność Roo Code.",
			"maxTokens": {
				"label": "Maksymalna liczba tokenów wyjściowych",
				"description": "Maksymalna liczba tokenów, które model może wygenerować w odpowiedzi. (Określ -1, aby pozwolić serwerowi ustawić maksymalną liczbę tokenów.)"
			},
			"contextWindow": {
				"label": "Rozmiar okna kontekstu",
				"description": "Całkowita liczba tokenów (wejście + wyjście), które model może przetworzyć."
			},
			"imageSupport": {
				"label": "Obsługa obrazów",
				"description": "Czy model jest w stanie przetwarzać i rozumieć obrazy?"
			},
			"computerUse": {
				"label": "Użycie komputera",
				"description": "Czy model jest w stanie wchodzić w interakcję z przeglądarką? (np. Claude 3.7 Sonnet)."
			},
			"promptCache": {
				"label": "Buforowanie podpowiedzi",
				"description": "Czy model jest w stanie buforować podpowiedzi?"
			},
			"pricing": {
				"input": {
					"label": "Cena wejścia",
					"description": "Koszt za milion tokenów wejściowych/podpowiedzi. Wpływa to na koszt wysyłania kontekstu i instrukcji do modelu."
				},
				"output": {
					"label": "Cena wyjścia",
					"description": "Koszt za milion tokenów odpowiedzi modelu. Wpływa to na koszt generowanej treści i uzupełnień."
				},
				"cacheReads": {
					"label": "Cena odczytów bufora",
					"description": "Koszt za milion tokenów za odczyt z bufora. Ta cena jest naliczana przy otrzymywaniu zbuforowanej odpowiedzi."
				},
				"cacheWrites": {
					"label": "Cena zapisów bufora",
					"description": "Koszt za milion tokenów za zapis do bufora. Ta cena jest naliczana przy pierwszym buforowaniu podpowiedzi."
				}
			},
			"resetDefaults": "Przywróć domyślne"
		},
		"rateLimitSeconds": {
			"label": "Limit szybkości",
			"description": "Minimalny czas między żądaniami API."
		},
		"consecutiveMistakeLimit": {
			"label": "Limit błędów i powtórzeń",
			"description": "Liczba kolejnych błędów lub powtórzonych akcji przed wyświetleniem okna dialogowego 'Roo ma problemy'",
			"unlimitedDescription": "Włączono nieograniczone próby (automatyczne kontynuowanie). Okno dialogowe nigdy się nie pojawi.",
			"warning": "⚠️ Ustawienie na 0 pozwala na nieograniczone próby, co może zużyć znaczną ilość API"
		},
		"reasoningEffort": {
			"label": "Wysiłek rozumowania modelu",
			"high": "Wysoki",
			"medium": "Średni",
			"low": "Niski"
		},
		"setReasoningLevel": "Włącz wysiłek rozumowania",
		"claudeCode": {
			"pathLabel": "Ścieżka Claude Code",
			"description": "Opcjonalna ścieżka do Twojego CLI Claude Code. Domyślnie 'claude', jeśli nie ustawiono.",
			"placeholder": "Domyślnie: claude",
			"maxTokensLabel": "Maksymalna liczba tokenów wyjściowych",
			"maxTokensDescription": "Maksymalna liczba tokenów wyjściowych dla odpowiedzi Claude Code. Domyślnie 8000."
		}
	},
	"browser": {
		"enable": {
			"label": "Włącz narzędzie przeglądarki",
			"description": "Gdy włączone, Roo może używać przeglądarki do interakcji ze stronami internetowymi podczas korzystania z modeli obsługujących używanie komputera. <0>Dowiedz się więcej</0>"
		},
		"viewport": {
			"label": "Rozmiar viewportu",
			"description": "Wybierz rozmiar viewportu dla interakcji przeglądarki. Wpływa to na sposób wyświetlania stron internetowych i interakcji z nimi.",
			"options": {
				"largeDesktop": "Duży pulpit (1280x800)",
				"smallDesktop": "Mały pulpit (900x600)",
				"tablet": "Tablet (768x1024)",
				"mobile": "Telefon (360x640)"
			}
		},
		"screenshotQuality": {
			"label": "Jakość zrzutów ekranu",
			"description": "Dostosuj jakość WebP zrzutów ekranu przeglądarki. Wyższe wartości zapewniają wyraźniejsze zrzuty ekranu, ale zwiększają zużycie token."
		},
		"remote": {
			"label": "Użyj zdalnego połączenia przeglądarki",
			"description": "Połącz się z przeglądarką Chrome uruchomioną z włączonym zdalnym debugowaniem (--remote-debugging-port=9222).",
			"urlPlaceholder": "Niestandardowy URL (np. http://localhost:9222)",
			"testButton": "Testuj połączenie",
			"testingButton": "Testowanie...",
			"instructions": "Wprowadź adres hosta protokołu DevTools lub pozostaw puste, aby automatycznie wykryć lokalne instancje Chrome. Przycisk Test Połączenia spróbuje użyć niestandardowego URL, jeśli podany, lub automatycznie wykryje, jeśli pole jest puste."
		}
	},
	"checkpoints": {
		"enable": {
			"label": "Włącz automatyczne punkty kontrolne",
			"description": "Gdy włączone, Roo automatycznie utworzy punkty kontrolne podczas wykonywania zadań, ułatwiając przeglądanie zmian lub powrót do wcześniejszych stanów. <0>Dowiedz się więcej</0>"
		}
	},
	"notifications": {
		"sound": {
			"label": "Włącz efekty dźwiękowe",
			"description": "Gdy włączone, Roo będzie odtwarzać efekty dźwiękowe dla powiadomień i zdarzeń.",
			"volumeLabel": "Głośność"
		},
		"tts": {
			"label": "Włącz syntezę mowy",
			"description": "Gdy włączone, Roo będzie czytać na głos swoje odpowiedzi za pomocą syntezy mowy.",
			"speedLabel": "Szybkość"
		}
	},
	"contextManagement": {
		"description": "Kontroluj, jakie informacje są zawarte w oknie kontekstu AI, wpływając na zużycie token i jakość odpowiedzi",
		"autoCondenseContextPercent": {
			"label": "Próg wyzwalający inteligentną kondensację kontekstu",
			"description": "Gdy okno kontekstu osiągnie ten próg, Roo automatycznie je skondensuje."
		},
		"condensingApiConfiguration": {
			"label": "Konfiguracja API dla kondensacji kontekstu",
			"description": "Wybierz, którą konfigurację API używać do operacji kondensacji kontekstu. Pozostaw niewybrane, aby użyć aktualnej aktywnej konfiguracji.",
			"useCurrentConfig": "Domyślna"
		},
		"customCondensingPrompt": {
			"label": "Niestandardowy monit kondensacji kontekstu",
			"description": "Niestandardowy monit systemowy dla kondensacji kontekstu. Pozostaw puste, aby użyć domyślnego monitu.",
			"placeholder": "Wprowadź tutaj swój niestandardowy monit kondensacji...\n\nMożesz użyć tej samej struktury co domyślny monit:\n- Poprzednia rozmowa\n- Aktualna praca\n- Kluczowe koncepcje techniczne\n- Istotne pliki i kod\n- Rozwiązywanie problemów\n- Oczekujące zadania i następne kroki",
			"reset": "Przywróć domyślne",
			"hint": "Puste = użyj domyślnego monitu"
		},
		"autoCondenseContext": {
			"name": "Automatycznie wyzwalaj inteligentną kondensację kontekstu",
			"description": "Gdy włączone, Roo automatycznie skondensuje kontekst po osiągnięciu progu. Gdy wyłączone, nadal możesz ręcznie wyzwolić kondensację kontekstu."
		},
		"openTabs": {
			"label": "Limit kontekstu otwartych kart",
			"description": "Maksymalna liczba otwartych kart VSCode do uwzględnienia w kontekście. Wyższe wartości zapewniają więcej kontekstu, ale zwiększają zużycie token."
		},
		"workspaceFiles": {
			"label": "Limit kontekstu plików obszaru roboczego",
			"description": "Maksymalna liczba plików do uwzględnienia w szczegółach bieżącego katalogu roboczego. Wyższe wartości zapewniają więcej kontekstu, ale zwiększają zużycie token."
		},
		"rooignore": {
			"label": "Pokaż pliki .rooignore na listach i w wyszukiwaniach",
			"description": "Gdy włączone, pliki pasujące do wzorców w .rooignore będą pokazywane na listach z symbolem kłódki. Gdy wyłączone, te pliki będą całkowicie ukryte z list plików i wyszukiwań."
		},
		"maxReadFile": {
			"label": "Próg automatycznego skracania odczytu pliku",
			"description": "Roo odczytuje tę liczbę linii, gdy model nie określa wartości początkowej/końcowej. Jeśli ta liczba jest mniejsza niż całkowita liczba linii pliku, Roo generuje indeks numerów linii definicji kodu. Przypadki specjalne: -1 nakazuje Roo odczytać cały plik (bez indeksowania), a 0 nakazuje nie czytać żadnych linii i dostarczyć tylko indeksy linii dla minimalnego kontekstu. Niższe wartości minimalizują początkowe użycie kontekstu, umożliwiając późniejsze precyzyjne odczyty zakresów linii. Jawne żądania początku/końca nie są ograniczone tym ustawieniem.",
			"lines": "linii",
			"always_full_read": "Zawsze czytaj cały plik"
		},
		"maxConcurrentFileReads": {
			"label": "Limit jednoczesnych odczytów",
			"description": "Maksymalna liczba plików, które narzędzie 'read_file' może przetwarzać jednocześnie. Wyższe wartości mogą przyspieszyć odczyt wielu małych plików, ale zwiększają zużycie pamięci."
		},
		"diagnostics": {
			"includeMessages": {
				"label": "Automatycznie dołączaj diagnostykę do kontekstu",
				"description": "Gdy włączone, komunikaty diagnostyczne (błędy) z edytowanych plików będą automatycznie dołączane do kontekstu. Zawsze możesz ręcznie dołączyć całą diagnostykę obszaru roboczego używając @problems."
			},
			"maxMessages": {
				"label": "Maksymalna liczba komunikatów diagnostycznych",
				"description": "Maksymalna liczba komunikatów diagnostycznych dołączanych na plik. Ten limit dotyczy zarówno automatycznego dołączania (gdy pole wyboru jest włączone) jak i ręcznych wzmianek @problems. Wyższe wartości dostarczają więcej kontekstu, ale zwiększają zużycie tokenów.",
				"resetTooltip": "Resetuj do wartości domyślnej (50)",
				"unlimited": "Nieograniczone komunikaty diagnostyczne",
				"unlimitedLabel": "Nieograniczone"
			},
			"delayAfterWrite": {
				"label": "Opóźnienie po zapisie, aby umożliwić diagnostyce wykrycie potencjalnych problemów",
				"description": "Czas oczekiwania po zapisie plików przed kontynuowaniem, aby narzędzia diagnostyczne mogły przetworzyć zmiany i wykryć problemy."
			}
		},
		"condensingThreshold": {
			"label": "Próg wyzwalania kondensacji",
			"selectProfile": "Skonfiguruj próg dla profilu",
			"defaultProfile": "Globalny domyślny (wszystkie profile)",
			"defaultDescription": "Gdy kontekst osiągnie ten procent, zostanie automatycznie skondensowany dla wszystkich profili, chyba że mają niestandardowe ustawienia",
			"profileDescription": "Niestandardowy próg tylko dla tego profilu (zastępuje globalny domyślny)",
			"inheritDescription": "Ten profil dziedziczy globalny domyślny próg ({{threshold}}%)",
			"usesGlobal": "(używa globalnego {{threshold}}%)"
		},
		"maxImageFileSize": {
			"label": "Maksymalny rozmiar pliku obrazu",
			"mb": "MB",
			"description": "Maksymalny rozmiar (w MB) plików obrazów, które mogą być przetwarzane przez narzędzie do czytania plików."
		},
		"maxTotalImageSize": {
			"label": "Maksymalny całkowity rozmiar obrazów",
			"mb": "MB",
			"description": "Maksymalny skumulowany limit rozmiaru (w MB) dla wszystkich obrazów przetwarzanych w jednej operacji read_file. Podczas odczytu wielu obrazów rozmiar każdego obrazu jest dodawany do sumy. Jeśli dołączenie kolejnego obrazu przekroczyłoby ten limit, zostanie on pominięty."
		}
	},
	"terminal": {
		"basic": {
			"label": "Ustawienia terminala: Podstawowe",
			"description": "Podstawowe ustawienia terminala"
		},
		"advanced": {
			"label": "Ustawienia terminala: Zaawansowane",
			"description": "Poniższe opcje mogą wymagać ponownego uruchomienia terminala, aby zastosować ustawienie."
		},
		"outputLineLimit": {
			"label": "Limit wyjścia terminala",
			"description": "Maksymalna liczba linii do uwzględnienia w wyjściu terminala podczas wykonywania poleceń. Po przekroczeniu linie będą usuwane ze środka, oszczędzając token. <0>Dowiedz się więcej</0>"
		},
		"outputCharacterLimit": {
			"label": "Limit znaków w terminalu",
			"description": "Maksymalna liczba znaków do uwzględnienia w danych wyjściowych terminala podczas wykonywania poleceń. Limit ten ma pierwszeństwo przed limitem linii, aby zapobiec problemom z pamięcią spowodowanym przez bardzo długie linie. Po przekroczeniu limitu dane wyjściowe zostaną obcięte. <0>Dowiedz się więcej</0>"
		},
		"shellIntegrationTimeout": {
			"label": "Limit czasu integracji powłoki terminala",
			"description": "Maksymalny czas oczekiwania na inicjalizację integracji powłoki przed wykonaniem poleceń. Dla użytkowników z długim czasem uruchamiania powłoki, ta wartość może wymagać zwiększenia, jeśli widzisz błędy \"Shell Integration Unavailable\" w terminalu. <0>Dowiedz się więcej</0>"
		},
		"shellIntegrationDisabled": {
			"label": "Wyłącz integrację powłoki terminala",
			"description": "Włącz tę opcję, jeśli polecenia terminala nie działają poprawnie lub widzisz błędy 'Shell Integration Unavailable'. Używa to prostszej metody uruchamiania poleceń, omijając niektóre zaawansowane funkcje terminala. <0>Dowiedz się więcej</0>"
		},
		"commandDelay": {
			"label": "Opóźnienie poleceń terminala",
			"description": "Opóźnienie w milisekundach dodawane po wykonaniu polecenia. Domyślne ustawienie 0 całkowicie wyłącza opóźnienie. Może to pomóc w zapewnieniu pełnego przechwytywania wyjścia poleceń w terminalach z problemami z synchronizacją. W większości terminali jest to implementowane przez ustawienie `PROMPT_COMMAND='sleep N'`, a PowerShell dodaje `start-sleep` na końcu każdego polecenia. Pierwotnie było to obejście błędu VSCode#237208 i może nie być potrzebne. <0>Dowiedz się więcej</0>"
		},
		"compressProgressBar": {
			"label": "Kompresuj wyjście pasków postępu",
			"description": "Po włączeniu, przetwarza wyjście terminala z powrotami karetki (\\r), aby symulować sposób wyświetlania treści przez prawdziwy terminal. Usuwa to pośrednie stany pasków postępu, zachowując tylko stan końcowy, co oszczędza przestrzeń kontekstową dla bardziej istotnych informacji. <0>Dowiedz się więcej</0>"
		},
		"powershellCounter": {
			"label": "Włącz obejście licznika PowerShell",
			"description": "Po włączeniu dodaje licznik do poleceń PowerShell, aby zapewnić prawidłowe wykonanie poleceń. Pomaga to w terminalach PowerShell, które mogą mieć problemy z przechwytywaniem wyjścia. <0>Dowiedz się więcej</0>"
		},
		"zshClearEolMark": {
			"label": "Wyczyść znacznik końca linii ZSH",
			"description": "Po włączeniu czyści znacznik końca linii ZSH poprzez ustawienie PROMPT_EOL_MARK=''. Zapobiega to problemom z interpretacją wyjścia poleceń, gdy kończy się ono znakami specjalnymi jak '%'. <0>Dowiedz się więcej</0>"
		},
		"zshOhMy": {
			"label": "Włącz integrację Oh My Zsh",
			"description": "Po włączeniu ustawia ITERM_SHELL_INTEGRATION_INSTALLED=Yes, aby włączyć funkcje integracji powłoki Oh My Zsh. Zastosowanie tego ustawienia może wymagać ponownego uruchomienia IDE. <0>Dowiedz się więcej</0>"
		},
		"zshP10k": {
			"label": "Włącz integrację Powerlevel10k",
			"description": "Po włączeniu ustawia POWERLEVEL9K_TERM_SHELL_INTEGRATION=true, aby włączyć funkcje integracji powłoki Powerlevel10k. <0>Dowiedz się więcej</0>"
		},
		"zdotdir": {
			"label": "Włącz obsługę ZDOTDIR",
			"description": "Po włączeniu tworzy tymczasowy katalog dla ZDOTDIR, aby poprawnie obsłużyć integrację powłoki zsh. Zapewnia to prawidłowe działanie integracji powłoki VSCode z zsh, zachowując twoją konfigurację zsh. <0>Dowiedz się więcej</0>"
		},
		"inheritEnv": {
			"label": "Dziedzicz zmienne środowiskowe",
			"description": "Po włączeniu terminal dziedziczy zmienne środowiskowe z procesu nadrzędnego VSCode, takie jak ustawienia integracji powłoki zdefiniowane w profilu użytkownika. Przełącza to bezpośrednio globalne ustawienie VSCode `terminal.integrated.inheritEnv`. <0>Dowiedz się więcej</0>"
		}
	},
	"advancedSettings": {
		"title": "Ustawienia zaawansowane"
	},
	"advanced": {
		"diff": {
			"label": "Włącz edycję przez różnice",
			"description": "Gdy włączone, Roo będzie w stanie edytować pliki szybciej i automatycznie odrzuci obcięte pełne zapisy plików. Działa najlepiej z najnowszym modelem Claude 3.7 Sonnet.",
			"strategy": {
				"label": "Strategia diff",
				"options": {
					"standard": "Standardowa (Pojedynczy blok)",
					"multiBlock": "Eksperymentalna: Diff wieloblokowy",
					"unified": "Eksperymentalna: Diff ujednolicony"
				},
				"descriptions": {
					"standard": "Standardowa strategia diff stosuje zmiany do jednego bloku kodu na raz.",
					"unified": "Strategia diff ujednoliconego stosuje wiele podejść do zastosowania różnic i wybiera najlepsze podejście.",
					"multiBlock": "Strategia diff wieloblokowego pozwala na aktualizację wielu bloków kodu w pliku w jednym żądaniu."
				}
			},
			"matchPrecision": {
				"label": "Precyzja dopasowania",
				"description": "Ten suwak kontroluje, jak dokładnie sekcje kodu muszą pasować podczas stosowania różnic. Niższe wartości umożliwiają bardziej elastyczne dopasowywanie, ale zwiększają ryzyko nieprawidłowych zamian. Używaj wartości poniżej 100% z najwyższą ostrożnością."
			}
		},
		"todoList": {
			"label": "Włącz narzędzie listy zadań",
			"description": "Po włączeniu Roo może tworzyć i zarządzać listami zadań do śledzenia postępu zadań. Pomaga to organizować złożone zadania w łatwe do zarządzania kroki."
		}
	},
	"experimental": {
		"DIFF_STRATEGY_UNIFIED": {
			"name": "Użyj eksperymentalnej ujednoliconej strategii diff",
			"description": "Włącz eksperymentalną ujednoliconą strategię diff. Ta strategia może zmniejszyć liczbę ponownych prób spowodowanych błędami modelu, ale może powodować nieoczekiwane zachowanie lub nieprawidłowe edycje. Włącz tylko jeśli rozumiesz ryzyko i jesteś gotów dokładnie przeglądać wszystkie zmiany."
		},
		"SEARCH_AND_REPLACE": {
			"name": "Użyj eksperymentalnego narzędzia do wyszukiwania i zamiany",
			"description": "Włącz eksperymentalne narzędzie do wyszukiwania i zamiany, umożliwiając Roo zastąpienie wielu wystąpień wyszukiwanego terminu w jednym żądaniu."
		},
		"INSERT_BLOCK": {
			"name": "Użyj eksperymentalnego narzędzia do wstawiania treści",
			"description": "Włącz eksperymentalne narzędzie do wstawiania treści, umożliwiając Roo wstawianie treści w określonych numerach linii bez konieczności tworzenia diff."
		},
		"POWER_STEERING": {
			"name": "Użyj eksperymentalnego trybu \"wspomagania kierownicy\"",
			"description": "Po włączeniu, Roo będzie częściej przypominać modelowi o szczegółach jego bieżącej definicji trybu. Doprowadzi to do silniejszego przestrzegania definicji ról i niestandardowych instrukcji, ale będzie używać więcej tokenów na wiadomość."
		},
		"MULTI_SEARCH_AND_REPLACE": {
			"name": "Użyj eksperymentalnego narzędzia diff wieloblokowego",
			"description": "Po włączeniu, Roo użyje narzędzia diff wieloblokowego. Spróbuje to zaktualizować wiele bloków kodu w pliku w jednym żądaniu."
		},
		"CONCURRENT_FILE_READS": {
			"name": "Włącz jednoczesne odczytywanie plików",
			"description": "Po włączeniu Roo może odczytać wiele plików w jednym żądaniu. Po wyłączeniu Roo musi odczytywać pliki pojedynczo. Wyłączenie może pomóc podczas pracy z mniej wydajnymi modelami lub gdy chcesz mieć większą kontrolę nad dostępem do plików."
		},
		"MARKETPLACE": {
			"name": "Włącz Marketplace",
			"description": "Gdy włączone, możesz instalować MCP i niestandardowe tryby z Marketplace."
		},
		"MULTI_FILE_APPLY_DIFF": {
			"name": "Włącz równoczesne edycje plików",
			"description": "Gdy włączone, Roo może edytować wiele plików w jednym żądaniu. Gdy wyłączone, Roo musi edytować pliki jeden po drugim. Wyłączenie tego może pomóc podczas pracy z mniej zdolnymi modelami lub gdy chcesz mieć większą kontrolę nad modyfikacjami plików."
		},
		"PREVENT_FOCUS_DISRUPTION": {
			"name": "Edycja w tle",
			"description": "Zapobiega zakłócaniu fokusa edytora gdy włączone. Edycje plików odbywają się w tle bez otwierania widoków różnic lub kradzieży fokusa. Możesz kontynuować pracę bez przeszkód podczas gdy Roo wprowadza zmiany. Pliki mogą być otwierane bez fokusa aby przechwycić diagnostykę lub pozostać całkowicie zamknięte."
		},
		"ASSISTANT_MESSAGE_PARSER": {
			"name": "Użyj nowego parsera wiadomości",
			"description": "Włącz eksperymentalny parser wiadomości w strumieniu, który przyspiesza długie odpowiedzi dzięki bardziej wydajnemu przetwarzaniu wiadomości."
		}
	},
	"promptCaching": {
		"label": "Wyłącz buforowanie promptów",
		"description": "Po zaznaczeniu, Roo nie będzie używać buforowania promptów dla tego modelu."
	},
	"temperature": {
		"useCustom": "Użyj niestandardowej temperatury",
		"description": "Kontroluje losowość w odpowiedziach modelu.",
		"rangeDescription": "Wyższe wartości sprawiają, że wyjście jest bardziej losowe, niższe wartości czynią je bardziej deterministycznym."
	},
	"modelInfo": {
		"supportsImages": "Obsługuje obrazy",
		"noImages": "Nie obsługuje obrazów",
		"supportsComputerUse": "Obsługuje użycie komputera",
		"noComputerUse": "Nie obsługuje użycia komputera",
		"supportsPromptCache": "Obsługuje buforowanie podpowiedzi",
		"noPromptCache": "Nie obsługuje buforowania podpowiedzi",
		"maxOutput": "Maksymalne wyjście",
		"inputPrice": "Cena wejścia",
		"outputPrice": "Cena wyjścia",
		"cacheReadsPrice": "Cena odczytów bufora",
		"cacheWritesPrice": "Cena zapisów bufora",
		"enableStreaming": "Włącz strumieniowanie",
		"enableR1Format": "Włącz parametry modelu R1",
		"enableR1FormatTips": "Należy włączyć podczas korzystania z modeli R1, takich jak QWQ, aby uniknąć błędu 400",
		"useAzure": "Użyj Azure",
		"azureApiVersion": "Ustaw wersję API Azure",
		"gemini": {
			"freeRequests": "* Darmowe do {{count}} zapytań na minutę. Po tym, rozliczanie zależy od rozmiaru podpowiedzi.",
			"pricingDetails": "Więcej informacji znajdziesz w szczegółach cennika.",
			"billingEstimate": "* Rozliczenie jest szacunkowe - dokładny koszt zależy od rozmiaru podpowiedzi."
		}
	},
	"modelPicker": {
		"automaticFetch": "Rozszerzenie automatycznie pobiera najnowszą listę modeli dostępnych w <serviceLink>{{serviceName}}</serviceLink>. Jeśli nie jesteś pewien, który model wybrać, Roo Code działa najlepiej z <defaultModelLink>{{defaultModelId}}</defaultModelLink>. Możesz również wyszukać \"free\", aby znaleźć obecnie dostępne opcje bezpłatne.",
		"label": "Model",
		"searchPlaceholder": "Wyszukaj",
		"noMatchFound": "Nie znaleziono dopasowań",
		"useCustomModel": "Użyj niestandardowy: {{modelId}}"
	},
	"footer": {
		"feedback": "Jeśli masz jakiekolwiek pytania lub opinie, śmiało otwórz zgłoszenie na <githubLink>github.com/RooCodeInc/Roo-Code</githubLink> lub dołącz do <redditLink>reddit.com/r/RooCode</redditLink> lub <discordLink>discord.gg/roocode</discordLink>",
		"telemetry": {
			"label": "Zezwól na anonimowe raportowanie błędów i użycia",
			"description": "Pomóż ulepszyć Roo Code, wysyłając anonimowe dane o użytkowaniu i raporty o błędach. Nigdy nie są wysyłane kod, podpowiedzi ani informacje osobiste. Zobacz naszą politykę prywatności, aby uzyskać więcej szczegółów."
		},
		"settings": {
			"import": "Importuj",
			"export": "Eksportuj",
			"reset": "Resetuj"
		}
	},
	"thinkingBudget": {
		"maxTokens": "Maksymalna liczba tokenów",
		"maxThinkingTokens": "Maksymalna liczba tokenów myślenia"
	},
	"validation": {
		"apiKey": "Musisz podać prawidłowy klucz API.",
		"awsRegion": "Musisz wybrać region, aby korzystać z Amazon Bedrock.",
		"googleCloud": "Musisz podać prawidłowe ID projektu i region Google Cloud.",
		"modelId": "Musisz podać prawidłowe ID modelu.",
		"modelSelector": "Musisz podać prawidłowy selektor modelu.",
		"openAi": "Musisz podać prawidłowy bazowy URL, klucz API i ID modelu.",
		"arn": {
			"invalidFormat": "Nieprawidłowy format ARN. Sprawdź wymagania dotyczące formatu.",
			"regionMismatch": "Ostrzeżenie: Region w Twoim ARN ({{arnRegion}}) nie zgadza się z wybranym regionem ({{region}}). Może to powodować problemy z dostępem. Dostawca użyje regionu z ARN."
		},
		"modelAvailability": "Podane ID modelu ({{modelId}}) jest niedostępne. Wybierz inny model.",
		"providerNotAllowed": "Dostawca '{{provider}}' nie jest dozwolony przez Twoją organizację",
		"modelNotAllowed": "Model '{{model}}' nie jest dozwolony dla dostawcy '{{provider}}' przez Twoją organizację",
		"profileInvalid": "Ten profil zawiera dostawcę lub model, który nie jest dozwolony przez Twoją organizację"
	},
	"placeholders": {
		"apiKey": "Wprowadź klucz API...",
		"profileName": "Wprowadź nazwę profilu",
		"accessKey": "Wprowadź klucz dostępu...",
		"secretKey": "Wprowadź klucz tajny...",
		"sessionToken": "Wprowadź token sesji...",
		"credentialsJson": "Wprowadź JSON poświadczeń...",
		"keyFilePath": "Wprowadź ścieżkę pliku klucza...",
		"projectId": "Wprowadź ID projektu...",
		"customArn": "Wprowadź ARN (np. arn:aws:bedrock:us-east-1:123456789012:foundation-model/my-model)",
		"baseUrl": "Wprowadź podstawowy URL...",
		"modelId": {
			"lmStudio": "np. meta-llama-3.1-8b-instruct",
			"lmStudioDraft": "np. lmstudio-community/llama-3.2-1b-instruct",
			"ollama": "np. llama3.1"
		},
		"numbers": {
			"maxTokens": "np. 4096",
			"contextWindow": "np. 128000",
			"inputPrice": "np. 0.0001",
			"outputPrice": "np. 0.0002",
			"cacheWritePrice": "np. 0.00005"
		}
	},
	"defaults": {
		"ollamaUrl": "Domyślnie: http://localhost:11434",
		"lmStudioUrl": "Domyślnie: http://localhost:1234",
		"geminiUrl": "Domyślnie: https://generativelanguage.googleapis.com"
	},
	"labels": {
		"customArn": "Niestandardowy ARN",
		"useCustomArn": "Użyj niestandardowego ARN..."
	},
	"includeMaxOutputTokens": "Uwzględnij maksymalne tokeny wyjściowe",
	"includeMaxOutputTokensDescription": "Wyślij parametr maksymalnych tokenów wyjściowych w żądaniach API. Niektórzy dostawcy mogą tego nie obsługiwać.",
	"limitMaxTokensDescription": "Ogranicz maksymalną liczbę tokenów w odpowiedzi",
	"maxOutputTokensLabel": "Maksymalne tokeny wyjściowe",
	"maxTokensGenerateDescription": "Maksymalne tokeny do wygenerowania w odpowiedzi"
}<|MERGE_RESOLUTION|>--- conflicted
+++ resolved
@@ -71,9 +71,7 @@
 		"searchProviderLabel": "Wyszukiwanie Qdrant/Valkey",
 		"qdrantProvider": "Qdrant",
 		"valkeyProvider": "Wyszukiwanie Valkey",
-<<<<<<< HEAD
 		"valkeyHostName": "URL Valkey",
-=======
 		"valkeyUrlLabel": "URL Valkey",
 		"valkeyUrlPlaceholder": "Wprowadź URL serwera Valkey",
 		"valkeyUsernameLabel": "Nazwa użytkownika Valkey",
@@ -81,7 +79,6 @@
 		"valkeyPasswordLabel": "Hasło Valkey",
 		"valkeyPasswordPlaceholder": "Wprowadź hasło Valkey (opcjonalne)",
 		"valkeyUseSslLabel": "Użyj SSL",
->>>>>>> 2f3a7a93
 		"qdrantKeyLabel": "Klucz Qdrant:",
 		"startIndexingButton": "Rozpocznij",
 		"clearIndexDataButton": "Wyczyść indeks",
