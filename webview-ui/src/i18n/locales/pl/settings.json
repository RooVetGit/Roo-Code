{
	"common": {
		"save": "Zapisz",
		"done": "Gotowe",
		"cancel": "Anuluj",
		"reset": "Resetuj",
		"select": "Wybierz",
		"add": "Dodaj nagłówek",
		"remove": "Usuń"
	},
	"header": {
		"title": "Ustawienia",
		"saveButtonTooltip": "Zapisz zmiany",
		"nothingChangedTooltip": "Nic się nie zmieniło",
		"doneButtonTooltip": "Odrzuć niezapisane zmiany i zamknij panel ustawień"
	},
	"unsavedChangesDialog": {
		"title": "Niezapisane zmiany",
		"description": "Czy chcesz odrzucić zmiany i kontynuować?",
		"cancelButton": "Anuluj",
		"discardButton": "Odrzuć zmiany"
	},
	"sections": {
		"providers": "Dostawcy",
		"autoApprove": "Auto-zatwierdzanie",
		"browser": "Dostęp komputera",
		"checkpoints": "Punkty kontrolne",
		"notifications": "Powiadomienia",
		"contextManagement": "Kontekst",
		"terminal": "Terminal",
		"prompts": "Podpowiedzi",
		"experimental": "Eksperymentalne",
		"language": "Język",
		"about": "O Roo Code",
		"editingType": "Typ edycji",
		"diffSettings": "Ustawienia diff",
		"fileEditing": "Edycja plików"
	},
	"prompts": {
		"description": "Skonfiguruj podpowiedzi wsparcia używane do szybkich działań, takich jak ulepszanie podpowiedzi, wyjaśnianie kodu i rozwiązywanie problemów. Te podpowiedzi pomagają Roo zapewnić lepsze wsparcie dla typowych zadań programistycznych."
	},
	"editingType": {
		"description": "Wybierz preferowany przepływ pracy edycji."
	},
	"diffSettings": {
		"description": "Skonfiguruj, jak różnice są stosowane podczas edycji."
	},
	"codeIndex": {
		"title": "Indeksowanie kodu",
		"enableLabel": "Włącz indeksowanie kodu",
		"enableDescription": "Włącz indeksowanie kodu, aby poprawić wyszukiwanie i zrozumienie kontekstu",
		"providerLabel": "Dostawca osadzania",
		"selectProviderPlaceholder": "Wybierz dostawcę",
		"openaiProvider": "OpenAI",
		"ollamaProvider": "Ollama",
		"geminiProvider": "Gemini",
		"geminiApiKeyLabel": "Klucz API:",
		"geminiApiKeyPlaceholder": "Wprowadź swój klucz API Gemini",
		"mistralProvider": "Mistral",
		"mistralApiKeyLabel": "Klucz API:",
		"mistralApiKeyPlaceholder": "Wprowadź swój klucz API Mistral",
		"openaiCompatibleProvider": "Kompatybilny z OpenAI",
		"openAiKeyLabel": "Klucz API OpenAI",
		"openAiKeyPlaceholder": "Wprowadź swój klucz API OpenAI",
		"openAiCompatibleBaseUrlLabel": "Bazowy URL",
		"openAiCompatibleApiKeyLabel": "Klucz API",
		"openAiCompatibleApiKeyPlaceholder": "Wprowadź swój klucz API",
		"openAiCompatibleModelDimensionLabel": "Wymiar Embeddingu:",
		"modelDimensionLabel": "Wymiar modelu",
		"openAiCompatibleModelDimensionPlaceholder": "np., 1536",
		"openAiCompatibleModelDimensionDescription": "Wymiar embeddingu (rozmiar wyjściowy) dla twojego modelu. Sprawdź dokumentację swojego dostawcy, aby uzyskać tę wartość. Typowe wartości: 384, 768, 1536, 3072.",
		"modelLabel": "Model",
		"selectModelPlaceholder": "Wybierz model",
		"ollamaUrlLabel": "URL Ollama:",
		"qdrantUrlLabel": "URL Qdrant",
		"qdrantKeyLabel": "Klucz Qdrant:",
		"startIndexingButton": "Rozpocznij",
		"clearIndexDataButton": "Wyczyść indeks",
		"unsavedSettingsMessage": "Zapisz swoje ustawienia przed rozpoczęciem procesu indeksowania.",
		"clearDataDialog": {
			"title": "Czy jesteś pewien?",
			"description": "Tej akcji nie można cofnąć. Spowoduje to trwałe usunięcie danych indeksu Twojego kodu.",
			"cancelButton": "Anuluj",
			"confirmButton": "Wyczyść dane"
		},
		"description": "Skonfiguruj ustawienia indeksowania bazy kodu, aby włączyć wyszukiwanie semantyczne w swoim projekcie. <0>Dowiedz się więcej</0>",
		"statusTitle": "Status",
		"settingsTitle": "Ustawienia indeksowania",
		"disabledMessage": "Indeksowanie bazy kodu jest obecnie wyłączone. Włącz je w ustawieniach globalnych, aby skonfigurować opcje indeksowania.",
		"embedderProviderLabel": "Dostawca Embeddera",
		"modelPlaceholder": "Wprowadź nazwę modelu",
		"selectModel": "Wybierz model",
		"ollamaBaseUrlLabel": "Bazowy URL Ollama",
		"qdrantApiKeyLabel": "Klucz API Qdrant",
		"qdrantApiKeyPlaceholder": "Wprowadź swój klucz API Qdrant (opcjonalnie)",
		"setupConfigLabel": "Konfiguracja",
		"ollamaUrlPlaceholder": "http://localhost:11434",
		"openAiCompatibleBaseUrlPlaceholder": "https://api.example.com",
		"modelDimensionPlaceholder": "1536",
		"qdrantUrlPlaceholder": "http://localhost:6333",
		"saveError": "Nie udało się zapisać ustawień",
		"modelDimensions": "({{dimension}} wymiarów)",
		"saveSuccess": "Ustawienia zapisane pomyślnie",
		"saving": "Zapisywanie...",
		"saveSettings": "Zapisz",
		"indexingStatuses": {
			"standby": "Gotowość",
			"indexing": "Indeksowanie",
			"indexed": "Zaindeksowane",
			"error": "Błąd"
		},
		"close": "Zamknij",
		"validation": {
			"invalidQdrantUrl": "Nieprawidłowy URL Qdrant",
			"invalidOllamaUrl": "Nieprawidłowy URL Ollama",
			"invalidBaseUrl": "Nieprawidłowy podstawowy URL",
			"qdrantUrlRequired": "Wymagany jest URL Qdrant",
			"openaiApiKeyRequired": "Wymagany jest klucz API OpenAI",
			"modelSelectionRequired": "Wymagany jest wybór modelu",
			"apiKeyRequired": "Wymagany jest klucz API",
			"modelIdRequired": "Wymagane jest ID modelu",
			"modelDimensionRequired": "Wymagany jest wymiar modelu",
			"geminiApiKeyRequired": "Wymagany jest klucz API Gemini",
			"mistralApiKeyRequired": "Klucz API Mistral jest wymagany",
			"ollamaBaseUrlRequired": "Wymagany jest bazowy adres URL Ollama",
			"baseUrlRequired": "Wymagany jest bazowy adres URL",
			"modelDimensionMinValue": "Wymiar modelu musi być większy niż 0"
		},
		"advancedConfigLabel": "Konfiguracja zaawansowana",
		"searchMinScoreLabel": "Próg wyniku wyszukiwania",
		"searchMinScoreDescription": "Minimalny wynik podobieństwa (0.0-1.0) wymagany dla wyników wyszukiwania. Niższe wartości zwracają więcej wyników, ale mogą być mniej trafne. Wyższe wartości zwracają mniej wyników, ale bardziej trafnych.",
		"searchMinScoreResetTooltip": "Zresetuj do wartości domyślnej (0.4)",
		"searchMaxResultsLabel": "Maksymalna liczba wyników wyszukiwania",
		"searchMaxResultsDescription": "Maksymalna liczba wyników wyszukiwania zwracanych podczas zapytania do indeksu bazy kodu. Wyższe wartości zapewniają więcej kontekstu, ale mogą zawierać mniej istotne wyniki.",
		"resetToDefault": "Przywróć domyślne"
	},
	"autoApprove": {
		"description": "Pozwól Roo na automatyczne wykonywanie operacji bez wymagania zatwierdzenia. Włącz te ustawienia tylko jeśli w pełni ufasz AI i rozumiesz związane z tym zagrożenia bezpieczeństwa.",
		"toggleAriaLabel": "Przełącz automatyczne zatwierdzanie",
		"disabledAriaLabel": "Automatyczne zatwierdzanie wyłączone - najpierw wybierz opcje",
		"readOnly": {
			"label": "Odczyt",
			"description": "Gdy włączone, Roo automatycznie będzie wyświetlać zawartość katalogów i czytać pliki bez konieczności klikania przycisku Zatwierdź.",
			"outsideWorkspace": {
				"label": "Uwzględnij pliki poza obszarem roboczym",
				"description": "Pozwól Roo na odczyt plików poza bieżącym obszarem roboczym bez konieczności zatwierdzania."
			}
		},
		"write": {
			"label": "Zapis",
			"description": "Automatycznie twórz i edytuj pliki bez konieczności zatwierdzania",
			"delayLabel": "Opóźnienie po zapisach, aby umożliwić diagnostyce wykrycie potencjalnych problemów",
			"outsideWorkspace": {
				"label": "Uwzględnij pliki poza obszarem roboczym",
				"description": "Pozwól Roo na tworzenie i edycję plików poza bieżącym obszarem roboczym bez konieczności zatwierdzania."
			},
			"protected": {
				"label": "Uwzględnij pliki chronione",
				"description": "Pozwól Roo na tworzenie i edycję plików chronionych (takich jak .rooignore i pliki konfiguracyjne .roo/) bez konieczności zatwierdzania."
			}
		},
		"browser": {
			"label": "Przeglądarka",
			"description": "Automatycznie wykonuj akcje przeglądarki bez konieczności zatwierdzania. Uwaga: Dotyczy tylko gdy model obsługuje używanie komputera"
		},
		"retry": {
			"label": "Ponów",
			"description": "Automatycznie ponawiaj nieudane żądania API, gdy serwer zwraca odpowiedź z błędem",
			"delayLabel": "Opóźnienie przed ponowieniem żądania"
		},
		"mcp": {
			"label": "MCP",
			"description": "Włącz automatyczne zatwierdzanie poszczególnych narzędzi MCP w widoku Serwerów MCP (wymaga zarówno tego ustawienia, jak i pola wyboru \"Zawsze zezwalaj\" narzędzia)"
		},
		"modeSwitch": {
			"label": "Tryb",
			"description": "Automatycznie przełączaj między różnymi trybami bez konieczności zatwierdzania"
		},
		"subtasks": {
			"label": "Podzadania",
			"description": "Zezwalaj na tworzenie i ukończenie podzadań bez konieczności zatwierdzania"
		},
		"followupQuestions": {
			"label": "Pytanie",
			"description": "Automatycznie wybierz pierwszą sugerowaną odpowiedź na pytania uzupełniające po skonfigurowanym limicie czasu",
			"timeoutLabel": "Czas oczekiwania przed automatycznym wybraniem pierwszej odpowiedzi"
		},
		"execute": {
			"label": "Wykonaj",
			"description": "Automatycznie wykonuj dozwolone polecenia terminala bez konieczności zatwierdzania",
			"allowedCommands": "Dozwolone polecenia auto-wykonania",
			"allowedCommandsDescription": "Prefiksy poleceń, które mogą być automatycznie wykonywane, gdy \"Zawsze zatwierdzaj operacje wykonania\" jest włączone. Dodaj * aby zezwolić na wszystkie polecenia (używaj z ostrożnością).",
			"deniedCommands": "Odrzucone polecenia",
			"deniedCommandsDescription": "Prefiksy poleceń, które będą automatycznie odrzucane bez pytania o zatwierdzenie. W przypadku konfliktów z dozwolonymi poleceniami, najdłuższe dopasowanie prefiksu ma pierwszeństwo. Dodaj * aby odrzucić wszystkie polecenia.",
			"commandPlaceholder": "Wprowadź prefiks polecenia (np. 'git ')",
			"deniedCommandPlaceholder": "Wprowadź prefiks polecenia do odrzucenia (np. 'rm -rf')",
			"addButton": "Dodaj",
			"autoDenied": "Polecenia z prefiksem `{{prefix}}` zostały zabronione przez użytkownika. Nie obchodź tego ograniczenia uruchamiając inne polecenie."
		},
		"updateTodoList": {
			"label": "Todo",
			"description": "Lista zadań jest automatycznie aktualizowana bez zatwierdzenia"
		},
		"apiRequestLimit": {
			"title": "Maksymalna liczba żądań",
			"description": "Automatycznie wykonaj tyle żądań API przed poproszeniem o zgodę na kontynuowanie zadania.",
			"unlimited": "Bez limitu"
		},
		"selectOptionsFirst": "Wybierz co najmniej jedną opcję poniżej, aby włączyć automatyczne zatwierdzanie"
	},
	"providers": {
		"providerDocumentation": "Dokumentacja {{provider}}",
		"configProfile": "Profil konfiguracji",
		"description": "Zapisz różne konfiguracje API, aby szybko przełączać się między dostawcami i ustawieniami.",
		"apiProvider": "Dostawca API",
		"model": "Model",
		"nameEmpty": "Nazwa nie może być pusta",
		"nameExists": "Profil o tej nazwie już istnieje",
		"deleteProfile": "Usuń profil",
		"invalidArnFormat": "Nieprawidłowy format ARN. Sprawdź powyższe przykłady.",
		"enterNewName": "Wprowadź nową nazwę",
		"addProfile": "Dodaj profil",
		"renameProfile": "Zmień nazwę profilu",
		"newProfile": "Nowy profil konfiguracji",
		"enterProfileName": "Wprowadź nazwę profilu",
		"createProfile": "Utwórz profil",
		"cannotDeleteOnlyProfile": "Nie można usunąć jedynego profilu",
		"searchPlaceholder": "Szukaj profili",
		"searchProviderPlaceholder": "Szukaj dostawców",
		"noProviderMatchFound": "Nie znaleziono dostawców",
		"noMatchFound": "Nie znaleziono pasujących profili",
		"vscodeLmDescription": "Interfejs API modelu językowego VS Code umożliwia uruchamianie modeli dostarczanych przez inne rozszerzenia VS Code (w tym, ale nie tylko, GitHub Copilot). Najłatwiejszym sposobem na rozpoczęcie jest zainstalowanie rozszerzeń Copilot i Copilot Chat z VS Code Marketplace.",
		"awsCustomArnUse": "Wprowadź prawidłowy Amazon Bedrock ARN dla modelu, którego chcesz użyć. Przykłady formatu:",
		"awsCustomArnDesc": "Upewnij się, że region w ARN odpowiada wybranemu powyżej regionowi AWS.",
		"openRouterApiKey": "Klucz API OpenRouter",
		"getOpenRouterApiKey": "Uzyskaj klucz API OpenRouter",
		"apiKeyStorageNotice": "Klucze API są bezpiecznie przechowywane w Tajnym Magazynie VSCode",
		"glamaApiKey": "Klucz API Glama",
		"getGlamaApiKey": "Uzyskaj klucz API Glama",
		"useCustomBaseUrl": "Użyj niestandardowego URL bazowego",
		"useReasoning": "Włącz rozumowanie",
		"useHostHeader": "Użyj niestandardowego nagłówka Host",
		"useLegacyFormat": "Użyj starszego formatu API OpenAI",
		"customHeaders": "Niestandardowe nagłówki",
		"headerName": "Nazwa nagłówka",
		"headerValue": "Wartość nagłówka",
		"noCustomHeaders": "Brak zdefiniowanych niestandardowych nagłówków. Kliknij przycisk +, aby dodać.",
		"requestyApiKey": "Klucz API Requesty",
		"refreshModels": {
			"label": "Odśwież modele",
			"hint": "Proszę ponownie otworzyć ustawienia, aby zobaczyć najnowsze modele.",
			"loading": "Odświeżanie listy modeli...",
			"success": "Lista modeli została pomyślnie odświeżona!",
			"error": "Nie udało się odświeżyć listy modeli. Spróbuj ponownie."
		},
		"getRequestyApiKey": "Uzyskaj klucz API Requesty",
		"openRouterTransformsText": "Kompresuj podpowiedzi i łańcuchy wiadomości do rozmiaru kontekstu (<a>Transformacje OpenRouter</a>)",
		"anthropicApiKey": "Klucz API Anthropic",
		"getAnthropicApiKey": "Uzyskaj klucz API Anthropic",
		"anthropicUseAuthToken": "Przekaż klucz API Anthropic jako nagłówek Authorization zamiast X-Api-Key",
		"chutesApiKey": "Klucz API Chutes",
		"getChutesApiKey": "Uzyskaj klucz API Chutes",
		"deepSeekApiKey": "Klucz API DeepSeek",
		"getDeepSeekApiKey": "Uzyskaj klucz API DeepSeek",
		"moonshotApiKey": "Klucz API Moonshot",
		"getMoonshotApiKey": "Uzyskaj klucz API Moonshot",
		"moonshotBaseUrl": "Punkt wejścia Moonshot",
		"geminiApiKey": "Klucz API Gemini",
		"getGroqApiKey": "Uzyskaj klucz API Groq",
		"groqApiKey": "Klucz API Groq",
		"getGeminiApiKey": "Uzyskaj klucz API Gemini",
		"getHuggingFaceApiKey": "Uzyskaj klucz API Hugging Face",
		"huggingFaceApiKey": "Klucz API Hugging Face",
		"huggingFaceModelId": "ID modelu",
		"huggingFaceLoading": "Ładowanie...",
		"huggingFaceModelsCount": "({{count}} modeli)",
		"huggingFaceSelectModel": "Wybierz model...",
		"huggingFaceSearchModels": "Szukaj modeli...",
		"huggingFaceNoModelsFound": "Nie znaleziono modeli",
		"huggingFaceProvider": "Dostawca",
		"huggingFaceProviderAuto": "Automatyczny",
		"huggingFaceSelectProvider": "Wybierz dostawcę...",
		"huggingFaceSearchProviders": "Szukaj dostawców...",
		"huggingFaceNoProvidersFound": "Nie znaleziono dostawców",
		"apiKey": "Klucz API",
		"openAiApiKey": "Klucz API OpenAI",
		"openAiBaseUrl": "URL bazowy",
		"getOpenAiApiKey": "Uzyskaj klucz API OpenAI",
		"mistralApiKey": "Klucz API Mistral",
		"getMistralApiKey": "Uzyskaj klucz API Mistral / Codestral",
		"codestralBaseUrl": "URL bazowy Codestral (opcjonalnie)",
		"codestralBaseUrlDesc": "Ustaw opcjonalny URL dla modeli Codestral.",
		"xaiApiKey": "Klucz API xAI",
		"getXaiApiKey": "Uzyskaj klucz API xAI",
		"litellmApiKey": "Klucz API LiteLLM",
		"litellmBaseUrl": "URL bazowy LiteLLM",
		"awsCredentials": "Poświadczenia AWS",
		"awsProfile": "Profil AWS",
		"awsApiKey": "Klucz API Amazon Bedrock",
		"awsProfileName": "Nazwa profilu AWS",
		"awsAccessKey": "Klucz dostępu AWS",
		"awsSecretKey": "Klucz tajny AWS",
		"awsSessionToken": "Token sesji AWS",
		"awsRegion": "Region AWS",
		"awsCrossRegion": "Użyj wnioskowania międzyregionalnego",
		"awsBedrockVpc": {
			"useCustomVpcEndpoint": "Użyj niestandardowego punktu końcowego VPC",
			"vpcEndpointUrlPlaceholder": "Wprowadź URL punktu końcowego VPC (opcjonalnie)",
			"examples": "Przykłady:"
		},
		"enablePromptCaching": "Włącz buforowanie podpowiedzi",
		"enablePromptCachingTitle": "Włącz buforowanie podpowiedzi, aby poprawić wydajność i zmniejszyć koszty dla obsługiwanych modeli.",
		"cacheUsageNote": "Uwaga: Jeśli nie widzisz użycia bufora, spróbuj wybrać inny model, a następnie ponownie wybrać żądany model.",
		"vscodeLmModel": "Model językowy",
		"vscodeLmWarning": "Uwaga: To bardzo eksperymentalna integracja, a wsparcie dostawcy może się różnić. Jeśli otrzymasz błąd dotyczący nieobsługiwanego modelu, jest to problem po stronie dostawcy.",
		"googleCloudSetup": {
			"title": "Aby korzystać z Google Cloud Vertex AI, potrzebujesz:",
			"step1": "1. Utworzyć konto Google Cloud, włączyć API Vertex AI i włączyć żądane modele Claude.",
			"step2": "2. Zainstalować Google Cloud CLI i skonfigurować domyślne poświadczenia aplikacji.",
			"step3": "3. Lub utworzyć konto usługi z poświadczeniami."
		},
		"googleCloudCredentials": "Poświadczenia Google Cloud",
		"googleCloudKeyFile": "Ścieżka pliku klucza Google Cloud",
		"googleCloudProjectId": "ID projektu Google Cloud",
		"googleCloudRegion": "Region Google Cloud",
		"lmStudio": {
			"baseUrl": "URL bazowy (opcjonalnie)",
			"modelId": "ID modelu",
			"speculativeDecoding": "Włącz dekodowanie spekulacyjne",
			"draftModelId": "ID modelu szkicu",
			"draftModelDesc": "Aby dekodowanie spekulacyjne działało poprawnie, model szkicu musi pochodzić z tej samej rodziny modeli.",
			"selectDraftModel": "Wybierz model szkicu",
			"noModelsFound": "Nie znaleziono modeli szkicu. Upewnij się, że LM Studio jest uruchomione z włączonym trybem serwera.",
			"description": "LM Studio pozwala na lokalne uruchamianie modeli na twoim komputerze. Aby rozpocząć, zapoznaj się z ich <a>przewodnikiem szybkiego startu</a>. Będziesz również musiał uruchomić funkcję <b>serwera lokalnego</b> LM Studio, aby używać go z tym rozszerzeniem. <span>Uwaga:</span> Roo Code używa złożonych podpowiedzi i działa najlepiej z modelami Claude. Modele o niższych możliwościach mogą nie działać zgodnie z oczekiwaniami."
		},
		"ollama": {
			"baseUrl": "URL bazowy (opcjonalnie)",
			"modelId": "ID modelu",
			"description": "Ollama pozwala na lokalne uruchamianie modeli na twoim komputerze. Aby rozpocząć, zapoznaj się z przewodnikiem szybkiego startu.",
			"warning": "Uwaga: Roo Code używa złożonych podpowiedzi i działa najlepiej z modelami Claude. Modele o niższych możliwościach mogą nie działać zgodnie z oczekiwaniami."
		},
		"unboundApiKey": "Klucz API Unbound",
		"getUnboundApiKey": "Uzyskaj klucz API Unbound",
		"unboundRefreshModelsSuccess": "Lista modeli zaktualizowana! Możesz teraz wybierać spośród najnowszych modeli.",
		"unboundInvalidApiKey": "Nieprawidłowy klucz API. Sprawdź swój klucz API i spróbuj ponownie.",
		"humanRelay": {
			"description": "Nie jest wymagany klucz API, ale użytkownik będzie musiał pomóc w kopiowaniu i wklejaniu informacji do czatu internetowego AI.",
			"instructions": "Podczas użytkowania pojawi się okno dialogowe, a bieżąca wiadomość zostanie automatycznie skopiowana do schowka. Będziesz musiał wkleić ją do internetowych wersji AI (takich jak ChatGPT lub Claude), a następnie skopiować odpowiedź AI z powrotem do okna dialogowego i kliknąć przycisk potwierdzenia."
		},
		"openRouter": {
			"providerRouting": {
				"title": "Routing dostawców OpenRouter",
				"description": "OpenRouter kieruje żądania do najlepszych dostępnych dostawców dla Twojego modelu. Domyślnie żądania są równoważone między najlepszymi dostawcami, aby zmaksymalizować czas działania. Możesz jednak wybrać konkretnego dostawcę do użycia z tym modelem.",
				"learnMore": "Dowiedz się więcej o routingu dostawców"
			}
		},
		"customModel": {
			"capabilities": "Skonfiguruj możliwości i ceny swojego niestandardowego modelu zgodnego z OpenAI. Zachowaj ostrożność podczas określania możliwości modelu, ponieważ mogą one wpływać na wydajność Roo Code.",
			"maxTokens": {
				"label": "Maksymalna liczba tokenów wyjściowych",
				"description": "Maksymalna liczba tokenów, które model może wygenerować w odpowiedzi. (Określ -1, aby pozwolić serwerowi ustawić maksymalną liczbę tokenów.)"
			},
			"contextWindow": {
				"label": "Rozmiar okna kontekstu",
				"description": "Całkowita liczba tokenów (wejście + wyjście), które model może przetworzyć."
			},
			"imageSupport": {
				"label": "Obsługa obrazów",
				"description": "Czy model jest w stanie przetwarzać i rozumieć obrazy?"
			},
			"computerUse": {
				"label": "Użycie komputera",
				"description": "Czy model jest w stanie wchodzić w interakcję z przeglądarką? (np. Claude 3.7 Sonnet)."
			},
			"promptCache": {
				"label": "Buforowanie podpowiedzi",
				"description": "Czy model jest w stanie buforować podpowiedzi?"
			},
			"pricing": {
				"input": {
					"label": "Cena wejścia",
					"description": "Koszt za milion tokenów wejściowych/podpowiedzi. Wpływa to na koszt wysyłania kontekstu i instrukcji do modelu."
				},
				"output": {
					"label": "Cena wyjścia",
					"description": "Koszt za milion tokenów odpowiedzi modelu. Wpływa to na koszt generowanej treści i uzupełnień."
				},
				"cacheReads": {
					"label": "Cena odczytów bufora",
					"description": "Koszt za milion tokenów za odczyt z bufora. Ta cena jest naliczana przy otrzymywaniu zbuforowanej odpowiedzi."
				},
				"cacheWrites": {
					"label": "Cena zapisów bufora",
					"description": "Koszt za milion tokenów za zapis do bufora. Ta cena jest naliczana przy pierwszym buforowaniu podpowiedzi."
				}
			},
			"resetDefaults": "Przywróć domyślne"
		},
		"rateLimitSeconds": {
			"label": "Limit szybkości",
			"description": "Minimalny czas między żądaniami API."
		},
		"consecutiveMistakeLimit": {
			"label": "Limit błędów i powtórzeń",
			"description": "Liczba kolejnych błędów lub powtórzonych akcji przed wyświetleniem okna dialogowego 'Roo ma problemy'",
			"unlimitedDescription": "Włączono nieograniczone próby (automatyczne kontynuowanie). Okno dialogowe nigdy się nie pojawi.",
			"warning": "⚠️ Ustawienie na 0 pozwala na nieograniczone próby, co może zużyć znaczną ilość API"
		},
		"reasoningEffort": {
			"label": "Wysiłek rozumowania modelu",
			"high": "Wysoki",
			"medium": "Średni",
			"low": "Niski"
		},
		"setReasoningLevel": "Włącz wysiłek rozumowania",
		"claudeCode": {
			"pathLabel": "Ścieżka Claude Code",
			"description": "Opcjonalna ścieżka do Twojego CLI Claude Code. Domyślnie 'claude', jeśli nie ustawiono.",
			"placeholder": "Domyślnie: claude",
			"maxTokensLabel": "Maksymalna liczba tokenów wyjściowych",
			"maxTokensDescription": "Maksymalna liczba tokenów wyjściowych dla odpowiedzi Claude Code. Domyślnie 8000."
		}
	},
	"browser": {
		"enable": {
			"label": "Włącz narzędzie przeglądarki",
			"description": "Gdy włączone, Roo może używać przeglądarki do interakcji ze stronami internetowymi podczas korzystania z modeli obsługujących używanie komputera. <0>Dowiedz się więcej</0>"
		},
		"viewport": {
			"label": "Rozmiar viewportu",
			"description": "Wybierz rozmiar viewportu dla interakcji przeglądarki. Wpływa to na sposób wyświetlania stron internetowych i interakcji z nimi.",
			"options": {
				"largeDesktop": "Duży pulpit (1280x800)",
				"smallDesktop": "Mały pulpit (900x600)",
				"tablet": "Tablet (768x1024)",
				"mobile": "Telefon (360x640)"
			}
		},
		"screenshotQuality": {
			"label": "Jakość zrzutów ekranu",
			"description": "Dostosuj jakość WebP zrzutów ekranu przeglądarki. Wyższe wartości zapewniają wyraźniejsze zrzuty ekranu, ale zwiększają zużycie token."
		},
		"remote": {
			"label": "Użyj zdalnego połączenia przeglądarki",
			"description": "Połącz się z przeglądarką Chrome uruchomioną z włączonym zdalnym debugowaniem (--remote-debugging-port=9222).",
			"urlPlaceholder": "Niestandardowy URL (np. http://localhost:9222)",
			"testButton": "Testuj połączenie",
			"testingButton": "Testowanie...",
			"instructions": "Wprowadź adres hosta protokołu DevTools lub pozostaw puste, aby automatycznie wykryć lokalne instancje Chrome. Przycisk Test Połączenia spróbuje użyć niestandardowego URL, jeśli podany, lub automatycznie wykryje, jeśli pole jest puste."
		}
	},
	"checkpoints": {
		"enable": {
			"label": "Włącz automatyczne punkty kontrolne",
			"description": "Gdy włączone, Roo automatycznie utworzy punkty kontrolne podczas wykonywania zadań, ułatwiając przeglądanie zmian lub powrót do wcześniejszych stanów. <0>Dowiedz się więcej</0>"
		}
	},
	"notifications": {
		"sound": {
			"label": "Włącz efekty dźwiękowe",
			"description": "Gdy włączone, Roo będzie odtwarzać efekty dźwiękowe dla powiadomień i zdarzeń.",
			"volumeLabel": "Głośność"
		},
		"tts": {
			"label": "Włącz syntezę mowy",
			"description": "Gdy włączone, Roo będzie czytać na głos swoje odpowiedzi za pomocą syntezy mowy.",
			"speedLabel": "Szybkość"
		}
	},
	"contextManagement": {
		"description": "Kontroluj, jakie informacje są zawarte w oknie kontekstu AI, wpływając na zużycie token i jakość odpowiedzi",
		"autoCondenseContextPercent": {
			"label": "Próg wyzwalający inteligentną kondensację kontekstu",
			"description": "Gdy okno kontekstu osiągnie ten próg, Roo automatycznie je skondensuje."
		},
		"condensingApiConfiguration": {
			"label": "Konfiguracja API dla kondensacji kontekstu",
			"description": "Wybierz, którą konfigurację API używać do operacji kondensacji kontekstu. Pozostaw niewybrane, aby użyć aktualnej aktywnej konfiguracji.",
			"useCurrentConfig": "Domyślna"
		},
		"customCondensingPrompt": {
			"label": "Niestandardowy monit kondensacji kontekstu",
			"description": "Niestandardowy monit systemowy dla kondensacji kontekstu. Pozostaw puste, aby użyć domyślnego monitu.",
			"placeholder": "Wprowadź tutaj swój niestandardowy monit kondensacji...\n\nMożesz użyć tej samej struktury co domyślny monit:\n- Poprzednia rozmowa\n- Aktualna praca\n- Kluczowe koncepcje techniczne\n- Istotne pliki i kod\n- Rozwiązywanie problemów\n- Oczekujące zadania i następne kroki",
			"reset": "Przywróć domyślne",
			"hint": "Puste = użyj domyślnego monitu"
		},
		"autoCondenseContext": {
			"name": "Automatycznie wyzwalaj inteligentną kondensację kontekstu",
			"description": "Gdy włączone, Roo automatycznie skondensuje kontekst po osiągnięciu progu. Gdy wyłączone, nadal możesz ręcznie wyzwolić kondensację kontekstu."
		},
		"openTabs": {
			"label": "Limit kontekstu otwartych kart",
			"description": "Maksymalna liczba otwartych kart VSCode do uwzględnienia w kontekście. Wyższe wartości zapewniają więcej kontekstu, ale zwiększają zużycie token."
		},
		"workspaceFiles": {
			"label": "Limit kontekstu plików obszaru roboczego",
			"description": "Maksymalna liczba plików do uwzględnienia w szczegółach bieżącego katalogu roboczego. Wyższe wartości zapewniają więcej kontekstu, ale zwiększają zużycie token."
		},
		"rooignore": {
			"label": "Pokaż pliki .rooignore na listach i w wyszukiwaniach",
			"description": "Gdy włączone, pliki pasujące do wzorców w .rooignore będą pokazywane na listach z symbolem kłódki. Gdy wyłączone, te pliki będą całkowicie ukryte z list plików i wyszukiwań."
		},
		"maxReadFile": {
			"label": "Próg automatycznego skracania odczytu pliku",
			"description": "Roo odczytuje tę liczbę linii, gdy model nie określa wartości początkowej/końcowej. Jeśli ta liczba jest mniejsza niż całkowita liczba linii pliku, Roo generuje indeks numerów linii definicji kodu. Przypadki specjalne: -1 nakazuje Roo odczytać cały plik (bez indeksowania), a 0 nakazuje nie czytać żadnych linii i dostarczyć tylko indeksy linii dla minimalnego kontekstu. Niższe wartości minimalizują początkowe użycie kontekstu, umożliwiając późniejsze precyzyjne odczyty zakresów linii. Jawne żądania początku/końca nie są ograniczone tym ustawieniem.",
			"lines": "linii",
			"always_full_read": "Zawsze czytaj cały plik"
		},
		"maxConcurrentFileReads": {
			"label": "Limit jednoczesnych odczytów",
			"description": "Maksymalna liczba plików, które narzędzie 'read_file' może przetwarzać jednocześnie. Wyższe wartości mogą przyspieszyć odczyt wielu małych plików, ale zwiększają zużycie pamięci."
		},
		"diagnostics": {
			"includeMessages": {
				"label": "Automatycznie dołączaj diagnostykę do kontekstu",
				"description": "Gdy włączone, komunikaty diagnostyczne (błędy) z edytowanych plików będą automatycznie dołączane do kontekstu. Zawsze możesz ręcznie dołączyć całą diagnostykę obszaru roboczego używając @problems."
			},
			"maxMessages": {
				"label": "Maksymalna liczba komunikatów diagnostycznych",
				"description": "Maksymalna liczba komunikatów diagnostycznych dołączanych na plik. Ten limit dotyczy zarówno automatycznego dołączania (gdy pole wyboru jest włączone) jak i ręcznych wzmianek @problems. Wyższe wartości dostarczają więcej kontekstu, ale zwiększają zużycie tokenów.",
				"resetTooltip": "Resetuj do wartości domyślnej (50)",
				"unlimited": "Nieograniczone komunikaty diagnostyczne",
				"unlimitedLabel": "Nieograniczone"
			},
			"delayAfterWrite": {
				"label": "Opóźnienie po zapisie, aby umożliwić diagnostyce wykrycie potencjalnych problemów",
				"description": "Czas oczekiwania po zapisie plików przed kontynuowaniem, aby narzędzia diagnostyczne mogły przetworzyć zmiany i wykryć problemy."
			}
		},
		"condensingThreshold": {
			"label": "Próg wyzwalania kondensacji",
			"selectProfile": "Skonfiguruj próg dla profilu",
			"defaultProfile": "Globalny domyślny (wszystkie profile)",
			"defaultDescription": "Gdy kontekst osiągnie ten procent, zostanie automatycznie skondensowany dla wszystkich profili, chyba że mają niestandardowe ustawienia",
			"profileDescription": "Niestandardowy próg tylko dla tego profilu (zastępuje globalny domyślny)",
			"inheritDescription": "Ten profil dziedziczy globalny domyślny próg ({{threshold}}%)",
			"usesGlobal": "(używa globalnego {{threshold}}%)"
		}
	},
	"terminal": {
		"basic": {
			"label": "Ustawienia terminala: Podstawowe",
			"description": "Podstawowe ustawienia terminala"
		},
		"advanced": {
			"label": "Ustawienia terminala: Zaawansowane",
			"description": "Poniższe opcje mogą wymagać ponownego uruchomienia terminala, aby zastosować ustawienie."
		},
		"outputLineLimit": {
			"label": "Limit wyjścia terminala",
			"description": "Maksymalna liczba linii do uwzględnienia w wyjściu terminala podczas wykonywania poleceń. Po przekroczeniu linie będą usuwane ze środka, oszczędzając token. <0>Dowiedz się więcej</0>"
		},
		"outputCharacterLimit": {
			"label": "Limit znaków w terminalu",
			"description": "Maksymalna liczba znaków do uwzględnienia w danych wyjściowych terminala podczas wykonywania poleceń. Limit ten ma pierwszeństwo przed limitem linii, aby zapobiec problemom z pamięcią spowodowanym przez bardzo długie linie. Po przekroczeniu limitu dane wyjściowe zostaną obcięte. <0>Dowiedz się więcej</0>"
		},
		"shellIntegrationTimeout": {
			"label": "Limit czasu integracji powłoki terminala",
			"description": "Maksymalny czas oczekiwania na inicjalizację integracji powłoki przed wykonaniem poleceń. Dla użytkowników z długim czasem uruchamiania powłoki, ta wartość może wymagać zwiększenia, jeśli widzisz błędy \"Shell Integration Unavailable\" w terminalu. <0>Dowiedz się więcej</0>"
		},
		"shellIntegrationDisabled": {
			"label": "Wyłącz integrację powłoki terminala",
			"description": "Włącz tę opcję, jeśli polecenia terminala nie działają poprawnie lub widzisz błędy 'Shell Integration Unavailable'. Używa to prostszej metody uruchamiania poleceń, omijając niektóre zaawansowane funkcje terminala. <0>Dowiedz się więcej</0>"
		},
		"commandDelay": {
			"label": "Opóźnienie poleceń terminala",
			"description": "Opóźnienie w milisekundach dodawane po wykonaniu polecenia. Domyślne ustawienie 0 całkowicie wyłącza opóźnienie. Może to pomóc w zapewnieniu pełnego przechwytywania wyjścia poleceń w terminalach z problemami z synchronizacją. W większości terminali jest to implementowane przez ustawienie `PROMPT_COMMAND='sleep N'`, a PowerShell dodaje `start-sleep` na końcu każdego polecenia. Pierwotnie było to obejście błędu VSCode#237208 i może nie być potrzebne. <0>Dowiedz się więcej</0>"
		},
		"compressProgressBar": {
			"label": "Kompresuj wyjście pasków postępu",
			"description": "Po włączeniu, przetwarza wyjście terminala z powrotami karetki (\\r), aby symulować sposób wyświetlania treści przez prawdziwy terminal. Usuwa to pośrednie stany pasków postępu, zachowując tylko stan końcowy, co oszczędza przestrzeń kontekstową dla bardziej istotnych informacji. <0>Dowiedz się więcej</0>"
		},
		"powershellCounter": {
			"label": "Włącz obejście licznika PowerShell",
			"description": "Po włączeniu dodaje licznik do poleceń PowerShell, aby zapewnić prawidłowe wykonanie poleceń. Pomaga to w terminalach PowerShell, które mogą mieć problemy z przechwytywaniem wyjścia. <0>Dowiedz się więcej</0>"
		},
		"zshClearEolMark": {
			"label": "Wyczyść znacznik końca linii ZSH",
			"description": "Po włączeniu czyści znacznik końca linii ZSH poprzez ustawienie PROMPT_EOL_MARK=''. Zapobiega to problemom z interpretacją wyjścia poleceń, gdy kończy się ono znakami specjalnymi jak '%'. <0>Dowiedz się więcej</0>"
		},
		"zshOhMy": {
			"label": "Włącz integrację Oh My Zsh",
			"description": "Po włączeniu ustawia ITERM_SHELL_INTEGRATION_INSTALLED=Yes, aby włączyć funkcje integracji powłoki Oh My Zsh. Zastosowanie tego ustawienia może wymagać ponownego uruchomienia IDE. <0>Dowiedz się więcej</0>"
		},
		"zshP10k": {
			"label": "Włącz integrację Powerlevel10k",
			"description": "Po włączeniu ustawia POWERLEVEL9K_TERM_SHELL_INTEGRATION=true, aby włączyć funkcje integracji powłoki Powerlevel10k. <0>Dowiedz się więcej</0>"
		},
		"zdotdir": {
			"label": "Włącz obsługę ZDOTDIR",
			"description": "Po włączeniu tworzy tymczasowy katalog dla ZDOTDIR, aby poprawnie obsłużyć integrację powłoki zsh. Zapewnia to prawidłowe działanie integracji powłoki VSCode z zsh, zachowując twoją konfigurację zsh. <0>Dowiedz się więcej</0>"
		},
		"inheritEnv": {
			"label": "Dziedzicz zmienne środowiskowe",
			"description": "Po włączeniu terminal dziedziczy zmienne środowiskowe z procesu nadrzędnego VSCode, takie jak ustawienia integracji powłoki zdefiniowane w profilu użytkownika. Przełącza to bezpośrednio globalne ustawienie VSCode `terminal.integrated.inheritEnv`. <0>Dowiedz się więcej</0>"
		}
	},
	"advancedSettings": {
		"title": "Ustawienia zaawansowane"
	},
	"advanced": {
		"diff": {
			"label": "Włącz edycję przez różnice",
			"description": "Gdy włączone, Roo będzie w stanie edytować pliki szybciej i automatycznie odrzuci obcięte pełne zapisy plików. Działa najlepiej z najnowszym modelem Claude 3.7 Sonnet.",
			"strategy": {
				"label": "Strategia diff",
				"options": {
					"standard": "Standardowa (Pojedynczy blok)",
					"multiBlock": "Eksperymentalna: Diff wieloblokowy",
					"unified": "Eksperymentalna: Diff ujednolicony"
				},
				"descriptions": {
					"standard": "Standardowa strategia diff stosuje zmiany do jednego bloku kodu na raz.",
					"unified": "Strategia diff ujednoliconego stosuje wiele podejść do zastosowania różnic i wybiera najlepsze podejście.",
					"multiBlock": "Strategia diff wieloblokowego pozwala na aktualizację wielu bloków kodu w pliku w jednym żądaniu."
				}
			},
			"matchPrecision": {
				"label": "Precyzja dopasowania",
				"description": "Ten suwak kontroluje, jak dokładnie sekcje kodu muszą pasować podczas stosowania różnic. Niższe wartości umożliwiają bardziej elastyczne dopasowywanie, ale zwiększają ryzyko nieprawidłowych zamian. Używaj wartości poniżej 100% z najwyższą ostrożnością."
			}
		},
<<<<<<< HEAD
		"fileEditing": {
			"fileBasedEditing": {
				"label": "Włącz edycję opartą na systemie plików",
				"description": "Gdy włączone, Roo będzie edytować pliki bezpośrednio w systemie plików zamiast korzystać z widoków różnic. To wyłącza wszystkie inne przełączniki zachowania edycji dla prostszego, bezpośredniego doświadczenia edycji."
			},
			"exclusivityNotice": "Tryb edycji oparty na plikach jest włączony. Wszystkie inne przełączniki zachowania edycji są wyłączone, aby zapewnić spójne doświadczenie."
=======
		"todoList": {
			"label": "Włącz narzędzie listy zadań",
			"description": "Po włączeniu Roo może tworzyć i zarządzać listami zadań do śledzenia postępu zadań. Pomaga to organizować złożone zadania w łatwe do zarządzania kroki."
>>>>>>> d62a2605
		}
	},
	"experimental": {
		"DIFF_STRATEGY_UNIFIED": {
			"name": "Użyj eksperymentalnej ujednoliconej strategii diff",
			"description": "Włącz eksperymentalną ujednoliconą strategię diff. Ta strategia może zmniejszyć liczbę ponownych prób spowodowanych błędami modelu, ale może powodować nieoczekiwane zachowanie lub nieprawidłowe edycje. Włącz tylko jeśli rozumiesz ryzyko i jesteś gotów dokładnie przeglądać wszystkie zmiany."
		},
		"SEARCH_AND_REPLACE": {
			"name": "Użyj eksperymentalnego narzędzia do wyszukiwania i zamiany",
			"description": "Włącz eksperymentalne narzędzie do wyszukiwania i zamiany, umożliwiając Roo zastąpienie wielu wystąpień wyszukiwanego terminu w jednym żądaniu."
		},
		"INSERT_BLOCK": {
			"name": "Użyj eksperymentalnego narzędzia do wstawiania treści",
			"description": "Włącz eksperymentalne narzędzie do wstawiania treści, umożliwiając Roo wstawianie treści w określonych numerach linii bez konieczności tworzenia diff."
		},
		"POWER_STEERING": {
			"name": "Użyj eksperymentalnego trybu \"wspomagania kierownicy\"",
			"description": "Po włączeniu, Roo będzie częściej przypominać modelowi o szczegółach jego bieżącej definicji trybu. Doprowadzi to do silniejszego przestrzegania definicji ról i niestandardowych instrukcji, ale będzie używać więcej tokenów na wiadomość."
		},
		"MULTI_SEARCH_AND_REPLACE": {
			"name": "Użyj eksperymentalnego narzędzia diff wieloblokowego",
			"description": "Po włączeniu, Roo użyje narzędzia diff wieloblokowego. Spróbuje to zaktualizować wiele bloków kodu w pliku w jednym żądaniu."
		},
		"CONCURRENT_FILE_READS": {
			"name": "Włącz jednoczesne odczytywanie plików",
			"description": "Po włączeniu Roo może odczytać wiele plików w jednym żądaniu. Po wyłączeniu Roo musi odczytywać pliki pojedynczo. Wyłączenie może pomóc podczas pracy z mniej wydajnymi modelami lub gdy chcesz mieć większą kontrolę nad dostępem do plików."
		},
		"MARKETPLACE": {
			"name": "Włącz Marketplace",
			"description": "Gdy włączone, możesz instalować MCP i niestandardowe tryby z Marketplace."
		},
		"MULTI_FILE_APPLY_DIFF": {
			"name": "Włącz równoczesne edycje plików",
			"description": "Gdy włączone, Roo może edytować wiele plików w jednym żądaniu. Gdy wyłączone, Roo musi edytować pliki jeden po drugim. Wyłączenie tego może pomóc podczas pracy z mniej zdolnymi modelami lub gdy chcesz mieć większą kontrolę nad modyfikacjami plików."
		}
	},
	"promptCaching": {
		"label": "Wyłącz buforowanie promptów",
		"description": "Po zaznaczeniu, Roo nie będzie używać buforowania promptów dla tego modelu."
	},
	"temperature": {
		"useCustom": "Użyj niestandardowej temperatury",
		"description": "Kontroluje losowość w odpowiedziach modelu.",
		"rangeDescription": "Wyższe wartości sprawiają, że wyjście jest bardziej losowe, niższe wartości czynią je bardziej deterministycznym."
	},
	"modelInfo": {
		"supportsImages": "Obsługuje obrazy",
		"noImages": "Nie obsługuje obrazów",
		"supportsComputerUse": "Obsługuje użycie komputera",
		"noComputerUse": "Nie obsługuje użycia komputera",
		"supportsPromptCache": "Obsługuje buforowanie podpowiedzi",
		"noPromptCache": "Nie obsługuje buforowania podpowiedzi",
		"maxOutput": "Maksymalne wyjście",
		"inputPrice": "Cena wejścia",
		"outputPrice": "Cena wyjścia",
		"cacheReadsPrice": "Cena odczytów bufora",
		"cacheWritesPrice": "Cena zapisów bufora",
		"enableStreaming": "Włącz strumieniowanie",
		"enableR1Format": "Włącz parametry modelu R1",
		"enableR1FormatTips": "Należy włączyć podczas korzystania z modeli R1, takich jak QWQ, aby uniknąć błędu 400",
		"useAzure": "Użyj Azure",
		"azureApiVersion": "Ustaw wersję API Azure",
		"gemini": {
			"freeRequests": "* Darmowe do {{count}} zapytań na minutę. Po tym, rozliczanie zależy od rozmiaru podpowiedzi.",
			"pricingDetails": "Więcej informacji znajdziesz w szczegółach cennika.",
			"billingEstimate": "* Rozliczenie jest szacunkowe - dokładny koszt zależy od rozmiaru podpowiedzi."
		}
	},
	"modelPicker": {
		"automaticFetch": "Rozszerzenie automatycznie pobiera najnowszą listę modeli dostępnych w <serviceLink>{{serviceName}}</serviceLink>. Jeśli nie jesteś pewien, który model wybrać, Roo Code działa najlepiej z <defaultModelLink>{{defaultModelId}}</defaultModelLink>. Możesz również wyszukać \"free\", aby znaleźć obecnie dostępne opcje bezpłatne.",
		"label": "Model",
		"searchPlaceholder": "Wyszukaj",
		"noMatchFound": "Nie znaleziono dopasowań",
		"useCustomModel": "Użyj niestandardowy: {{modelId}}"
	},
	"footer": {
		"feedback": "Jeśli masz jakiekolwiek pytania lub opinie, śmiało otwórz zgłoszenie na <githubLink>github.com/RooCodeInc/Roo-Code</githubLink> lub dołącz do <redditLink>reddit.com/r/RooCode</redditLink> lub <discordLink>discord.gg/roocode</discordLink>",
		"telemetry": {
			"label": "Zezwól na anonimowe raportowanie błędów i użycia",
			"description": "Pomóż ulepszyć Roo Code, wysyłając anonimowe dane o użytkowaniu i raporty o błędach. Nigdy nie są wysyłane kod, podpowiedzi ani informacje osobiste. Zobacz naszą politykę prywatności, aby uzyskać więcej szczegółów."
		},
		"settings": {
			"import": "Importuj",
			"export": "Eksportuj",
			"reset": "Resetuj"
		}
	},
	"thinkingBudget": {
		"maxTokens": "Maksymalna liczba tokenów",
		"maxThinkingTokens": "Maksymalna liczba tokenów myślenia"
	},
	"validation": {
		"apiKey": "Musisz podać prawidłowy klucz API.",
		"awsRegion": "Musisz wybrać region, aby korzystać z Amazon Bedrock.",
		"googleCloud": "Musisz podać prawidłowe ID projektu i region Google Cloud.",
		"modelId": "Musisz podać prawidłowe ID modelu.",
		"modelSelector": "Musisz podać prawidłowy selektor modelu.",
		"openAi": "Musisz podać prawidłowy bazowy URL, klucz API i ID modelu.",
		"arn": {
			"invalidFormat": "Nieprawidłowy format ARN. Sprawdź wymagania dotyczące formatu.",
			"regionMismatch": "Ostrzeżenie: Region w Twoim ARN ({{arnRegion}}) nie zgadza się z wybranym regionem ({{region}}). Może to powodować problemy z dostępem. Dostawca użyje regionu z ARN."
		},
		"modelAvailability": "Podane ID modelu ({{modelId}}) jest niedostępne. Wybierz inny model.",
		"providerNotAllowed": "Dostawca '{{provider}}' nie jest dozwolony przez Twoją organizację",
		"modelNotAllowed": "Model '{{model}}' nie jest dozwolony dla dostawcy '{{provider}}' przez Twoją organizację",
		"profileInvalid": "Ten profil zawiera dostawcę lub model, który nie jest dozwolony przez Twoją organizację"
	},
	"placeholders": {
		"apiKey": "Wprowadź klucz API...",
		"profileName": "Wprowadź nazwę profilu",
		"accessKey": "Wprowadź klucz dostępu...",
		"secretKey": "Wprowadź klucz tajny...",
		"sessionToken": "Wprowadź token sesji...",
		"credentialsJson": "Wprowadź JSON poświadczeń...",
		"keyFilePath": "Wprowadź ścieżkę pliku klucza...",
		"projectId": "Wprowadź ID projektu...",
		"customArn": "Wprowadź ARN (np. arn:aws:bedrock:us-east-1:123456789012:foundation-model/my-model)",
		"baseUrl": "Wprowadź podstawowy URL...",
		"modelId": {
			"lmStudio": "np. meta-llama-3.1-8b-instruct",
			"lmStudioDraft": "np. lmstudio-community/llama-3.2-1b-instruct",
			"ollama": "np. llama3.1"
		},
		"numbers": {
			"maxTokens": "np. 4096",
			"contextWindow": "np. 128000",
			"inputPrice": "np. 0.0001",
			"outputPrice": "np. 0.0002",
			"cacheWritePrice": "np. 0.00005"
		}
	},
	"defaults": {
		"ollamaUrl": "Domyślnie: http://localhost:11434",
		"lmStudioUrl": "Domyślnie: http://localhost:1234",
		"geminiUrl": "Domyślnie: https://generativelanguage.googleapis.com"
	},
	"labels": {
		"customArn": "Niestandardowy ARN",
		"useCustomArn": "Użyj niestandardowego ARN..."
	},
	"includeMaxOutputTokens": "Uwzględnij maksymalne tokeny wyjściowe",
	"includeMaxOutputTokensDescription": "Wyślij parametr maksymalnych tokenów wyjściowych w żądaniach API. Niektórzy dostawcy mogą tego nie obsługiwać."
}<|MERGE_RESOLUTION|>--- conflicted
+++ resolved
@@ -31,19 +31,10 @@
 		"prompts": "Podpowiedzi",
 		"experimental": "Eksperymentalne",
 		"language": "Język",
-		"about": "O Roo Code",
-		"editingType": "Typ edycji",
-		"diffSettings": "Ustawienia diff",
-		"fileEditing": "Edycja plików"
+		"about": "O Roo Code"
 	},
 	"prompts": {
 		"description": "Skonfiguruj podpowiedzi wsparcia używane do szybkich działań, takich jak ulepszanie podpowiedzi, wyjaśnianie kodu i rozwiązywanie problemów. Te podpowiedzi pomagają Roo zapewnić lepsze wsparcie dla typowych zadań programistycznych."
-	},
-	"editingType": {
-		"description": "Wybierz preferowany przepływ pracy edycji."
-	},
-	"diffSettings": {
-		"description": "Skonfiguruj, jak różnice są stosowane podczas edycji."
 	},
 	"codeIndex": {
 		"title": "Indeksowanie kodu",
@@ -621,18 +612,9 @@
 				"description": "Ten suwak kontroluje, jak dokładnie sekcje kodu muszą pasować podczas stosowania różnic. Niższe wartości umożliwiają bardziej elastyczne dopasowywanie, ale zwiększają ryzyko nieprawidłowych zamian. Używaj wartości poniżej 100% z najwyższą ostrożnością."
 			}
 		},
-<<<<<<< HEAD
-		"fileEditing": {
-			"fileBasedEditing": {
-				"label": "Włącz edycję opartą na systemie plików",
-				"description": "Gdy włączone, Roo będzie edytować pliki bezpośrednio w systemie plików zamiast korzystać z widoków różnic. To wyłącza wszystkie inne przełączniki zachowania edycji dla prostszego, bezpośredniego doświadczenia edycji."
-			},
-			"exclusivityNotice": "Tryb edycji oparty na plikach jest włączony. Wszystkie inne przełączniki zachowania edycji są wyłączone, aby zapewnić spójne doświadczenie."
-=======
 		"todoList": {
 			"label": "Włącz narzędzie listy zadań",
 			"description": "Po włączeniu Roo może tworzyć i zarządzać listami zadań do śledzenia postępu zadań. Pomaga to organizować złożone zadania w łatwe do zarządzania kroki."
->>>>>>> d62a2605
 		}
 	},
 	"experimental": {
