--- conflicted
+++ resolved
@@ -693,15 +693,13 @@
 			"name": "Hintergrundbearbeitung",
 			"description": "Verhindert Editor-Fokus-Störungen wenn aktiviert. Dateibearbeitungen erfolgen im Hintergrund ohne Öffnung von Diff-Ansichten oder Fokus-Diebstahl. Du kannst ungestört weiterarbeiten, während Roo Änderungen vornimmt. Dateien können ohne Fokus geöffnet werden, um Diagnosen zu erfassen oder vollständig geschlossen bleiben."
 		},
-<<<<<<< HEAD
 		"PREVENT_TERMINAL_DISRUPTION": {
 			"name": "Hintergrund-Terminal-Ausführung",
 			"description": "Verhindert Terminal-Fokus-Störungen wenn aktiviert. Befehle werden im Hintergrund ausgeführt ohne automatisches Wechseln zu Ausgabe-Terminals. Du kannst in deinem aktuellen Terminal weiterarbeiten während Roo Befehle ausführt und behältst die Kontrolle über deinen Terminal-Kontext und wann du Befehlsausgaben anzeigen möchtest."
-=======
+		},
 		"ASSISTANT_MESSAGE_PARSER": {
 			"name": "Neuen Nachrichtenparser verwenden",
 			"description": "Aktiviere den experimentellen Streaming-Nachrichtenparser, der lange Antworten durch effizientere Verarbeitung spürbar schneller macht."
->>>>>>> c99ccf0b
 		}
 	},
 	"promptCaching": {
