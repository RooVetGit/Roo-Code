--- conflicted
+++ resolved
@@ -255,13 +255,8 @@
 			"error": "Fehler beim Aktualisieren der Modellliste. Bitte versuche es erneut."
 		},
 		"getRequestyApiKey": "Requesty API-Schlüssel erhalten",
-<<<<<<< HEAD
-		"tarsApiKey": "TARS API-Schlüssel",
-		"getTarsApiKey": "TARS API-Schlüssel erhalten",
-=======
 		"getRequestyBaseUrl": "Basis-URL",
 		"requestyUseCustomBaseUrl": "Benutzerdefinierte Basis-URL verwenden",
->>>>>>> 87c42c1f
 		"openRouterTransformsText": "Prompts und Nachrichtenketten auf Kontextgröße komprimieren (<a>OpenRouter Transformationen</a>)",
 		"anthropicApiKey": "Anthropic API-Schlüssel",
 		"getAnthropicApiKey": "Anthropic API-Schlüssel erhalten",
