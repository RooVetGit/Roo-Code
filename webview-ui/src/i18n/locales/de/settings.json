--- conflicted
+++ resolved
@@ -44,16 +44,13 @@
 		"selectProviderPlaceholder": "Anbieter auswählen",
 		"openaiProvider": "OpenAI",
 		"ollamaProvider": "Ollama",
-<<<<<<< HEAD
-		"geminiProvider": "Gemini",
-=======
 		"openaiCompatibleProvider": "OpenAI-kompatibel",
 		"openaiCompatibleBaseUrlLabel": "Basis-URL:",
 		"openaiCompatibleApiKeyLabel": "API-Schlüssel:",
 		"openaiCompatibleModelDimensionLabel": "Embedding-Dimension:",
 		"openaiCompatibleModelDimensionPlaceholder": "z.B. 1536",
 		"openaiCompatibleModelDimensionDescription": "Die Embedding-Dimension (Ausgabegröße) für Ihr Modell. Überprüfen Sie die Dokumentation Ihres Anbieters für diesen Wert. Übliche Werte: 384, 768, 1536, 3072.",
->>>>>>> e2516ebe
+		"geminiProvider": "Gemini",
 		"openaiKeyLabel": "OpenAI-Schlüssel:",
 		"modelLabel": "Modell",
 		"selectModelPlaceholder": "Modell auswählen",
