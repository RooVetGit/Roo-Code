--- conflicted
+++ resolved
@@ -1,11 +1,6 @@
 {
-<<<<<<< HEAD
-	"dialogTitle": "Menschliche Weiterleitung - Bitte helfen Sie beim Kopieren und Einfügen von Informationen",
-	"dialogDescription": "Bitte kopieren Sie den folgenden Prompt in die Web-KI und fügen Sie dann die Antwort der KI in das untenstehende Textfeld ein.",
-=======
 	"dialogTitle": "Menschliche Weiterleitung - Bitte hilf beim Kopieren/Einfügen von Informationen",
 	"dialogDescription": "Bitte kopiere den folgenden Prompt in die Web-KI und füge dann die Antwort der KI in das Eingabefeld unten ein.",
->>>>>>> 2597347e
 	"copiedToClipboard": "In die Zwischenablage kopiert",
 	"warning": {
 		"lastInteraction": "Es sieht so aus, als hätten Sie die KI-Antwort aus der letzten Interaktion kopiert, nicht die Antwort für die aktuelle Aufgabe. Bitte überprüfen Sie Ihre Interaktion mit der Web-KI.",
@@ -20,13 +15,8 @@
 	},
 	"shortcutDescription": "Sie können den Tastaturkurzbefehl Strg/Cmd+Alt+V (Standard) verwenden, um den Inhalt der Zwischenablage schnell zu senden. Sie können den Kurzbefehl auch ändern, indem Sie in den Tastaturkurzbefehl-Einstellungen nach 'Zwischenablage senden' suchen.",
 	"aiResponse": {
-<<<<<<< HEAD
-		"label": "KI-Antwort eingeben:",
-		"placeholder": "Fügen Sie hier die Antwort der KI ein..."
-=======
 		"label": "Bitte gib die KI-Antwort ein:",
 		"placeholder": "KI-Antwort hier einfügen..."
->>>>>>> 2597347e
 	},
 	"actions": {
 		"cancel": "Abbrechen",
