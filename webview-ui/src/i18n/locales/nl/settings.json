{
	"common": {
		"save": "Opslaan",
		"done": "Gereed",
		"cancel": "Annuleren",
		"reset": "Resetten",
		"select": "Selecteren",
		"add": "Header toevoegen",
		"remove": "Verwijderen"
	},
	"header": {
		"title": "Instellingen",
		"saveButtonTooltip": "Wijzigingen opslaan",
		"nothingChangedTooltip": "Niets gewijzigd",
		"doneButtonTooltip": "Niet-opgeslagen wijzigingen negeren en instellingen sluiten"
	},
	"unsavedChangesDialog": {
		"title": "Niet-opgeslagen wijzigingen",
		"description": "Wil je de wijzigingen negeren en doorgaan?",
		"cancelButton": "Annuleren",
		"discardButton": "Wijzigingen negeren"
	},
	"sections": {
		"providers": "Providers",
		"autoApprove": "Auto-goedkeuren",
		"browser": "Browser",
		"checkpoints": "Checkpoints",
		"notifications": "Meldingen",
		"contextManagement": "Context",
		"terminal": "Terminal",
		"experimental": "Experimenteel",
		"language": "Taal",
		"about": "Over Roo Code"
	},
	"autoApprove": {
		"description": "Sta Roo toe om automatisch handelingen uit te voeren zonder goedkeuring. Schakel deze instellingen alleen in als je de AI volledig vertrouwt en de bijbehorende beveiligingsrisico's begrijpt.",
		"readOnly": {
			"label": "Lezen",
			"description": "Indien ingeschakeld, bekijkt Roo automatisch de inhoud van mappen en leest bestanden zonder dat je op de Goedkeuren-knop hoeft te klikken.",
			"outsideWorkspace": {
				"label": "Inclusief bestanden buiten werkruimte",
				"description": "Sta Roo toe om bestanden buiten de huidige werkruimte te lezen zonder goedkeuring."
			}
		},
		"write": {
			"label": "Schrijven",
			"description": "Automatisch bestanden aanmaken en bewerken zonder goedkeuring",
			"delayLabel": "Vertraging na schrijven om diagnostiek de kans te geven mogelijke problemen te detecteren",
			"outsideWorkspace": {
				"label": "Inclusief bestanden buiten werkruimte",
				"description": "Sta Roo toe om bestanden buiten de huidige werkruimte aan te maken en te bewerken zonder goedkeuring."
			}
		},
		"browser": {
			"label": "Browser",
			"description": "Automatisch browseracties uitvoeren zonder goedkeuring. Let op: geldt alleen als het model computergebruik ondersteunt."
		},
		"retry": {
			"label": "Opnieuw proberen",
			"description": "Automatisch mislukte API-verzoeken opnieuw proberen wanneer de server een foutmelding geeft",
			"delayLabel": "Vertraging voordat het verzoek opnieuw wordt geprobeerd"
		},
		"mcp": {
			"label": "MCP",
			"description": "Automatische goedkeuring van individuele MCP-tools in het MCP-serversoverzicht inschakelen (vereist zowel deze instelling als het selectievakje 'Altijd toestaan' bij de tool)"
		},
		"modeSwitch": {
			"label": "Modus",
			"description": "Automatisch tussen verschillende modi schakelen zonder goedkeuring"
		},
		"subtasks": {
			"label": "Subtaken",
			"description": "Subtaken aanmaken en afronden zonder goedkeuring"
		},
		"execute": {
			"label": "Uitvoeren",
			"description": "Automatisch toegestane terminalcommando's uitvoeren zonder goedkeuring",
			"allowedCommands": "Toegestane automatisch uit te voeren commando's",
			"allowedCommandsDescription": "Commando-prefixen die automatisch kunnen worden uitgevoerd als 'Altijd goedkeuren voor uitvoeren' is ingeschakeld. Voeg * toe om alle commando's toe te staan (gebruik met voorzichtigheid).",
			"commandPlaceholder": "Voer commando-prefix in (bijv. 'git ')",
			"addButton": "Toevoegen"
		}
	},
	"providers": {
		"providerDocumentation": "{{provider}} documentatie",
		"configProfile": "Configuratieprofiel",
		"description": "Sla verschillende API-configuraties op om snel te wisselen tussen providers en instellingen.",
		"apiProvider": "API-provider",
		"model": "Model",
		"nameEmpty": "Naam mag niet leeg zijn",
		"nameExists": "Er bestaat al een profiel met deze naam",
		"deleteProfile": "Profiel verwijderen",
		"invalidArnFormat": "Ongeldig ARN-formaat. Controleer de bovenstaande voorbeelden.",
		"enterNewName": "Voer een nieuwe naam in",
		"addProfile": "Profiel toevoegen",
		"renameProfile": "Profiel hernoemen",
		"newProfile": "Nieuw configuratieprofiel",
		"enterProfileName": "Voer profielnaam in",
		"createProfile": "Profiel aanmaken",
		"cannotDeleteOnlyProfile": "Kan het enige profiel niet verwijderen",
		"searchPlaceholder": "Zoek profielen",
		"noMatchFound": "Geen overeenkomende profielen gevonden",
		"vscodeLmDescription": "De VS Code Language Model API stelt je in staat modellen te draaien die door andere VS Code-extensies worden geleverd (waaronder GitHub Copilot). De eenvoudigste manier om te beginnen is door de Copilot- en Copilot Chat-extensies te installeren vanuit de VS Code Marketplace.",
		"awsCustomArnUse": "Voer een geldige Amazon Bedrock ARN in voor het model dat je wilt gebruiken. Voorbeeldformaten:",
		"awsCustomArnDesc": "Zorg ervoor dat de regio in de ARN overeenkomt met je geselecteerde AWS-regio hierboven.",
		"openRouterApiKey": "OpenRouter API-sleutel",
		"getOpenRouterApiKey": "OpenRouter API-sleutel ophalen",
		"apiKeyStorageNotice": "API-sleutels worden veilig opgeslagen in de geheime opslag van VSCode",
		"glamaApiKey": "Glama API-sleutel",
		"getGlamaApiKey": "Glama API-sleutel ophalen",
		"useCustomBaseUrl": "Aangepaste basis-URL gebruiken",
		"useHostHeader": "Aangepaste Host-header gebruiken",
		"useLegacyFormat": "Verouderd OpenAI API-formaat gebruiken",
		"customHeaders": "Aangepaste headers",
		"headerName": "Headernaam",
		"headerValue": "Headerwaarde",
		"noCustomHeaders": "Geen aangepaste headers gedefinieerd. Klik op de + knop om er een toe te voegen.",
		"requestyApiKey": "Requesty API-sleutel",
		"refreshModels": {
			"label": "Modellen verversen",
			"hint": "Open de instellingen opnieuw om de nieuwste modellen te zien."
		},
		"getRequestyApiKey": "Requesty API-sleutel ophalen",
		"openRouterTransformsText": "Comprimeer prompts en berichtreeksen tot de contextgrootte (<a>OpenRouter Transforms</a>)",
		"anthropicApiKey": "Anthropic API-sleutel",
		"getAnthropicApiKey": "Anthropic API-sleutel ophalen",
		"anthropicUseAuthToken": "Anthropic API-sleutel als Authorization-header doorgeven in plaats van X-Api-Key",
		"chutesApiKey": "Chutes API-sleutel",
		"getChutesApiKey": "Chutes API-sleutel ophalen",
		"deepSeekApiKey": "DeepSeek API-sleutel",
		"getDeepSeekApiKey": "DeepSeek API-sleutel ophalen",
		"geminiApiKey": "Gemini API-sleutel",
		"getGroqApiKey": "Groq API-sleutel ophalen",
		"groqApiKey": "Groq API-sleutel",
		"getGeminiApiKey": "Gemini API-sleutel ophalen",
		"openAiApiKey": "OpenAI API-sleutel",
		"openAiBaseUrl": "Basis-URL",
		"getOpenAiApiKey": "OpenAI API-sleutel ophalen",
		"mistralApiKey": "Mistral API-sleutel",
		"getMistralApiKey": "Mistral / Codestral API-sleutel ophalen",
		"codestralBaseUrl": "Codestral basis-URL (optioneel)",
		"codestralBaseUrlDesc": "Stel een alternatieve URL in voor het Codestral-model.",
		"xaiApiKey": "xAI API-sleutel",
		"getXaiApiKey": "xAI API-sleutel ophalen",
		"litellmApiKey": "LiteLLM API-sleutel",
		"litellmBaseUrl": "LiteLLM basis-URL",
		"awsCredentials": "AWS-inloggegevens",
		"awsProfile": "AWS-profiel",
		"awsProfileName": "AWS-profielnaam",
		"awsAccessKey": "AWS-toegangssleutel",
		"awsSecretKey": "AWS-geheime sleutel",
		"awsSessionToken": "AWS-sessietoken",
		"awsRegion": "AWS-regio",
		"awsCrossRegion": "Gebruik cross-region inference",
		"enablePromptCaching": "Prompt caching inschakelen",
		"enablePromptCachingTitle": "Schakel prompt caching in om de prestaties te verbeteren en de kosten te verlagen voor ondersteunde modellen.",
		"cacheUsageNote": "Let op: als je geen cachegebruik ziet, probeer dan een ander model te selecteren en vervolgens weer je gewenste model.",
		"vscodeLmModel": "Taalmodel",
		"vscodeLmWarning": "Let op: dit is een zeer experimentele integratie en ondersteuning door providers kan variëren. Krijg je een foutmelding dat een model niet wordt ondersteund, dan ligt dat aan de provider.",
		"googleCloudSetup": {
			"title": "Om Google Cloud Vertex AI te gebruiken, moet je:",
			"step1": "1. Maak een Google Cloud-account aan, schakel de Vertex AI API in en activeer de gewenste Claude-modellen.",
			"step2": "2. Installeer de Google Cloud CLI en configureer standaardreferenties voor applicaties.",
			"step3": "3. Of maak een serviceaccount met referenties."
		},
		"googleCloudCredentials": "Google Cloud-referenties",
		"googleCloudKeyFile": "Google Cloud-sleutelbestandspad",
		"googleCloudProjectId": "Google Cloud-project-ID",
		"googleCloudRegion": "Google Cloud-regio",
		"lmStudio": {
			"baseUrl": "Basis-URL (optioneel)",
			"modelId": "Model-ID",
			"speculativeDecoding": "Speculatieve decodering inschakelen",
			"draftModelId": "Draft Model-ID",
			"draftModelDesc": "Draft-model moet uit dezelfde modelfamilie komen voor correcte speculatieve decodering.",
			"selectDraftModel": "Selecteer draft-model",
			"noModelsFound": "Geen draft-modellen gevonden. Zorg dat LM Studio draait met Server Mode ingeschakeld.",
			"description": "LM Studio laat je modellen lokaal op je computer draaien. Zie hun <a>quickstart-gids</a> voor instructies. Je moet ook de <b>lokale server</b>-functie van LM Studio starten om het met deze extensie te gebruiken. <span>Let op:</span> Roo Code gebruikt complexe prompts en werkt het beste met Claude-modellen. Minder krachtige modellen werken mogelijk niet zoals verwacht."
		},
		"ollama": {
			"baseUrl": "Basis-URL (optioneel)",
			"modelId": "Model-ID",
			"description": "Ollama laat je modellen lokaal op je computer draaien. Zie hun quickstart-gids voor instructies.",
			"warning": "Let op: Roo Code gebruikt complexe prompts en werkt het beste met Claude-modellen. Minder krachtige modellen werken mogelijk niet zoals verwacht."
		},
		"unboundApiKey": "Unbound API-sleutel",
		"getUnboundApiKey": "Unbound API-sleutel ophalen",
		"humanRelay": {
			"description": "Geen API-sleutel vereist, maar de gebruiker moet helpen met kopiëren en plakken naar de webchat-AI.",
			"instructions": "Tijdens gebruik verschijnt een dialoogvenster en wordt het huidige bericht automatisch naar het klembord gekopieerd. Je moet deze plakken in webversies van AI (zoals ChatGPT of Claude), vervolgens het antwoord van de AI terugkopiëren naar het dialoogvenster en op bevestigen klikken."
		},
		"openRouter": {
			"providerRouting": {
				"title": "OpenRouter-providerroutering",
				"description": "OpenRouter stuurt verzoeken naar de best beschikbare providers voor je model. Standaard worden verzoeken gebalanceerd over de beste providers voor maximale uptime. Je kunt echter een specifieke provider kiezen voor dit model.",
				"learnMore": "Meer informatie over providerroutering"
			}
		},
		"customModel": {
			"capabilities": "Stel de mogelijkheden en prijzen in voor je aangepaste OpenAI-compatibele model. Wees voorzichtig met het opgeven van de modelmogelijkheden, want deze kunnen de prestaties van Roo Code beïnvloeden.",
			"maxTokens": {
				"label": "Maximaal aantal outputtokens",
				"description": "Maximaal aantal tokens dat het model in een antwoord kan genereren. (Geef -1 op om de server het maximum te laten bepalen.)"
			},
			"contextWindow": {
				"label": "Contextvenstergrootte",
				"description": "Totaal aantal tokens (input + output) dat het model kan verwerken."
			},
			"imageSupport": {
				"label": "Ondersteuning voor afbeeldingen",
				"description": "Kan dit model afbeeldingen verwerken en begrijpen?"
			},
			"computerUse": {
				"label": "Computergebruik",
				"description": "Kan dit model met een browser werken? (bijv. Claude 3.7 Sonnet)."
			},
			"promptCache": { "label": "Prompt caching", "description": "Kan dit model prompts cachen?" },
			"pricing": {
				"input": {
					"label": "Invoerprijs",
					"description": "Kosten per miljoen tokens in de input/prompt. Dit beïnvloedt de kosten van het verzenden van context en instructies naar het model."
				},
				"output": {
					"label": "Uitvoerprijs",
					"description": "Kosten per miljoen tokens in het antwoord van het model. Dit beïnvloedt de kosten van gegenereerde inhoud en voltooiingen."
				},
				"cacheReads": {
					"label": "Cache-leesprijs",
					"description": "Kosten per miljoen tokens voor het lezen uit de cache. Dit is de prijs die wordt gerekend wanneer een gecachte reactie wordt opgehaald."
				},
				"cacheWrites": {
					"label": "Cache-schrijfprijs",
					"description": "Kosten per miljoen tokens voor het schrijven naar de cache. Dit is de prijs die wordt gerekend wanneer een prompt voor het eerst wordt gecachet."
				}
			},
			"resetDefaults": "Standaardwaarden herstellen"
		},
		"rateLimitSeconds": { "label": "Snelheidslimiet", "description": "Minimale tijd tussen API-verzoeken." },
		"reasoningEffort": { "label": "Model redeneervermogen", "high": "Hoog", "medium": "Middel", "low": "Laag" },
		"setReasoningLevel": "Redeneervermogen inschakelen"
	},
<<<<<<< HEAD
	"header": {
		"title": "Instellingen",
		"saveButtonTooltip": "Wijzigingen opslaan",
		"nothingChangedTooltip": "Niets gewijzigd",
		"doneButtonTooltip": "Niet-opgeslagen wijzigingen negeren en instellingen sluiten"
	},
	"unsavedChangesDialog": {
		"title": "Niet-opgeslagen wijzigingen",
		"description": "Wil je de wijzigingen negeren en doorgaan?",
		"cancelButton": "Annuleren",
		"discardButton": "Wijzigingen negeren"
	},
	"sections": {
		"providers": "Providers",
		"autoApprove": "Auto-goedkeuren",
		"browser": "Browser",
		"checkpoints": "Checkpoints",
		"notifications": "Meldingen",
		"contextManagement": "Context",
		"terminal": "Terminal",
		"experimental": "Experimenteel",
		"language": "Taal",
		"about": "Over Roo Code"
	},
	"autoApprove": {
		"description": "Sta Roo toe om automatisch handelingen uit te voeren zonder goedkeuring. Schakel deze instellingen alleen in als je de AI volledig vertrouwt en de bijbehorende beveiligingsrisico's begrijpt.",
		"readOnly": {
			"label": "Lezen",
			"description": "Indien ingeschakeld, bekijkt Roo automatisch de inhoud van mappen en leest bestanden zonder dat je op de Goedkeuren-knop hoeft te klikken.",
			"outsideWorkspace": {
				"label": "Inclusief bestanden buiten werkruimte",
				"description": "Sta Roo toe om bestanden buiten de huidige werkruimte te lezen zonder goedkeuring."
			}
		},
		"write": {
			"label": "Schrijven",
			"description": "Automatisch bestanden aanmaken en bewerken zonder goedkeuring",
			"delayLabel": "Vertraging na schrijven om diagnostiek de kans te geven mogelijke problemen te detecteren",
			"outsideWorkspace": {
				"label": "Inclusief bestanden buiten werkruimte",
				"description": "Sta Roo toe om bestanden buiten de huidige werkruimte aan te maken en te bewerken zonder goedkeuring."
			}
		},
		"browser": {
			"label": "Browser",
			"description": "Automatisch browseracties uitvoeren zonder goedkeuring. Let op: geldt alleen als het model computergebruik ondersteunt."
		},
		"retry": {
			"label": "Opnieuw proberen",
			"description": "Automatisch mislukte API-verzoeken opnieuw proberen wanneer de server een foutmelding geeft",
			"delayLabel": "Vertraging voordat het verzoek opnieuw wordt geprobeerd"
		},
		"mcp": {
			"label": "MCP",
			"description": "Automatische goedkeuring van individuele MCP-tools in het MCP-serversoverzicht inschakelen (vereist zowel deze instelling als het selectievakje 'Altijd toestaan' bij de tool)"
		},
		"modeSwitch": {
			"label": "Modus",
			"description": "Automatisch tussen verschillende modi schakelen zonder goedkeuring"
		},
		"subtasks": { "label": "Subtaken", "description": "Subtaken aanmaken en afronden zonder goedkeuring" },
		"execute": {
			"label": "Uitvoeren",
			"description": "Automatisch toegestane terminalcommando's uitvoeren zonder goedkeuring",
			"allowedCommands": "Toegestane automatisch uit te voeren commando's",
			"allowedCommandsDescription": "Commando-prefixen die automatisch kunnen worden uitgevoerd als 'Altijd goedkeuren voor uitvoeren' is ingeschakeld. Voeg * toe om alle commando's toe te staan (gebruik met voorzichtigheid).",
			"commandPlaceholder": "Voer commando-prefix in (bijv. 'git ')",
			"addButton": "Toevoegen"
		}
	},
=======
>>>>>>> f2627fea
	"browser": {
		"enable": {
			"label": "Browserhulpmiddel inschakelen",
			"description": "Indien ingeschakeld, kan Roo een browser gebruiken om te interageren met websites wanneer modellen computergebruik ondersteunen. <0>Meer informatie</0>"
		},
		"viewport": {
			"label": "Viewport-grootte",
			"description": "Selecteer de viewport-grootte voor browserinteracties. Dit beïnvloedt hoe websites worden weergegeven en gebruikt.",
			"options": {
				"largeDesktop": "Groot bureaublad (1280x800)",
				"smallDesktop": "Klein bureaublad (900x600)",
				"tablet": "Tablet (768x1024)",
				"mobile": "Mobiel (360x640)"
			}
		},
		"screenshotQuality": {
			"label": "Screenshotkwaliteit",
			"description": "Pas de WebP-kwaliteit van browserscreenshots aan. Hogere waarden geven duidelijkere screenshots maar verhogen het tokengebruik."
		},
		"remote": {
			"label": "Gebruik externe browserverbinding",
			"description": "Verbind met een Chrome-browser die draait met remote debugging ingeschakeld (--remote-debugging-port=9222).",
			"urlPlaceholder": "Aangepaste URL (bijv. http://localhost:9222)",
			"testButton": "Verbinding testen",
			"testingButton": "Bezig met testen...",
			"instructions": "Voer het DevTools Protocol hostadres in of laat leeg om lokale Chrome-instanties automatisch te detecteren. De knop Verbinding testen probeert de aangepaste URL als opgegeven, of detecteert automatisch als het veld leeg is."
		}
	},
	"checkpoints": {
		"enable": {
			"label": "Automatische checkpoints inschakelen",
			"description": "Indien ingeschakeld, maakt Roo automatisch checkpoints tijdens het uitvoeren van taken, zodat je eenvoudig wijzigingen kunt bekijken of terugzetten. <0>Meer informatie</0>"
		}
	},
	"notifications": {
		"sound": {
			"label": "Geluidseffecten inschakelen",
			"description": "Indien ingeschakeld, speelt Roo geluidseffecten af voor meldingen en gebeurtenissen.",
			"volumeLabel": "Volume"
		},
		"tts": {
			"label": "Tekst-naar-spraak inschakelen",
			"description": "Indien ingeschakeld, leest Roo zijn antwoorden hardop voor via tekst-naar-spraak.",
			"speedLabel": "Snelheid"
		}
	},
	"contextManagement": {
		"description": "Bepaal welke informatie wordt opgenomen in het contextvenster van de AI, wat invloed heeft op tokengebruik en antwoordkwaliteit",
		"openTabs": {
			"label": "Limiet geopende tabbladen in context",
			"description": "Maximaal aantal geopende VSCode-tabbladen dat in de context wordt opgenomen. Hogere waarden geven meer context maar verhogen het tokengebruik."
		},
		"workspaceFiles": {
			"label": "Limiet werkruimtebestanden in context",
			"description": "Maximaal aantal bestanden dat wordt opgenomen in details van de huidige werkmap. Hogere waarden geven meer context maar verhogen het tokengebruik."
		},
		"rooignore": {
			"label": ".rooignore-bestanden tonen in lijsten en zoekopdrachten",
			"description": "Indien ingeschakeld, worden bestanden die overeenkomen met patronen in .rooignore getoond in lijsten met een slotje. Indien uitgeschakeld, worden deze bestanden volledig verborgen in lijsten en zoekopdrachten."
		},
		"maxReadFile": {
			"label": "Automatisch afkappen bij bestandslezen",
			"description": "Roo leest dit aantal regels wanneer het model geen begin/eindwaarden opgeeft. Als dit aantal lager is dan het totaal, genereert Roo een index van codelijnen. Speciale gevallen: -1 laat Roo het hele bestand lezen (zonder indexering), 0 leest geen regels en geeft alleen een minimale index. Lagere waarden minimaliseren het initiële contextgebruik en maken precieze vervolg-leesopdrachten mogelijk. Expliciete begin/eind-aanvragen worden niet door deze instelling beperkt.",
			"lines": "regels",
			"always_full_read": "Altijd volledig bestand lezen"
		}
	},
	"terminal": {
		"basic": { "label": "Terminalinstellingen: Basis", "description": "Basis terminalinstellingen" },
		"advanced": {
			"label": "Terminalinstellingen: Geavanceerd",
			"description": "De volgende opties vereisen mogelijk een herstart van de terminal om de instelling toe te passen."
		},
		"outputLineLimit": {
			"label": "Terminaluitvoerlimiet",
			"description": "Maximaal aantal regels dat wordt opgenomen in de terminaluitvoer bij het uitvoeren van commando's. Overtollige regels worden uit het midden verwijderd om tokens te besparen. <0>Meer informatie</0>"
		},
		"shellIntegrationTimeout": {
			"label": "Terminal shell-integratie timeout",
			"description": "Maximale wachttijd voor het initialiseren van shell-integratie voordat commando's worden uitgevoerd. Voor gebruikers met lange shell-opstarttijden moet deze waarde mogelijk worden verhoogd als je 'Shell Integration Unavailable'-fouten ziet in de terminal. <0>Meer informatie</0>"
		},
		"shellIntegrationDisabled": {
			"label": "Terminal shell-integratie uitschakelen",
			"description": "Schakel dit in als terminalcommando's niet correct werken of als je 'Shell Integration Unavailable'-fouten ziet. Dit gebruikt een eenvoudigere methode om commando's uit te voeren en omzeilt enkele geavanceerde terminalfuncties. <0>Meer informatie</0>"
		},
		"commandDelay": {
			"label": "Terminalcommando-vertraging",
			"description": "Vertraging in milliseconden na het uitvoeren van een commando. De standaardinstelling van 0 schakelt de vertraging volledig uit. Dit kan helpen om te zorgen dat de uitvoer volledig wordt vastgelegd in terminals met timingproblemen. In de meeste terminals wordt dit geïmplementeerd door `PROMPT_COMMAND='sleep N'` te zetten en in Powershell wordt `start-sleep` toegevoegd aan het einde van elk commando. Oorspronkelijk was dit een workaround voor VSCode bug#237208 en is mogelijk niet meer nodig. <0>Meer informatie</0>"
		},
		"compressProgressBar": {
			"label": "Voortgangsbalk-uitvoer comprimeren",
			"description": "Indien ingeschakeld, verwerkt Roo terminaluitvoer met carriage returns (\r) om te simuleren hoe een echte terminal inhoud weergeeft. Dit verwijdert tussenliggende voortgangsbalken en behoudt alleen de eindstatus, waardoor er meer contextruimte overblijft. <0>Meer informatie</0>"
		},
		"powershellCounter": {
			"label": "PowerShell-teller workaround inschakelen",
			"description": "Indien ingeschakeld, voegt Roo een teller toe aan PowerShell-commando's om correcte uitvoering te garanderen. Dit helpt bij PowerShell-terminals die problemen hebben met het vastleggen van uitvoer. <0>Meer informatie</0>"
		},
		"zshClearEolMark": {
			"label": "ZSH EOL-markering wissen",
			"description": "Indien ingeschakeld, wist Roo de ZSH end-of-line markering door PROMPT_EOL_MARK='' te zetten. Dit voorkomt problemen met de interpretatie van uitvoer die eindigt met speciale tekens zoals '%'. <0>Meer informatie</0>"
		},
		"zshOhMy": {
			"label": "Oh My Zsh-integratie inschakelen",
			"description": "Indien ingeschakeld, zet Roo ITERM_SHELL_INTEGRATION_INSTALLED=Yes om Oh My Zsh shell-integratiefuncties te activeren. Het toepassen van deze instelling kan een herstart van de IDE vereisen. <0>Meer informatie</0>"
		},
		"zshP10k": {
			"label": "Powerlevel10k-integratie inschakelen",
			"description": "Indien ingeschakeld, zet Roo POWERLEVEL9K_TERM_SHELL_INTEGRATION=true om Powerlevel10k shell-integratiefuncties te activeren. <0>Meer informatie</0>"
		},
		"zdotdir": {
			"label": "ZDOTDIR-afhandeling inschakelen",
			"description": "Indien ingeschakeld, maakt Roo een tijdelijke map aan voor ZDOTDIR om zsh shell-integratie correct af te handelen. Dit zorgt ervoor dat VSCode shell-integratie goed werkt met zsh en je zsh-configuratie behouden blijft. <0>Meer informatie</0>"
		},
		"inheritEnv": {
			"label": "Omgevingsvariabelen overnemen",
			"description": "Indien ingeschakeld, neemt de terminal omgevingsvariabelen over van het bovenliggende VSCode-proces, zoals shell-integratie-instellingen uit het gebruikersprofiel. Dit schakelt direct de VSCode-instelling `terminal.integrated.inheritEnv` om. <0>Meer informatie</0>"
		}
	},
	"advanced": {
		"diff": {
			"label": "Bewerken via diffs inschakelen",
			"description": "Indien ingeschakeld kan Roo sneller bestanden bewerken en worden afgekorte volledige-bestandswijzigingen automatisch geweigerd. Werkt het beste met het nieuwste Claude 3.7 Sonnet-model.",
			"strategy": {
				"label": "Diff-strategie",
				"options": {
					"standard": "Standaard (één blok)",
					"multiBlock": "Experimenteel: Multi-block diff",
					"unified": "Experimenteel: Unified diff"
				},
				"descriptions": {
					"standard": "Standaard diff-strategie past wijzigingen toe op één codeblok tegelijk.",
					"unified": "Unified diff-strategie gebruikt meerdere methoden om diffs toe te passen en kiest de beste aanpak.",
					"multiBlock": "Multi-block diff-strategie laat toe om meerdere codeblokken in één verzoek bij te werken."
				}
			},
			"matchPrecision": {
				"label": "Matchnauwkeurigheid",
				"description": "Deze schuifregelaar bepaalt hoe nauwkeurig codeblokken moeten overeenkomen bij het toepassen van diffs. Lagere waarden laten flexibelere matching toe maar verhogen het risico op verkeerde vervangingen. Gebruik waarden onder 100% met uiterste voorzichtigheid."
			},
			"autoFocus": {
				"label": "Diff-tabblad automatisch focussen bij het tonen van bestandswijzigingen",
<<<<<<< HEAD
				"description": "Indien uitgeschakeld, wordt het diff-tabblad op de achtergrond geopend zonder de focus over te nemen."
=======
				"description": "Als deze optie is uitgeschakeld, wordt het diff-tabblad op de achtergrond geopend zonder de focus over te nemen. Dit geldt alleen als 'autoApprovalEnabled' en 'autoApprovalEnabled' zijn ingeschakeld."
>>>>>>> f2627fea
			},
			"autoClose": {
				"label": "Door Roo geopende tabbladen automatisch sluiten",
				"description": "Indien ingeschakeld, sluit Roo automatisch alle tabbladen die het zelf heeft geopend (zoals diff-weergaven, geopende bestanden) wanneer een taak met bestandswijzigingen wordt voltooid of teruggedraaid."
			}
		}
	},
	"experimental": {
		"warning": "⚠️",
		"AUTO_CONDENSE_CONTEXT": {
			"name": "Contextvenster intelligent comprimeren",
			"description": "Gebruikt een LLM-aanroep om eerdere gesprekken samen te vatten wanneer het contextvenster van de taak bijna vol is, in plaats van oude berichten te verwijderen. Let op: de kosten van het samenvatten zijn momenteel niet inbegrepen in de API-kosten die in de interface worden getoond."
		},
		"DIFF_STRATEGY_UNIFIED": {
			"name": "Experimentele unified diff-strategie gebruiken",
			"description": "Schakel de experimentele unified diff-strategie in. Deze strategie kan het aantal herhalingen door model fouten verminderen, maar kan onverwacht gedrag of onjuiste bewerkingen veroorzaken. Alleen inschakelen als je de risico's begrijpt en wijzigingen zorgvuldig wilt controleren."
		},
		"SEARCH_AND_REPLACE": {
			"name": "Experimentele zoek-en-vervang-tool gebruiken",
			"description": "Schakel de experimentele zoek-en-vervang-tool in, waarmee Roo meerdere instanties van een zoekterm in één verzoek kan vervangen."
		},
		"INSERT_BLOCK": {
			"name": "Experimentele inhoud-invoeg-tool gebruiken",
			"description": "Schakel de experimentele inhoud-invoeg-tool in, waarmee Roo inhoud op specifieke regelnummers kan invoegen zonder een diff te maken."
		},
		"POWER_STEERING": {
			"name": "Experimentele 'power steering'-modus gebruiken",
			"description": "Indien ingeschakeld, herinnert Roo het model vaker aan de details van de huidige modusdefinitie. Dit leidt tot sterkere naleving van roldefinities en aangepaste instructies, maar gebruikt meer tokens per bericht."
		},
		"MULTI_SEARCH_AND_REPLACE": {
			"name": "Experimentele multi-block diff-tool gebruiken",
			"description": "Indien ingeschakeld, gebruikt Roo de multi-block diff-tool. Hiermee wordt geprobeerd meerdere codeblokken in het bestand in één verzoek bij te werken."
		}
	},
	"promptCaching": {
		"label": "Prompt caching inschakelen",
		"description": "Indien ingeschakeld, gebruikt Roo dit model met prompt caching om kosten te verlagen."
	},
	"temperature": {
		"useCustom": "Aangepaste temperatuur gebruiken",
		"description": "Bepaalt de willekeurigheid in de antwoorden van het model.",
		"rangeDescription": "Hogere waarden maken de output willekeuriger, lagere waarden maken deze deterministischer."
	},
	"modelInfo": {
		"supportsImages": "Ondersteunt afbeeldingen",
		"noImages": "Ondersteunt geen afbeeldingen",
		"supportsComputerUse": "Ondersteunt computergebruik",
		"noComputerUse": "Ondersteunt geen computergebruik",
		"supportsPromptCache": "Ondersteunt prompt caching",
		"noPromptCache": "Ondersteunt geen prompt caching",
		"maxOutput": "Maximale output",
		"inputPrice": "Invoerprijs",
		"outputPrice": "Uitvoerprijs",
		"cacheReadsPrice": "Cache-leesprijs",
		"cacheWritesPrice": "Cache-schrijfprijs",
		"enableStreaming": "Streaming inschakelen",
		"enableR1Format": "R1-modelparameters inschakelen",
		"enableR1FormatTips": "Moet ingeschakeld zijn bij gebruik van R1-modellen zoals QWQ om 400-fouten te voorkomen",
		"useAzure": "Azure gebruiken",
		"azureApiVersion": "Azure API-versie instellen",
		"gemini": {
			"freeRequests": "* Gratis tot {{count}} verzoeken per minuut. Daarna is de prijs afhankelijk van de promptgrootte.",
			"pricingDetails": "Zie prijsdetails voor meer info.",
			"billingEstimate": "* Facturering is een schatting - de exacte kosten hangen af van de promptgrootte."
		}
	},
	"modelPicker": {
		"automaticFetch": "De extensie haalt automatisch de nieuwste lijst met modellen op van <serviceLink>{{serviceName}}</serviceLink>. Weet je niet welk model je moet kiezen? Roo Code werkt het beste met <defaultModelLink>{{defaultModelId}}</defaultModelLink>. Je kunt ook zoeken op 'free' voor gratis opties die nu beschikbaar zijn.",
		"label": "Model",
		"searchPlaceholder": "Zoeken",
		"noMatchFound": "Geen overeenkomsten gevonden",
		"useCustomModel": "Aangepast gebruiken: {{modelId}}"
	},
	"footer": {
		"feedback": "Heb je vragen of feedback? Open gerust een issue op <githubLink>github.com/RooVetGit/Roo-Code</githubLink> of sluit je aan bij <redditLink>reddit.com/r/RooCode</redditLink> of <discordLink>discord.gg/roocode</discordLink>",
		"telemetry": {
			"label": "Anonieme fout- en gebruiksrapportage toestaan",
			"description": "Help Roo Code te verbeteren door anonieme gebruiksgegevens en foutmeldingen te verzenden. Er worden nooit code, prompts of persoonlijke gegevens verzonden. Zie ons privacybeleid voor meer informatie."
		},
		"settings": { "import": "Importeren", "export": "Exporteren", "reset": "Resetten" }
	},
	"thinkingBudget": { "maxTokens": "Max tokens", "maxThinkingTokens": "Max denk-tokens" },
	"validation": {
		"apiKey": "Je moet een geldige API-sleutel opgeven.",
		"awsRegion": "Je moet een regio kiezen om Amazon Bedrock te gebruiken.",
		"googleCloud": "Je moet een geldig Google Cloud Project-ID en regio opgeven.",
		"modelId": "Je moet een geldig model-ID opgeven.",
		"modelSelector": "Je moet een geldige modelselector opgeven.",
		"openAi": "Je moet een geldige basis-URL, API-sleutel en model-ID opgeven.",
		"arn": {
			"invalidFormat": "Ongeldig ARN-formaat. Controleer de formaatvereisten.",
			"regionMismatch": "Waarschuwing: De regio in je ARN ({{arnRegion}}) komt niet overeen met je geselecteerde regio ({{region}}). Dit kan toegangsfouten veroorzaken. De provider gebruikt de regio uit de ARN."
		},
		"modelAvailability": "Het opgegeven model-ID ({{modelId}}) is niet beschikbaar. Kies een ander model."
	},
	"placeholders": {
		"apiKey": "Voer API-sleutel in...",
		"profileName": "Voer profielnaam in",
		"accessKey": "Voer toegangssleutel in...",
		"secretKey": "Voer geheime sleutel in...",
		"sessionToken": "Voer sessietoken in...",
		"credentialsJson": "Voer Credentials JSON in...",
		"keyFilePath": "Voer pad naar sleutelbestand in...",
		"projectId": "Voer project-ID in...",
		"customArn": "Voer ARN in (bijv. arn:aws:bedrock:us-east-1:123456789012:foundation-model/my-model)",
		"baseUrl": "Voer basis-URL in...",
		"modelId": {
			"lmStudio": "bijv. meta-llama-3.1-8b-instruct",
			"lmStudioDraft": "bijv. lmstudio-community/llama-3.2-1b-instruct",
			"ollama": "bijv. llama3.1"
		},
		"numbers": {
			"maxTokens": "bijv. 4096",
			"contextWindow": "bijv. 128000",
			"inputPrice": "bijv. 0.0001",
			"outputPrice": "bijv. 0.0002",
			"cacheWritePrice": "bijv. 0.00005"
		}
	},
	"defaults": {
		"ollamaUrl": "Standaard: http://localhost:11434",
		"lmStudioUrl": "Standaard: http://localhost:1234",
		"geminiUrl": "Standaard: https://generativelanguage.googleapis.com"
	},
	"labels": { "customArn": "Aangepaste ARN", "useCustomArn": "Aangepaste ARN gebruiken..." }
}<|MERGE_RESOLUTION|>--- conflicted
+++ resolved
@@ -214,7 +214,10 @@
 				"label": "Computergebruik",
 				"description": "Kan dit model met een browser werken? (bijv. Claude 3.7 Sonnet)."
 			},
-			"promptCache": { "label": "Prompt caching", "description": "Kan dit model prompts cachen?" },
+			"promptCache": {
+				"label": "Prompt caching",
+				"description": "Kan dit model prompts cachen?"
+			},
 			"pricing": {
 				"input": {
 					"label": "Invoerprijs",
@@ -235,83 +238,18 @@
 			},
 			"resetDefaults": "Standaardwaarden herstellen"
 		},
-		"rateLimitSeconds": { "label": "Snelheidslimiet", "description": "Minimale tijd tussen API-verzoeken." },
-		"reasoningEffort": { "label": "Model redeneervermogen", "high": "Hoog", "medium": "Middel", "low": "Laag" },
+		"rateLimitSeconds": {
+			"label": "Snelheidslimiet",
+			"description": "Minimale tijd tussen API-verzoeken."
+		},
+		"reasoningEffort": {
+			"label": "Model redeneervermogen",
+			"high": "Hoog",
+			"medium": "Middel",
+			"low": "Laag"
+		},
 		"setReasoningLevel": "Redeneervermogen inschakelen"
 	},
-<<<<<<< HEAD
-	"header": {
-		"title": "Instellingen",
-		"saveButtonTooltip": "Wijzigingen opslaan",
-		"nothingChangedTooltip": "Niets gewijzigd",
-		"doneButtonTooltip": "Niet-opgeslagen wijzigingen negeren en instellingen sluiten"
-	},
-	"unsavedChangesDialog": {
-		"title": "Niet-opgeslagen wijzigingen",
-		"description": "Wil je de wijzigingen negeren en doorgaan?",
-		"cancelButton": "Annuleren",
-		"discardButton": "Wijzigingen negeren"
-	},
-	"sections": {
-		"providers": "Providers",
-		"autoApprove": "Auto-goedkeuren",
-		"browser": "Browser",
-		"checkpoints": "Checkpoints",
-		"notifications": "Meldingen",
-		"contextManagement": "Context",
-		"terminal": "Terminal",
-		"experimental": "Experimenteel",
-		"language": "Taal",
-		"about": "Over Roo Code"
-	},
-	"autoApprove": {
-		"description": "Sta Roo toe om automatisch handelingen uit te voeren zonder goedkeuring. Schakel deze instellingen alleen in als je de AI volledig vertrouwt en de bijbehorende beveiligingsrisico's begrijpt.",
-		"readOnly": {
-			"label": "Lezen",
-			"description": "Indien ingeschakeld, bekijkt Roo automatisch de inhoud van mappen en leest bestanden zonder dat je op de Goedkeuren-knop hoeft te klikken.",
-			"outsideWorkspace": {
-				"label": "Inclusief bestanden buiten werkruimte",
-				"description": "Sta Roo toe om bestanden buiten de huidige werkruimte te lezen zonder goedkeuring."
-			}
-		},
-		"write": {
-			"label": "Schrijven",
-			"description": "Automatisch bestanden aanmaken en bewerken zonder goedkeuring",
-			"delayLabel": "Vertraging na schrijven om diagnostiek de kans te geven mogelijke problemen te detecteren",
-			"outsideWorkspace": {
-				"label": "Inclusief bestanden buiten werkruimte",
-				"description": "Sta Roo toe om bestanden buiten de huidige werkruimte aan te maken en te bewerken zonder goedkeuring."
-			}
-		},
-		"browser": {
-			"label": "Browser",
-			"description": "Automatisch browseracties uitvoeren zonder goedkeuring. Let op: geldt alleen als het model computergebruik ondersteunt."
-		},
-		"retry": {
-			"label": "Opnieuw proberen",
-			"description": "Automatisch mislukte API-verzoeken opnieuw proberen wanneer de server een foutmelding geeft",
-			"delayLabel": "Vertraging voordat het verzoek opnieuw wordt geprobeerd"
-		},
-		"mcp": {
-			"label": "MCP",
-			"description": "Automatische goedkeuring van individuele MCP-tools in het MCP-serversoverzicht inschakelen (vereist zowel deze instelling als het selectievakje 'Altijd toestaan' bij de tool)"
-		},
-		"modeSwitch": {
-			"label": "Modus",
-			"description": "Automatisch tussen verschillende modi schakelen zonder goedkeuring"
-		},
-		"subtasks": { "label": "Subtaken", "description": "Subtaken aanmaken en afronden zonder goedkeuring" },
-		"execute": {
-			"label": "Uitvoeren",
-			"description": "Automatisch toegestane terminalcommando's uitvoeren zonder goedkeuring",
-			"allowedCommands": "Toegestane automatisch uit te voeren commando's",
-			"allowedCommandsDescription": "Commando-prefixen die automatisch kunnen worden uitgevoerd als 'Altijd goedkeuren voor uitvoeren' is ingeschakeld. Voeg * toe om alle commando's toe te staan (gebruik met voorzichtigheid).",
-			"commandPlaceholder": "Voer commando-prefix in (bijv. 'git ')",
-			"addButton": "Toevoegen"
-		}
-	},
-=======
->>>>>>> f2627fea
 	"browser": {
 		"enable": {
 			"label": "Browserhulpmiddel inschakelen",
@@ -380,7 +318,10 @@
 		}
 	},
 	"terminal": {
-		"basic": { "label": "Terminalinstellingen: Basis", "description": "Basis terminalinstellingen" },
+		"basic": {
+			"label": "Terminalinstellingen: Basis",
+			"description": "Basis terminalinstellingen"
+		},
 		"advanced": {
 			"label": "Terminalinstellingen: Geavanceerd",
 			"description": "De volgende opties vereisen mogelijk een herstart van de terminal om de instelling toe te passen."
@@ -453,11 +394,7 @@
 			},
 			"autoFocus": {
 				"label": "Diff-tabblad automatisch focussen bij het tonen van bestandswijzigingen",
-<<<<<<< HEAD
-				"description": "Indien uitgeschakeld, wordt het diff-tabblad op de achtergrond geopend zonder de focus over te nemen."
-=======
 				"description": "Als deze optie is uitgeschakeld, wordt het diff-tabblad op de achtergrond geopend zonder de focus over te nemen. Dit geldt alleen als 'autoApprovalEnabled' en 'autoApprovalEnabled' zijn ingeschakeld."
->>>>>>> f2627fea
 			},
 			"autoClose": {
 				"label": "Door Roo geopende tabbladen automatisch sluiten",
@@ -537,9 +474,16 @@
 			"label": "Anonieme fout- en gebruiksrapportage toestaan",
 			"description": "Help Roo Code te verbeteren door anonieme gebruiksgegevens en foutmeldingen te verzenden. Er worden nooit code, prompts of persoonlijke gegevens verzonden. Zie ons privacybeleid voor meer informatie."
 		},
-		"settings": { "import": "Importeren", "export": "Exporteren", "reset": "Resetten" }
-	},
-	"thinkingBudget": { "maxTokens": "Max tokens", "maxThinkingTokens": "Max denk-tokens" },
+		"settings": {
+			"import": "Importeren",
+			"export": "Exporteren",
+			"reset": "Resetten"
+		}
+	},
+	"thinkingBudget": {
+		"maxTokens": "Max tokens",
+		"maxThinkingTokens": "Max denk-tokens"
+	},
 	"validation": {
 		"apiKey": "Je moet een geldige API-sleutel opgeven.",
 		"awsRegion": "Je moet een regio kiezen om Amazon Bedrock te gebruiken.",
@@ -582,5 +526,8 @@
 		"lmStudioUrl": "Standaard: http://localhost:1234",
 		"geminiUrl": "Standaard: https://generativelanguage.googleapis.com"
 	},
-	"labels": { "customArn": "Aangepaste ARN", "useCustomArn": "Aangepaste ARN gebruiken..." }
+	"labels": {
+		"customArn": "Aangepaste ARN",
+		"useCustomArn": "Aangepaste ARN gebruiken..."
+	}
 }