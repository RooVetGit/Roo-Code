--- conflicted
+++ resolved
@@ -694,15 +694,13 @@
 			"name": "Achtergrondbewerking",
 			"description": "Voorkomt editor focus verstoring wanneer ingeschakeld. Bestandsbewerkingen gebeuren op de achtergrond zonder diff-weergaven te openen of focus te stelen. Je kunt ononderbroken doorwerken terwijl Roo wijzigingen aanbrengt. Bestanden kunnen zonder focus worden geopend om diagnostiek vast te leggen of volledig gesloten blijven."
 		},
-<<<<<<< HEAD
 		"PREVENT_TERMINAL_DISRUPTION": {
 			"name": "Achtergrond Terminal Uitvoering",
 			"description": "Voorkomt terminal focus verstoring wanneer ingeschakeld. Commando's worden op de achtergrond uitgevoerd zonder automatisch over te schakelen naar output terminals. Je kunt ononderbroken doorwerken in je huidige terminal terwijl Roo commando's uitvoert, waarbij de terminal context behouden blijft en je handmatig controleert wanneer je commando outputs wilt bekijken."
-=======
+		},
 		"ASSISTANT_MESSAGE_PARSER": {
 			"name": "Nieuwe berichtparser gebruiken",
 			"description": "Schakel de experimentele streaming-berichtparser in die lange antwoorden sneller maakt door berichten efficiënter te verwerken."
->>>>>>> c99ccf0b
 		}
 	},
 	"promptCaching": {
