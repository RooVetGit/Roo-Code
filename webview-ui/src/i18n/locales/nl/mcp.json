{
	"title": "MCP-servers",
<<<<<<< HEAD
	"done": "Gereed",
	"description": "Het <0>Model Context Protocol</0> maakt communicatie mogelijk met lokaal draaiende MCP-servers die extra tools en bronnen bieden om Roo's mogelijkheden uit te breiden. Je kunt <1>community-servers</1> gebruiken of Roo vragen om nieuwe tools te maken die specifiek zijn voor jouw workflow (bijv. 'voeg een tool toe die de nieuwste npm-documentatie ophaalt').",
	"enableToggle": {
		"title": "MCP-servers inschakelen",
		"description": "Indien ingeschakeld, kan Roo communiceren met MCP-servers voor geavanceerde functionaliteit. Gebruik je geen MCP, dan kun je dit uitschakelen om het tokengebruik te verminderen."
	},
	"enableServerCreation": {
		"title": "Aanmaken van MCP-server inschakelen",
		"description": "Indien ingeschakeld, kan Roo je helpen nieuwe MCP-servers te maken via commando's zoals 'voeg een nieuwe tool toe aan...'. Heb je dit niet nodig, schakel het dan uit om het tokengebruik te verminderen."
	},
	"editGlobalMCP": "Globale MCP bewerken",
	"editProjectMCP": "Project-MCP bewerken",
=======
	"done": "Klaar",
	"description": "Schakel het Model Context Protocol (MCP) in zodat Roo Code extra tools en diensten van externe servers kan gebruiken. Zo kan Roo meer voor je doen. <0>Meer informatie</0>",
	"enableToggle": {
		"title": "MCP-servers inschakelen",
		"description": "Zet dit AAN zodat Roo tools van verbonden MCP-servers kan gebruiken. Dit geeft Roo meer mogelijkheden. Gebruik je deze extra tools niet, zet het dan UIT om API-tokenkosten te besparen."
	},
	"enableServerCreation": {
		"title": "MCP-server aanmaken inschakelen",
		"description": "Schakel dit in zodat Roo je kan helpen <1>nieuwe</1> aangepaste MCP-servers te bouwen. <0>Meer over server aanmaken</0>",
		"hint": "Tip: Zet deze instelling uit als je Roo niet actief vraagt om een nieuwe MCP-server te maken, om API-tokenkosten te besparen."
	},
	"editGlobalMCP": "Globale MCP bewerken",
	"editProjectMCP": "Project-MCP bewerken",
	"learnMoreEditingSettings": "Meer over het bewerken van MCP-instellingen",
>>>>>>> f46e14dc
	"tool": {
		"alwaysAllow": "Altijd toestaan",
		"parameters": "Parameters",
		"noDescription": "Geen beschrijving"
	},
	"tabs": {
		"tools": "Tools",
		"resources": "Bronnen",
		"errors": "Fouten"
	},
	"emptyState": {
		"noTools": "Geen tools gevonden",
		"noResources": "Geen bronnen gevonden",
<<<<<<< HEAD
		"noLogs": "Geen logboeken gevonden",
		"noErrors": "Geen fouten gevonden"
	},
	"networkTimeout": {
		"label": "Netwerktime-out",
		"description": "Maximale wachttijd op serverantwoorden",
=======
		"noLogs": "Geen logs gevonden",
		"noErrors": "Geen fouten gevonden"
	},
	"networkTimeout": {
		"label": "Netwerk-timeout",
		"description": "Maximale wachttijd op serverreacties",
>>>>>>> f46e14dc
		"options": {
			"15seconds": "15 seconden",
			"30seconds": "30 seconden",
			"1minute": "1 minuut",
			"5minutes": "5 minuten",
			"10minutes": "10 minuten",
			"15minutes": "15 minuten",
			"30minutes": "30 minuten",
			"60minutes": "60 minuten"
		}
	},
	"deleteDialog": {
		"title": "MCP-server verwijderen",
<<<<<<< HEAD
		"description": "Weet je zeker dat je de MCP-server '{{serverName}}' wilt verwijderen? Deze actie kan niet ongedaan worden gemaakt.",
=======
		"description": "Weet je zeker dat je de MCP-server \"{{serverName}}\" wilt verwijderen? Deze actie kan niet ongedaan worden gemaakt.",
>>>>>>> f46e14dc
		"cancel": "Annuleren",
		"delete": "Verwijderen"
	},
	"serverStatus": {
		"retrying": "Opnieuw proberen...",
		"retryConnection": "Verbinding opnieuw proberen"
	}
}<|MERGE_RESOLUTION|>--- conflicted
+++ resolved
@@ -1,19 +1,5 @@
 {
 	"title": "MCP-servers",
-<<<<<<< HEAD
-	"done": "Gereed",
-	"description": "Het <0>Model Context Protocol</0> maakt communicatie mogelijk met lokaal draaiende MCP-servers die extra tools en bronnen bieden om Roo's mogelijkheden uit te breiden. Je kunt <1>community-servers</1> gebruiken of Roo vragen om nieuwe tools te maken die specifiek zijn voor jouw workflow (bijv. 'voeg een tool toe die de nieuwste npm-documentatie ophaalt').",
-	"enableToggle": {
-		"title": "MCP-servers inschakelen",
-		"description": "Indien ingeschakeld, kan Roo communiceren met MCP-servers voor geavanceerde functionaliteit. Gebruik je geen MCP, dan kun je dit uitschakelen om het tokengebruik te verminderen."
-	},
-	"enableServerCreation": {
-		"title": "Aanmaken van MCP-server inschakelen",
-		"description": "Indien ingeschakeld, kan Roo je helpen nieuwe MCP-servers te maken via commando's zoals 'voeg een nieuwe tool toe aan...'. Heb je dit niet nodig, schakel het dan uit om het tokengebruik te verminderen."
-	},
-	"editGlobalMCP": "Globale MCP bewerken",
-	"editProjectMCP": "Project-MCP bewerken",
-=======
 	"done": "Klaar",
 	"description": "Schakel het Model Context Protocol (MCP) in zodat Roo Code extra tools en diensten van externe servers kan gebruiken. Zo kan Roo meer voor je doen. <0>Meer informatie</0>",
 	"enableToggle": {
@@ -28,7 +14,6 @@
 	"editGlobalMCP": "Globale MCP bewerken",
 	"editProjectMCP": "Project-MCP bewerken",
 	"learnMoreEditingSettings": "Meer over het bewerken van MCP-instellingen",
->>>>>>> f46e14dc
 	"tool": {
 		"alwaysAllow": "Altijd toestaan",
 		"parameters": "Parameters",
@@ -42,21 +27,12 @@
 	"emptyState": {
 		"noTools": "Geen tools gevonden",
 		"noResources": "Geen bronnen gevonden",
-<<<<<<< HEAD
-		"noLogs": "Geen logboeken gevonden",
-		"noErrors": "Geen fouten gevonden"
-	},
-	"networkTimeout": {
-		"label": "Netwerktime-out",
-		"description": "Maximale wachttijd op serverantwoorden",
-=======
 		"noLogs": "Geen logs gevonden",
 		"noErrors": "Geen fouten gevonden"
 	},
 	"networkTimeout": {
 		"label": "Netwerk-timeout",
 		"description": "Maximale wachttijd op serverreacties",
->>>>>>> f46e14dc
 		"options": {
 			"15seconds": "15 seconden",
 			"30seconds": "30 seconden",
@@ -70,11 +46,7 @@
 	},
 	"deleteDialog": {
 		"title": "MCP-server verwijderen",
-<<<<<<< HEAD
-		"description": "Weet je zeker dat je de MCP-server '{{serverName}}' wilt verwijderen? Deze actie kan niet ongedaan worden gemaakt.",
-=======
 		"description": "Weet je zeker dat je de MCP-server \"{{serverName}}\" wilt verwijderen? Deze actie kan niet ongedaan worden gemaakt.",
->>>>>>> f46e14dc
 		"cancel": "Annuleren",
 		"delete": "Verwijderen"
 	},
