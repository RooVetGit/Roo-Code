{
	"common": {
		"save": "Guardar",
		"done": "Hecho",
		"cancel": "Cancelar",
		"reset": "Restablecer",
		"select": "Seleccionar",
		"add": "Añadir encabezado",
		"remove": "Eliminar"
	},
	"header": {
		"title": "Configuración",
		"saveButtonTooltip": "Guardar cambios",
		"nothingChangedTooltip": "Nada ha cambiado",
		"doneButtonTooltip": "Descartar cambios no guardados y cerrar el panel de configuración"
	},
	"unsavedChangesDialog": {
		"title": "Cambios no guardados",
		"description": "¿Desea descartar los cambios y continuar?",
		"cancelButton": "Cancelar",
		"discardButton": "Descartar cambios"
	},
	"sections": {
		"providers": "Proveedores",
		"autoApprove": "Auto-aprobación",
		"browser": "Acceso al ordenador",
		"checkpoints": "Puntos de control",
		"notifications": "Notificaciones",
		"contextManagement": "Contexto",
		"terminal": "Terminal",
		"prompts": "Indicaciones",
		"experimental": "Experimental",
		"language": "Idioma",
		"about": "Acerca de Roo Code"
	},
	"prompts": {
		"description": "Configura indicaciones de soporte que se utilizan para acciones rápidas como mejorar indicaciones, explicar código y solucionar problemas. Estas indicaciones ayudan a Roo a brindar mejor asistencia para tareas comunes de desarrollo."
	},
	"codeIndex": {
		"title": "Indexación de código",
		"description": "Configura los ajustes de indexación de código para habilitar búsqueda semántica en tu proyecto. <0>Más información</0>",
		"statusTitle": "Estado",
		"enableLabel": "Habilitar indexación de código",
		"enableDescription": "Habilita la indexación de código para mejorar la búsqueda y la comprensión del contexto",
		"settingsTitle": "Configuración de indexación",
		"disabledMessage": "La indexación de código está actualmente deshabilitada. Habilítala en la configuración global para configurar las opciones de indexación.",
		"providerLabel": "Proveedor de embeddings",
		"embedderProviderLabel": "Proveedor de embedder",
		"selectProviderPlaceholder": "Seleccionar proveedor",
		"openaiProvider": "OpenAI",
		"ollamaProvider": "Ollama",
		"geminiProvider": "Gemini",
		"geminiApiKeyLabel": "Clave API:",
		"geminiApiKeyPlaceholder": "Introduce tu clave de API de Gemini",
		"mistralProvider": "Mistral",
		"mistralApiKeyLabel": "Clave API:",
		"mistralApiKeyPlaceholder": "Introduce tu clave de API de Mistral",
		"openaiCompatibleProvider": "Compatible con OpenAI",
		"openAiKeyLabel": "Clave API de OpenAI",
		"openAiKeyPlaceholder": "Introduce tu clave API de OpenAI",
		"openAiCompatibleBaseUrlLabel": "URL base",
		"openAiCompatibleApiKeyLabel": "Clave API",
		"openAiCompatibleApiKeyPlaceholder": "Introduce tu clave API",
		"openAiCompatibleModelDimensionLabel": "Dimensión de Embedding:",
		"modelDimensionLabel": "Dimensión del modelo",
		"openAiCompatibleModelDimensionPlaceholder": "ej., 1536",
		"openAiCompatibleModelDimensionDescription": "La dimensión de embedding (tamaño de salida) para tu modelo. Consulta la documentación de tu proveedor para este valor. Valores comunes: 384, 768, 1536, 3072.",
		"modelLabel": "Modelo",
		"modelPlaceholder": "Introduce el nombre del modelo",
		"selectModel": "Seleccionar un modelo",
		"selectModelPlaceholder": "Seleccionar modelo",
		"ollamaUrlLabel": "URL de Ollama:",
		"ollamaBaseUrlLabel": "URL base de Ollama",
		"qdrantUrlLabel": "URL de Qdrant",
		"qdrantKeyLabel": "Clave de Qdrant:",
		"qdrantApiKeyLabel": "Clave API de Qdrant",
		"qdrantApiKeyPlaceholder": "Introduce tu clave API de Qdrant (opcional)",
		"setupConfigLabel": "Configuración",
		"startIndexingButton": "Iniciar",
		"clearIndexDataButton": "Borrar índice",
		"unsavedSettingsMessage": "Por favor guarda tus ajustes antes de iniciar el proceso de indexación.",
		"clearDataDialog": {
			"title": "¿Estás seguro?",
			"description": "Esta acción no se puede deshacer. Esto eliminará permanentemente los datos de índice de tu base de código.",
			"cancelButton": "Cancelar",
			"confirmButton": "Borrar datos"
		},
		"ollamaUrlPlaceholder": "http://localhost:11434",
		"openAiCompatibleBaseUrlPlaceholder": "https://api.example.com",
		"modelDimensionPlaceholder": "1536",
		"qdrantUrlPlaceholder": "http://localhost:6333",
		"saveError": "Error al guardar la configuración",
		"modelDimensions": "({{dimension}} dimensiones)",
		"saveSuccess": "Configuración guardada exitosamente",
		"saving": "Guardando...",
		"saveSettings": "Guardar",
		"indexingStatuses": {
			"standby": "En espera",
			"indexing": "Indexando",
			"indexed": "Indexado",
			"error": "Error"
		},
		"close": "Cerrar",
		"validation": {
			"invalidQdrantUrl": "URL de Qdrant no válida",
			"invalidOllamaUrl": "URL de Ollama no válida",
			"invalidBaseUrl": "URL base no válida",
			"qdrantUrlRequired": "Se requiere la URL de Qdrant",
			"openaiApiKeyRequired": "Se requiere la clave API de OpenAI",
			"modelSelectionRequired": "Se requiere la selección de un modelo",
			"apiKeyRequired": "Se requiere la clave API",
			"modelIdRequired": "Se requiere el ID del modelo",
			"modelDimensionRequired": "Se requiere la dimensión del modelo",
			"geminiApiKeyRequired": "Se requiere la clave API de Gemini",
			"mistralApiKeyRequired": "Se requiere la clave de API de Mistral",
			"ollamaBaseUrlRequired": "Se requiere la URL base de Ollama",
			"baseUrlRequired": "Se requiere la URL base",
			"modelDimensionMinValue": "La dimensión del modelo debe ser mayor que 0"
		},
		"advancedConfigLabel": "Configuración avanzada",
		"searchMinScoreLabel": "Umbral de puntuación de búsqueda",
		"searchMinScoreDescription": "Puntuación mínima de similitud (0.0-1.0) requerida para los resultados de búsqueda. Valores más bajos devuelven más resultados pero pueden ser menos relevantes. Valores más altos devuelven menos resultados pero más relevantes.",
		"searchMinScoreResetTooltip": "Restablecer al valor predeterminado (0.4)",
		"searchMaxResultsLabel": "Resultados máximos de búsqueda",
		"searchMaxResultsDescription": "Número máximo de resultados de búsqueda a devolver al consultar el índice de código. Valores más altos proporcionan más contexto pero pueden incluir resultados menos relevantes.",
		"resetToDefault": "Restablecer al valor predeterminado"
	},
	"autoApprove": {
		"description": "Permitir que Roo realice operaciones automáticamente sin requerir aprobación. Habilite esta configuración solo si confía plenamente en la IA y comprende los riesgos de seguridad asociados.",
		"enabled": "Auto-aprobación habilitada",
		"toggleAriaLabel": "Alternar aprobación automática",
		"disabledAriaLabel": "Aprobación automática desactivada: seleccione primero las opciones",
		"readOnly": {
			"label": "Lectura",
			"description": "Cuando está habilitado, Roo verá automáticamente el contenido del directorio y leerá archivos sin que necesite hacer clic en el botón Aprobar.",
			"outsideWorkspace": {
				"label": "Incluir archivos fuera del espacio de trabajo",
				"description": "Permitir a Roo leer archivos fuera del espacio de trabajo actual sin requerir aprobación."
			}
		},
		"write": {
			"label": "Escritura",
			"description": "Crear y editar archivos automáticamente sin requerir aprobación",
			"delayLabel": "Retraso después de escritura para permitir que los diagnósticos detecten posibles problemas",
			"outsideWorkspace": {
				"label": "Incluir archivos fuera del espacio de trabajo",
				"description": "Permitir a Roo crear y editar archivos fuera del espacio de trabajo actual sin requerir aprobación."
			},
			"protected": {
				"label": "Incluir archivos protegidos",
				"description": "Permitir a Roo crear y editar archivos protegidos (como .rooignore y archivos de configuración .roo/) sin requerir aprobación."
			}
		},
		"browser": {
			"label": "Navegador",
			"description": "Realizar acciones del navegador automáticamente sin requerir aprobación. Nota: Solo se aplica cuando el modelo admite el uso del ordenador"
		},
		"retry": {
			"label": "Reintentar",
			"description": "Reintentar automáticamente solicitudes de API fallidas cuando el servidor devuelve una respuesta de error",
			"delayLabel": "Retraso antes de reintentar la solicitud"
		},
		"mcp": {
			"label": "MCP",
			"description": "Habilitar la aprobación automática de herramientas MCP individuales en la vista de Servidores MCP (requiere tanto esta configuración como la casilla \"Permitir siempre\" de la herramienta)"
		},
		"modeSwitch": {
			"label": "Modo",
			"description": "Cambiar automáticamente entre diferentes modos sin requerir aprobación"
		},
		"subtasks": {
			"label": "Subtareas",
			"description": "Permitir la creación y finalización de subtareas sin requerir aprobación"
		},
		"followupQuestions": {
			"label": "Pregunta",
			"description": "Seleccionar automáticamente la primera respuesta sugerida para preguntas de seguimiento después del tiempo de espera configurado",
			"timeoutLabel": "Tiempo de espera antes de seleccionar automáticamente la primera respuesta"
		},
		"execute": {
			"label": "Ejecutar",
			"description": "Ejecutar automáticamente comandos de terminal permitidos sin requerir aprobación",
			"allowedCommands": "Comandos de auto-ejecución permitidos",
			"allowedCommandsDescription": "Prefijos de comandos que pueden ser ejecutados automáticamente cuando \"Aprobar siempre operaciones de ejecución\" está habilitado. Añade * para permitir todos los comandos (usar con precaución).",
			"deniedCommands": "Comandos denegados",
			"deniedCommandsDescription": "Prefijos de comandos que serán automáticamente denegados sin pedir aprobación. En caso de conflictos con comandos permitidos, la coincidencia de prefijo más larga tiene prioridad. Añade * para denegar todos los comandos.",
			"commandPlaceholder": "Ingrese prefijo de comando (ej. 'git ')",
			"deniedCommandPlaceholder": "Ingrese prefijo de comando a denegar (ej. 'rm -rf')",
			"addButton": "Añadir",
			"autoDenied": "Los comandos con el prefijo `{{prefix}}` han sido prohibidos por el usuario. No eludes esta restricción ejecutando otro comando."
		},
		"updateTodoList": {
			"label": "Todo",
			"description": "La lista de tareas se actualiza automáticamente sin aprobación"
		},
		"apiRequestLimit": {
			"title": "Solicitudes máximas",
			"description": "Realizar automáticamente esta cantidad de solicitudes a la API antes de pedir aprobación para continuar con la tarea.",
			"unlimited": "Ilimitado"
		},
		"selectOptionsFirst": "Selecciona al menos una opción a continuación para habilitar la aprobación automática",
		"apiCostLimit": {
			"title": "Costo Máximo",
			"unlimited": "Ilimitado"
		},
		"maxLimits": {
			"description": "Realizar automáticamente solicitudes hasta estos límites antes de pedir aprobación para continuar."
		}
	},
	"providers": {
		"providerDocumentation": "Documentación de {{provider}}",
		"configProfile": "Perfil de configuración",
		"description": "Guarde diferentes configuraciones de API para cambiar rápidamente entre proveedores y ajustes.",
		"apiProvider": "Proveedor de API",
		"model": "Modelo",
		"nameEmpty": "El nombre no puede estar vacío",
		"nameExists": "Ya existe un perfil con este nombre",
		"deleteProfile": "Eliminar perfil",
		"invalidArnFormat": "Formato de ARN no válido. Verifica los ejemplos anteriores.",
		"enterNewName": "Ingrese un nuevo nombre",
		"addProfile": "Agregar perfil",
		"renameProfile": "Renombrar perfil",
		"newProfile": "Nuevo perfil de configuración",
		"enterProfileName": "Ingrese el nombre del perfil",
		"createProfile": "Crear perfil",
		"cannotDeleteOnlyProfile": "No se puede eliminar el único perfil",
		"searchPlaceholder": "Buscar perfiles",
		"searchProviderPlaceholder": "Buscar proveedores",
		"noProviderMatchFound": "No se encontraron proveedores",
		"noMatchFound": "No se encontraron perfiles coincidentes",
		"vscodeLmDescription": "La API del Modelo de Lenguaje de VS Code le permite ejecutar modelos proporcionados por otras extensiones de VS Code (incluido, entre otros, GitHub Copilot). La forma más sencilla de empezar es instalar las extensiones Copilot y Copilot Chat desde el VS Code Marketplace.",
		"awsCustomArnUse": "Ingrese un ARN de Amazon Bedrock válido para el modelo que desea utilizar. Ejemplos de formato:",
		"awsCustomArnDesc": "Asegúrese de que la región en el ARN coincida con la región de AWS seleccionada anteriormente.",
		"openRouterApiKey": "Clave API de OpenRouter",
		"getOpenRouterApiKey": "Obtener clave API de OpenRouter",
		"apiKeyStorageNotice": "Las claves API se almacenan de forma segura en el Almacenamiento Secreto de VSCode",
		"glamaApiKey": "Clave API de Glama",
		"getGlamaApiKey": "Obtener clave API de Glama",
		"useCustomBaseUrl": "Usar URL base personalizada",
		"useReasoning": "Habilitar razonamiento",
		"useHostHeader": "Usar encabezado Host personalizado",
		"useLegacyFormat": "Usar formato API de OpenAI heredado",
		"customHeaders": "Encabezados personalizados",
		"headerName": "Nombre del encabezado",
		"headerValue": "Valor del encabezado",
		"noCustomHeaders": "No hay encabezados personalizados definidos. Haga clic en el botón + para añadir uno.",
		"requestyApiKey": "Clave API de Requesty",
		"refreshModels": {
			"label": "Actualizar modelos",
			"hint": "Por favor, vuelve a abrir la configuración para ver los modelos más recientes.",
			"loading": "Actualizando lista de modelos...",
			"success": "¡Lista de modelos actualizada correctamente!",
			"error": "Error al actualizar la lista de modelos. Por favor, inténtalo de nuevo."
		},
		"getRequestyApiKey": "Obtener clave API de Requesty",
		"openRouterTransformsText": "Comprimir prompts y cadenas de mensajes al tamaño del contexto (<a>Transformaciones de OpenRouter</a>)",
		"anthropicApiKey": "Clave API de Anthropic",
		"getAnthropicApiKey": "Obtener clave API de Anthropic",
		"anthropicUseAuthToken": "Pasar la clave API de Anthropic como encabezado de autorización en lugar de X-Api-Key",
		"cerebrasApiKey": "Clave API de Cerebras",
		"getCerebrasApiKey": "Obtener clave API de Cerebras",
		"chutesApiKey": "Clave API de Chutes",
		"getChutesApiKey": "Obtener clave API de Chutes",
		"fireworksApiKey": "Clave API de Fireworks",
		"getFireworksApiKey": "Obtener clave API de Fireworks",
		"deepSeekApiKey": "Clave API de DeepSeek",
		"getDeepSeekApiKey": "Obtener clave API de DeepSeek",
		"doubaoApiKey": "Clave API de Doubao",
		"getDoubaoApiKey": "Obtener clave API de Doubao",
		"moonshotApiKey": "Clave API de Moonshot",
		"getMoonshotApiKey": "Obtener clave API de Moonshot",
		"moonshotBaseUrl": "Punto de entrada de Moonshot",
		"zaiApiKey": "Clave API de Z AI",
		"getZaiApiKey": "Obtener clave API de Z AI",
		"zaiEntrypoint": "Punto de entrada de Z AI",
		"zaiEntrypointDescription": "Por favor, seleccione el punto de entrada de API apropiado según su ubicación. Si está en China, elija open.bigmodel.cn. De lo contrario, elija api.z.ai.",
		"geminiApiKey": "Clave API de Gemini",
		"getGroqApiKey": "Obtener clave API de Groq",
		"groqApiKey": "Clave API de Groq",
		"getSambaNovaApiKey": "Obtener clave API de SambaNova",
		"sambaNovaApiKey": "Clave API de SambaNova",
		"getHuggingFaceApiKey": "Obtener clave API de Hugging Face",
		"huggingFaceApiKey": "Clave API de Hugging Face",
		"huggingFaceModelId": "ID del modelo",
		"huggingFaceLoading": "Cargando...",
		"huggingFaceModelsCount": "({{count}} modelos)",
		"huggingFaceSelectModel": "Seleccionar un modelo...",
		"huggingFaceSearchModels": "Buscar modelos...",
		"huggingFaceNoModelsFound": "No se encontraron modelos",
		"huggingFaceProvider": "Proveedor",
		"huggingFaceProviderAuto": "Automático",
		"huggingFaceSelectProvider": "Seleccionar un proveedor...",
		"huggingFaceSearchProviders": "Buscar proveedores...",
		"huggingFaceNoProvidersFound": "No se encontraron proveedores",
		"getGeminiApiKey": "Obtener clave API de Gemini",
		"openAiApiKey": "Clave API de OpenAI",
		"apiKey": "Clave API",
		"openAiBaseUrl": "URL base",
		"getOpenAiApiKey": "Obtener clave API de OpenAI",
		"mistralApiKey": "Clave API de Mistral",
		"getMistralApiKey": "Obtener clave API de Mistral / Codestral",
		"codestralBaseUrl": "URL base de Codestral (Opcional)",
		"codestralBaseUrlDesc": "Establecer una URL alternativa para el modelo Codestral.",
		"xaiApiKey": "Clave API de xAI",
		"getXaiApiKey": "Obtener clave API de xAI",
		"litellmApiKey": "Clave API de LiteLLM",
		"litellmBaseUrl": "URL base de LiteLLM",
		"awsCredentials": "Credenciales de AWS",
		"awsProfile": "Perfil de AWS",
		"awsApiKey": "Clave de API de Amazon Bedrock",
		"awsProfileName": "Nombre del perfil de AWS",
		"awsAccessKey": "Clave de acceso de AWS",
		"awsSecretKey": "Clave secreta de AWS",
		"awsSessionToken": "Token de sesión de AWS",
		"awsRegion": "Región de AWS",
		"awsCrossRegion": "Usar inferencia entre regiones",
		"awsBedrockVpc": {
			"useCustomVpcEndpoint": "Usar punto de conexión VPC personalizado",
			"vpcEndpointUrlPlaceholder": "Ingrese URL del punto de conexión VPC (opcional)",
			"examples": "Ejemplos:"
		},
		"enablePromptCaching": "Habilitar caché de prompts",
		"enablePromptCachingTitle": "Habilitar el caché de prompts para mejorar el rendimiento y reducir costos para modelos compatibles.",
		"cacheUsageNote": "Nota: Si no ve el uso del caché, intente seleccionar un modelo diferente y luego seleccionar nuevamente su modelo deseado.",
		"vscodeLmModel": "Modelo de lenguaje",
		"vscodeLmWarning": "Nota: Esta es una integración muy experimental y el soporte del proveedor variará. Si recibe un error sobre un modelo no compatible, es un problema del proveedor.",
		"geminiParameters": {
			"urlContext": {
				"title": "Habilitar contexto de URL",
				"description": "Permite que Gemini acceda y procese URLs para contexto adicional al generar respuestas. Útil para tareas que requieren análisis de contenido web."
			},
			"groundingSearch": {
				"title": "Habilitar grounding con búsqueda en Google",
				"description": "Permite que Gemini busque en Google información actual y fundamente las respuestas en datos en tiempo real. Útil para consultas que requieren información actualizada."
			}
		},
		"googleCloudSetup": {
			"title": "Para usar Google Cloud Vertex AI, necesita:",
			"step1": "1. Crear una cuenta de Google Cloud, habilitar la API de Vertex AI y habilitar los modelos Claude deseados.",
			"step2": "2. Instalar Google Cloud CLI y configurar las credenciales predeterminadas de la aplicación.",
			"step3": "3. O crear una cuenta de servicio con credenciales."
		},
		"googleCloudCredentials": "Credenciales de Google Cloud",
		"googleCloudKeyFile": "Ruta del archivo de clave de Google Cloud",
		"googleCloudProjectId": "ID del proyecto de Google Cloud",
		"googleCloudRegion": "Región de Google Cloud",
		"lmStudio": {
			"baseUrl": "URL base (opcional)",
			"modelId": "ID del modelo",
			"speculativeDecoding": "Habilitar decodificación especulativa",
			"draftModelId": "ID del modelo borrador",
			"draftModelDesc": "El modelo borrador debe ser de la misma familia de modelos para que la decodificación especulativa funcione correctamente.",
			"selectDraftModel": "Seleccionar modelo borrador",
			"noModelsFound": "No se encontraron modelos borrador. Asegúrese de que LM Studio esté ejecutándose con el Modo Servidor habilitado.",
			"description": "LM Studio le permite ejecutar modelos localmente en su computadora. Para obtener instrucciones sobre cómo comenzar, consulte su <a>guía de inicio rápido</a>. También necesitará iniciar la función de <b>servidor local</b> de LM Studio para usarlo con esta extensión. <span>Nota:</span> Roo Code utiliza prompts complejos y funciona mejor con modelos Claude. Los modelos menos capaces pueden no funcionar como se espera."
		},
		"ollama": {
			"baseUrl": "URL base (opcional)",
			"modelId": "ID del modelo",
			"description": "Ollama le permite ejecutar modelos localmente en su computadora. Para obtener instrucciones sobre cómo comenzar, consulte la guía de inicio rápido.",
			"warning": "Nota: Roo Code utiliza prompts complejos y funciona mejor con modelos Claude. Los modelos menos capaces pueden no funcionar como se espera."
		},
		"unboundApiKey": "Clave API de Unbound",
		"getUnboundApiKey": "Obtener clave API de Unbound",
		"unboundRefreshModelsSuccess": "¡Lista de modelos actualizada! Ahora puede seleccionar entre los últimos modelos.",
		"unboundInvalidApiKey": "Clave API inválida. Por favor, verifique su clave API e inténtelo de nuevo.",
		"humanRelay": {
			"description": "No se requiere clave API, pero el usuario necesita ayudar a copiar y pegar la información en el chat web de IA.",
			"instructions": "Durante el uso, aparecerá un cuadro de diálogo y el mensaje actual se copiará automáticamente al portapapeles. Debe pegarlo en las versiones web de IA (como ChatGPT o Claude), luego copiar la respuesta de la IA de vuelta al cuadro de diálogo y hacer clic en el botón de confirmar."
		},
		"openRouter": {
			"providerRouting": {
				"title": "Enrutamiento de Proveedores de OpenRouter",
				"description": "OpenRouter dirige las solicitudes a los mejores proveedores disponibles para su modelo. Por defecto, las solicitudes se equilibran entre los principales proveedores para maximizar el tiempo de actividad. Sin embargo, puede elegir un proveedor específico para este modelo.",
				"learnMore": "Más información sobre el enrutamiento de proveedores"
			}
		},
		"customModel": {
			"capabilities": "Configure las capacidades y precios para su modelo personalizado compatible con OpenAI. Tenga cuidado al especificar las capacidades del modelo, ya que pueden afectar cómo funciona Roo Code.",
			"maxTokens": {
				"label": "Tokens máximos de salida",
				"description": "Número máximo de tokens que el modelo puede generar en una respuesta. (Especifique -1 para permitir que el servidor establezca los tokens máximos.)"
			},
			"contextWindow": {
				"label": "Tamaño de ventana de contexto",
				"description": "Total de tokens (entrada + salida) que el modelo puede procesar."
			},
			"imageSupport": {
				"label": "Soporte de imágenes",
				"description": "¿Es este modelo capaz de procesar y entender imágenes?"
			},
			"computerUse": {
				"label": "Uso del ordenador",
				"description": "¿Es este modelo capaz de interactuar con un navegador? (ej. Claude 3.7 Sonnet)"
			},
			"promptCache": {
				"label": "Caché de prompts",
				"description": "¿Es este modelo capaz de almacenar prompts en caché?"
			},
			"pricing": {
				"input": {
					"label": "Precio de entrada",
					"description": "Costo por millón de tokens en la entrada/prompt. Esto afecta el costo de enviar contexto e instrucciones al modelo."
				},
				"output": {
					"label": "Precio de salida",
					"description": "Costo por millón de tokens en la respuesta del modelo. Esto afecta el costo del contenido generado y las completaciones."
				},
				"cacheReads": {
					"label": "Precio de lecturas de caché",
					"description": "Costo por millón de tokens para leer del caché. Este es el precio que se cobra cuando se recupera una respuesta almacenada en caché."
				},
				"cacheWrites": {
					"label": "Precio de escrituras de caché",
					"description": "Costo por millón de tokens para escribir en el caché. Este es el precio que se cobra cuando se almacena un prompt en caché por primera vez."
				}
			},
			"resetDefaults": "Restablecer valores predeterminados"
		},
		"rateLimitSeconds": {
			"label": "Límite de tasa",
			"description": "Tiempo mínimo entre solicitudes de API."
		},
		"consecutiveMistakeLimit": {
			"label": "Límite de errores y repeticiones",
			"description": "Número de errores consecutivos o acciones repetidas antes de mostrar el diálogo 'Roo está teniendo problemas'",
			"unlimitedDescription": "Reintentos ilimitados habilitados (proceder automáticamente). El diálogo nunca aparecerá.",
			"warning": "⚠️ Establecer en 0 permite reintentos ilimitados que pueden consumir un uso significativo de la API"
		},
		"reasoningEffort": {
			"label": "Esfuerzo de razonamiento del modelo",
			"high": "Alto",
			"medium": "Medio",
			"low": "Bajo"
		},
		"setReasoningLevel": "Habilitar esfuerzo de razonamiento",
		"claudeCode": {
			"pathLabel": "Ruta de Claude Code",
			"description": "Ruta opcional a su CLI de Claude Code. Por defecto, es 'claude' si no se establece.",
			"placeholder": "Por defecto: claude",
			"maxTokensLabel": "Tokens máximos de salida",
			"maxTokensDescription": "Número máximo de tokens de salida para las respuestas de Claude Code. El valor predeterminado es 8000."
		}
	},
	"browser": {
		"enable": {
			"label": "Habilitar herramienta de navegador",
			"description": "Cuando está habilitado, Roo puede usar un navegador para interactuar con sitios web cuando se utilizan modelos que admiten el uso del ordenador. <0>Más información</0>"
		},
		"viewport": {
			"label": "Tamaño del viewport",
			"description": "Seleccione el tamaño del viewport para interacciones del navegador. Esto afecta cómo se muestran e interactúan los sitios web.",
			"options": {
				"largeDesktop": "Escritorio grande (1280x800)",
				"smallDesktop": "Escritorio pequeño (900x600)",
				"tablet": "Tablet (768x1024)",
				"mobile": "Móvil (360x640)"
			}
		},
		"screenshotQuality": {
			"label": "Calidad de capturas de pantalla",
			"description": "Ajuste la calidad WebP de las capturas de pantalla del navegador. Valores más altos proporcionan capturas más claras pero aumentan el uso de token."
		},
		"remote": {
			"label": "Usar conexión remota del navegador",
			"description": "Conectarse a un navegador Chrome que se ejecuta con depuración remota habilitada (--remote-debugging-port=9222).",
			"urlPlaceholder": "URL personalizada (ej. http://localhost:9222)",
			"testButton": "Probar conexión",
			"testingButton": "Probando...",
			"instructions": "Ingrese la dirección del host del protocolo DevTools o déjelo vacío para descubrir automáticamente instancias locales de Chrome. El botón Probar Conexión intentará usar la URL personalizada si se proporciona, o descubrirá automáticamente si el campo está vacío."
		}
	},
	"checkpoints": {
		"enable": {
			"label": "Habilitar puntos de control automáticos",
			"description": "Cuando está habilitado, Roo creará automáticamente puntos de control durante la ejecución de tareas, facilitando la revisión de cambios o la reversión a estados anteriores. <0>Más información</0>"
		}
	},
	"notifications": {
		"sound": {
			"label": "Habilitar efectos de sonido",
			"description": "Cuando está habilitado, Roo reproducirá efectos de sonido para notificaciones y eventos.",
			"volumeLabel": "Volumen"
		},
		"tts": {
			"label": "Habilitar texto a voz",
			"description": "Cuando está habilitado, Roo leerá en voz alta sus respuestas usando texto a voz.",
			"speedLabel": "Velocidad"
		}
	},
	"contextManagement": {
		"description": "Controle qué información se incluye en la ventana de contexto de la IA, afectando el uso de token y la calidad de respuesta",
		"autoCondenseContextPercent": {
			"label": "Umbral para activar la condensación inteligente de contexto",
			"description": "Cuando la ventana de contexto alcanza este umbral, Roo la condensará automáticamente."
		},
		"condensingApiConfiguration": {
			"label": "Configuración de API para condensación de contexto",
			"description": "Seleccione qué configuración de API usar para operaciones de condensación de contexto. Deje sin seleccionar para usar la configuración activa actual.",
			"useCurrentConfig": "Usar configuración actual"
		},
		"customCondensingPrompt": {
			"label": "Prompt personalizado para condensación de contexto",
			"description": "Personalice el prompt del sistema utilizado para la condensación de contexto. Deje vacío para usar el prompt predeterminado.",
			"placeholder": "Ingrese su prompt de condensación personalizado aquí...\n\nPuede usar la misma estructura que el prompt predeterminado:\n- Conversación anterior\n- Trabajo actual\n- Conceptos técnicos clave\n- Archivos y código relevantes\n- Resolución de problemas\n- Tareas pendientes y próximos pasos",
			"reset": "Restablecer a predeterminado",
			"hint": "Vacío = usar prompt predeterminado"
		},
		"autoCondenseContext": {
			"name": "Activar automáticamente la condensación inteligente de contexto",
			"description": "Cuando está habilitado, Roo condensará automáticamente el contexto cuando se alcance el umbral. Cuando está deshabilitado, aún puedes activar manualmente la condensación de contexto."
		},
		"openTabs": {
			"label": "Límite de contexto de pestañas abiertas",
			"description": "Número máximo de pestañas abiertas de VSCode a incluir en el contexto. Valores más altos proporcionan más contexto pero aumentan el uso de token."
		},
		"workspaceFiles": {
			"label": "Límite de contexto de archivos del espacio de trabajo",
			"description": "Número máximo de archivos a incluir en los detalles del directorio de trabajo actual. Valores más altos proporcionan más contexto pero aumentan el uso de token."
		},
		"rooignore": {
			"label": "Mostrar archivos .rooignore en listas y búsquedas",
			"description": "Cuando está habilitado, los archivos que coinciden con los patrones en .rooignore se mostrarán en listas con un símbolo de candado. Cuando está deshabilitado, estos archivos se ocultarán completamente de las listas de archivos y búsquedas."
		},
		"maxReadFile": {
			"label": "Umbral de auto-truncado de lectura de archivos",
			"description": "Roo lee este número de líneas cuando el modelo omite valores de inicio/fin. Si este número es menor que el total del archivo, Roo genera un índice de números de línea de las definiciones de código. Casos especiales: -1 indica a Roo que lea el archivo completo (sin indexación), y 0 indica que no lea líneas y proporcione solo índices de línea para un contexto mínimo. Valores más bajos minimizan el uso inicial de contexto, permitiendo lecturas posteriores de rangos de líneas precisos. Las solicitudes con inicio/fin explícitos no están limitadas por esta configuración.",
			"lines": "líneas",
			"always_full_read": "Siempre leer el archivo completo"
		},
		"maxConcurrentFileReads": {
			"label": "Límite de lecturas simultáneas",
			"description": "Número máximo de archivos que la herramienta 'read_file' puede procesar simultáneamente. Valores más altos pueden acelerar la lectura de múltiples archivos pequeños pero aumentan el uso de memoria."
		},
		"maxImageFileSize": {
			"label": "Tamaño máximo de archivo de imagen",
			"mb": "MB",
			"description": "Tamaño máximo (en MB) para archivos de imagen que pueden ser procesados por la herramienta de lectura de archivos."
		},
		"maxTotalImageSize": {
			"label": "Tamaño total máximo de imágenes",
			"mb": "MB",
			"description": "Límite de tamaño acumulativo máximo (en MB) para todas las imágenes procesadas en una sola operación read_file. Al leer múltiples imágenes, el tamaño de cada imagen se suma al total. Si incluir otra imagen excedería este límite, será omitida."
		},
		"diagnostics": {
			"includeMessages": {
				"label": "Incluir automáticamente diagnósticos en el contexto",
				"description": "Cuando está habilitado, los mensajes de diagnóstico (errores) de los archivos editados se incluirán automáticamente en el contexto. Siempre puedes incluir manualmente todos los diagnósticos del espacio de trabajo usando @problems."
			},
			"maxMessages": {
				"label": "Máximo de mensajes de diagnóstico",
				"description": "Número máximo de mensajes de diagnóstico a incluir por archivo. Este límite se aplica tanto a la inclusión automática (cuando la casilla está habilitada) como a las menciones manuales de @problems. Valores más altos proporcionan más contexto pero aumentan el uso de tokens.",
				"resetTooltip": "Restablecer al valor predeterminado (50)",
				"unlimitedLabel": "Ilimitado"
			},
			"delayAfterWrite": {
				"label": "Retraso después de escrituras para permitir que los diagnósticos detecten problemas potenciales",
				"description": "Tiempo de espera después de escrituras de archivos antes de continuar, permitiendo que las herramientas de diagnóstico procesen cambios y detecten problemas."
			}
		},
		"condensingThreshold": {
			"label": "Umbral de condensación de contexto",
			"selectProfile": "Configurar umbral para perfil",
			"defaultProfile": "Predeterminado global (todos los perfiles)",
			"defaultDescription": "Cuando el contexto alcance este porcentaje, se condensará automáticamente para todos los perfiles a menos que tengan configuraciones personalizadas",
			"profileDescription": "Umbral personalizado solo para este perfil (anula el predeterminado global)",
			"inheritDescription": "Este perfil hereda el umbral predeterminado global ({{threshold}}%)",
			"usesGlobal": "(usa global {{threshold}}%)"
		}
	},
	"terminal": {
		"basic": {
			"label": "Configuración del terminal: Básica",
			"description": "Configuración básica del terminal"
		},
		"advanced": {
			"label": "Configuración del terminal: Avanzada",
			"description": "Las siguientes opciones pueden requerir reiniciar el terminal para aplicar la configuración."
		},
		"outputLineLimit": {
			"label": "Límite de salida de terminal",
			"description": "Número máximo de líneas a incluir en la salida del terminal al ejecutar comandos. Cuando se excede, se eliminarán líneas del medio, ahorrando token. <0>Más información</0>"
		},
		"outputCharacterLimit": {
			"label": "Límite de caracteres del terminal",
			"description": "Número máximo de caracteres a incluir en la salida del terminal al ejecutar comandos. Este límite tiene prioridad sobre el límite de líneas para evitar problemas de memoria con líneas extremadamente largas. Cuando se excede, la salida se truncará. <0>Aprende más</0>"
		},
		"shellIntegrationTimeout": {
			"label": "Tiempo de espera de integración del shell del terminal",
			"description": "Tiempo máximo de espera para la inicialización de la integración del shell antes de ejecutar comandos. Para usuarios con tiempos de inicio de shell largos, este valor puede necesitar ser aumentado si ve errores \"Shell Integration Unavailable\" en el terminal. <0>Más información</0>"
		},
		"shellIntegrationDisabled": {
			"label": "Desactivar la integración del shell del terminal",
			"description": "Activa esto si los comandos del terminal no funcionan correctamente o si ves errores de 'Shell Integration Unavailable'. Esto utiliza un método más simple para ejecutar comandos, omitiendo algunas funciones avanzadas del terminal. <0>Más información</0>"
		},
		"commandDelay": {
			"label": "Retraso de comando del terminal",
			"description": "Retraso en milisegundos para añadir después de la ejecución del comando. La configuración predeterminada de 0 desactiva completamente el retraso. Esto puede ayudar a asegurar que la salida del comando se capture completamente en terminales con problemas de temporización. En la mayoría de terminales se implementa estableciendo `PROMPT_COMMAND='sleep N'` y Powershell añade `start-sleep` al final de cada comando. Originalmente era una solución para el error VSCode#237208 y puede no ser necesario. <0>Más información</0>"
		},
		"compressProgressBar": {
			"label": "Comprimir salida de barras de progreso",
			"description": "Cuando está habilitado, procesa la salida del terminal con retornos de carro (\\r) para simular cómo un terminal real mostraría el contenido. Esto elimina los estados intermedios de las barras de progreso, conservando solo el estado final, lo que ahorra espacio de contexto para información más relevante. <0>Más información</0>"
		},
		"powershellCounter": {
			"label": "Habilitar solución temporal del contador de PowerShell",
			"description": "Cuando está habilitado, agrega un contador a los comandos de PowerShell para garantizar la ejecución correcta de los comandos. Esto ayuda con las terminales PowerShell que pueden tener problemas con la captura de salida de comandos. <0>Más información</0>"
		},
		"zshClearEolMark": {
			"label": "Limpiar marca de fin de línea de ZSH",
			"description": "Cuando está habilitado, limpia la marca de fin de línea de ZSH estableciendo PROMPT_EOL_MARK=''. Esto evita problemas con la interpretación de la salida de comandos cuando termina con caracteres especiales como '%'. <0>Más información</0>"
		},
		"zshOhMy": {
			"label": "Habilitar integración Oh My Zsh",
			"description": "Cuando está habilitado, establece ITERM_SHELL_INTEGRATION_INSTALLED=Yes para habilitar las características de integración del shell Oh My Zsh. Aplicar esta configuración puede requerir reiniciar el IDE. <0>Más información</0>"
		},
		"zshP10k": {
			"label": "Habilitar integración Powerlevel10k",
			"description": "Cuando está habilitado, establece POWERLEVEL9K_TERM_SHELL_INTEGRATION=true para habilitar las características de integración del shell Powerlevel10k. <0>Más información</0>"
		},
		"zdotdir": {
			"label": "Habilitar gestión de ZDOTDIR",
			"description": "Cuando está habilitado, crea un directorio temporal para ZDOTDIR para manejar correctamente la integración del shell zsh. Esto asegura que la integración del shell de VSCode funcione correctamente con zsh mientras preserva tu configuración de zsh. <0>Más información</0>"
		},
		"inheritEnv": {
			"label": "Heredar variables de entorno",
			"description": "Cuando está habilitado, el terminal hereda las variables de entorno del proceso padre de VSCode, como la configuración de integración del shell definida en el perfil del usuario. Esto alterna directamente la configuración global de VSCode `terminal.integrated.inheritEnv`. <0>Más información</0>"
		}
	},
	"advancedSettings": {
		"title": "Configuración avanzada"
	},
	"advanced": {
		"diff": {
			"label": "Habilitar edición a través de diffs",
			"description": "Cuando está habilitado, Roo podrá editar archivos más rápidamente y rechazará automáticamente escrituras completas de archivos truncados. Funciona mejor con el último modelo Claude 3.7 Sonnet.",
			"strategy": {
				"label": "Estrategia de diff",
				"options": {
					"standard": "Estándar (Bloque único)",
					"multiBlock": "Experimental: Diff multi-bloque",
					"unified": "Experimental: Diff unificado"
				},
				"descriptions": {
					"standard": "La estrategia de diff estándar aplica cambios a un solo bloque de código a la vez.",
					"unified": "La estrategia de diff unificado toma múltiples enfoques para aplicar diffs y elige el mejor enfoque.",
					"multiBlock": "La estrategia de diff multi-bloque permite actualizar múltiples bloques de código en un archivo en una sola solicitud."
				}
			},
			"matchPrecision": {
				"label": "Precisión de coincidencia",
				"description": "Este control deslizante controla cuán precisamente deben coincidir las secciones de código al aplicar diffs. Valores más bajos permiten coincidencias más flexibles pero aumentan el riesgo de reemplazos incorrectos. Use valores por debajo del 100% con extrema precaución."
			}
		},
		"todoList": {
			"label": "Habilitar herramienta de lista de tareas",
			"description": "Cuando está habilitado, Roo puede crear y gestionar listas de tareas para hacer seguimiento del progreso. Esto ayuda a organizar tareas complejas en pasos manejables."
		}
	},
	"experimental": {
		"DIFF_STRATEGY_UNIFIED": {
			"name": "Usar estrategia de diff unificada experimental",
			"description": "Habilitar la estrategia de diff unificada experimental. Esta estrategia podría reducir el número de reintentos causados por errores del modelo, pero puede causar comportamientos inesperados o ediciones incorrectas. Habilítela solo si comprende los riesgos y está dispuesto a revisar cuidadosamente todos los cambios."
		},
		"SEARCH_AND_REPLACE": {
			"name": "Usar herramienta experimental de búsqueda y reemplazo",
			"description": "Habilitar la herramienta experimental de búsqueda y reemplazo, permitiendo a Roo reemplazar múltiples instancias de un término de búsqueda en una sola solicitud."
		},
		"INSERT_BLOCK": {
			"name": "Usar herramienta experimental de inserción de contenido",
			"description": "Habilitar la herramienta experimental de inserción de contenido, permitiendo a Roo insertar contenido en números de línea específicos sin necesidad de crear un diff."
		},
		"POWER_STEERING": {
			"name": "Usar modo experimental de \"dirección asistida\"",
			"description": "Cuando está habilitado, Roo recordará al modelo los detalles de su definición de modo actual con más frecuencia. Esto llevará a una mayor adherencia a las definiciones de roles e instrucciones personalizadas, pero usará más tokens por mensaje."
		},
		"MULTI_SEARCH_AND_REPLACE": {
			"name": "Usar herramienta experimental de diff de bloques múltiples",
			"description": "Cuando está habilitado, Roo usará la herramienta de diff de bloques múltiples. Esto intentará actualizar múltiples bloques de código en el archivo en una sola solicitud."
		},
		"CONCURRENT_FILE_READS": {
			"name": "Habilitar lectura concurrente de archivos",
			"description": "Cuando está habilitado, Roo puede leer múltiples archivos en una sola solicitud. Cuando está deshabilitado, Roo debe leer archivos uno a la vez. Deshabilitarlo puede ayudar cuando se trabaja con modelos menos capaces o cuando deseas más control sobre el acceso a archivos."
		},
		"MARKETPLACE": {
			"name": "Habilitar Marketplace",
			"description": "Cuando está habilitado, puedes instalar MCP y modos personalizados del Marketplace."
		},
		"MULTI_FILE_APPLY_DIFF": {
			"name": "Habilitar ediciones de archivos concurrentes",
			"description": "Cuando está habilitado, Roo puede editar múltiples archivos en una sola solicitud. Cuando está deshabilitado, Roo debe editar archivos de uno en uno. Deshabilitar esto puede ayudar cuando trabajas con modelos menos capaces o cuando quieres más control sobre las modificaciones de archivos."
		},
		"PREVENT_FOCUS_DISRUPTION": {
			"name": "Edición en segundo plano",
			"description": "Previene la interrupción del foco del editor cuando está habilitado. Las ediciones de archivos ocurren en segundo plano sin abrir vistas de diferencias o robar el foco. Puedes continuar trabajando sin interrupciones mientras Roo realiza cambios. Los archivos pueden abrirse sin foco para capturar diagnósticos o mantenerse completamente cerrados."
		},
<<<<<<< HEAD
		"PREVENT_TERMINAL_DISRUPTION": {
			"name": "Ejecución de terminal en segundo plano",
			"description": "Previene la interrupción del foco del terminal cuando está habilitado. Los comandos se ejecutan en segundo plano sin cambiar automáticamente a terminales de salida. Puedes continuar trabajando en tu terminal actual mientras Roo ejecuta comandos, manteniendo tu contexto de terminal y controlando manualmente cuándo ver las salidas de comandos."
=======
		"ASSISTANT_MESSAGE_PARSER": {
			"name": "Usar el nuevo analizador de mensajes",
			"description": "Activa el analizador de mensajes en streaming experimental que mejora el rendimiento en respuestas largas procesando los mensajes de forma más eficiente."
>>>>>>> c99ccf0b
		}
	},
	"promptCaching": {
		"label": "Desactivar caché de prompts",
		"description": "Cuando está marcado, Roo no utilizará el caché de prompts para este modelo."
	},
	"temperature": {
		"useCustom": "Usar temperatura personalizada",
		"description": "Controla la aleatoriedad en las respuestas del modelo.",
		"rangeDescription": "Valores más altos hacen que la salida sea más aleatoria, valores más bajos la hacen más determinista."
	},
	"modelInfo": {
		"supportsImages": "Soporta imágenes",
		"noImages": "No soporta imágenes",
		"supportsComputerUse": "Soporta uso del ordenador",
		"noComputerUse": "No soporta uso del ordenador",
		"supportsPromptCache": "Soporta caché de prompts",
		"noPromptCache": "No soporta caché de prompts",
		"maxOutput": "Salida máxima",
		"inputPrice": "Precio de entrada",
		"outputPrice": "Precio de salida",
		"cacheReadsPrice": "Precio de lecturas de caché",
		"cacheWritesPrice": "Precio de escrituras de caché",
		"enableStreaming": "Habilitar streaming",
		"enableR1Format": "Habilitar parámetros del modelo R1",
		"enableR1FormatTips": "Debe habilitarse al utilizar modelos R1 como QWQ, para evitar el error 400",
		"useAzure": "Usar Azure",
		"azureApiVersion": "Establecer versión de API de Azure",
		"gemini": {
			"freeRequests": "* Gratis hasta {{count}} solicitudes por minuto. Después de eso, la facturación depende del tamaño del prompt.",
			"pricingDetails": "Para más información, consulte los detalles de precios.",
			"billingEstimate": "* La facturación es una estimación - el costo exacto depende del tamaño del prompt."
		}
	},
	"modelPicker": {
		"automaticFetch": "La extensión obtiene automáticamente la lista más reciente de modelos disponibles en <serviceLink>{{serviceName}}</serviceLink>. Si no está seguro de qué modelo elegir, Roo Code funciona mejor con <defaultModelLink>{{defaultModelId}}</defaultModelLink>. También puede buscar \"free\" para opciones sin costo actualmente disponibles.",
		"label": "Modelo",
		"searchPlaceholder": "Buscar",
		"noMatchFound": "No se encontraron coincidencias",
		"useCustomModel": "Usar personalizado: {{modelId}}"
	},
	"footer": {
		"feedback": "Si tiene alguna pregunta o comentario, no dude en abrir un issue en <githubLink>github.com/RooCodeInc/Roo-Code</githubLink> o unirse a <redditLink>reddit.com/r/RooCode</redditLink> o <discordLink>discord.gg/roocode</discordLink>",
		"telemetry": {
			"label": "Permitir informes anónimos de errores y uso",
			"description": "Ayude a mejorar Roo Code enviando datos de uso anónimos e informes de errores. Nunca se envía código, prompts o información personal. Consulte nuestra política de privacidad para más detalles."
		},
		"settings": {
			"import": "Importar",
			"export": "Exportar",
			"reset": "Restablecer"
		}
	},
	"thinkingBudget": {
		"maxTokens": "Tokens máximos",
		"maxThinkingTokens": "Tokens máximos de pensamiento"
	},
	"validation": {
		"apiKey": "Debe proporcionar una clave API válida.",
		"awsRegion": "Debe elegir una región para usar con Amazon Bedrock.",
		"googleCloud": "Debe proporcionar un ID de proyecto y región de Google Cloud válidos.",
		"modelId": "Debe proporcionar un ID de modelo válido.",
		"modelSelector": "Debe proporcionar un selector de modelo válido.",
		"openAi": "Debe proporcionar una URL base, clave API y ID de modelo válidos.",
		"arn": {
			"invalidFormat": "Formato de ARN no válido. Por favor, verifique los requisitos de formato.",
			"regionMismatch": "Advertencia: La región en su ARN ({{arnRegion}}) no coincide con su región seleccionada ({{region}}). Esto puede causar problemas de acceso. El proveedor usará la región del ARN."
		},
		"modelAvailability": "El ID de modelo ({{modelId}}) que proporcionó no está disponible. Por favor, elija un modelo diferente.",
		"providerNotAllowed": "El proveedor '{{provider}}' no está permitido por su organización",
		"modelNotAllowed": "El modelo '{{model}}' no está permitido para el proveedor '{{provider}}' por su organización",
		"profileInvalid": "Este perfil contiene un proveedor o modelo que no está permitido por su organización"
	},
	"placeholders": {
		"apiKey": "Ingrese clave API...",
		"profileName": "Ingrese nombre del perfil",
		"accessKey": "Ingrese clave de acceso...",
		"secretKey": "Ingrese clave secreta...",
		"sessionToken": "Ingrese token de sesión...",
		"credentialsJson": "Ingrese JSON de credenciales...",
		"keyFilePath": "Ingrese ruta del archivo de clave...",
		"projectId": "Ingrese ID del proyecto...",
		"customArn": "Ingrese ARN (ej. arn:aws:bedrock:us-east-1:123456789012:foundation-model/my-model)",
		"baseUrl": "Ingrese URL base...",
		"modelId": {
			"lmStudio": "ej. meta-llama-3.1-8b-instruct",
			"lmStudioDraft": "ej. lmstudio-community/llama-3.2-1b-instruct",
			"ollama": "ej. llama3.1"
		},
		"numbers": {
			"maxTokens": "ej. 4096",
			"contextWindow": "ej. 128000",
			"inputPrice": "ej. 0.0001",
			"outputPrice": "ej. 0.0002",
			"cacheWritePrice": "ej. 0.00005"
		}
	},
	"defaults": {
		"ollamaUrl": "Predeterminado: http://localhost:11434",
		"lmStudioUrl": "Predeterminado: http://localhost:1234",
		"geminiUrl": "Predeterminado: https://generativelanguage.googleapis.com"
	},
	"labels": {
		"customArn": "ARN personalizado",
		"useCustomArn": "Usar ARN personalizado..."
	},
	"includeMaxOutputTokens": "Incluir tokens máximos de salida",
	"includeMaxOutputTokensDescription": "Enviar parámetro de tokens máximos de salida en solicitudes API. Algunos proveedores pueden no soportar esto.",
	"limitMaxTokensDescription": "Limitar el número máximo de tokens en la respuesta",
	"maxOutputTokensLabel": "Tokens máximos de salida",
	"maxTokensGenerateDescription": "Tokens máximos a generar en la respuesta"
}<|MERGE_RESOLUTION|>--- conflicted
+++ resolved
@@ -693,15 +693,13 @@
 			"name": "Edición en segundo plano",
 			"description": "Previene la interrupción del foco del editor cuando está habilitado. Las ediciones de archivos ocurren en segundo plano sin abrir vistas de diferencias o robar el foco. Puedes continuar trabajando sin interrupciones mientras Roo realiza cambios. Los archivos pueden abrirse sin foco para capturar diagnósticos o mantenerse completamente cerrados."
 		},
-<<<<<<< HEAD
 		"PREVENT_TERMINAL_DISRUPTION": {
 			"name": "Ejecución de terminal en segundo plano",
 			"description": "Previene la interrupción del foco del terminal cuando está habilitado. Los comandos se ejecutan en segundo plano sin cambiar automáticamente a terminales de salida. Puedes continuar trabajando en tu terminal actual mientras Roo ejecuta comandos, manteniendo tu contexto de terminal y controlando manualmente cuándo ver las salidas de comandos."
-=======
+		},
 		"ASSISTANT_MESSAGE_PARSER": {
 			"name": "Usar el nuevo analizador de mensajes",
 			"description": "Activa el analizador de mensajes en streaming experimental que mejora el rendimiento en respuestas largas procesando los mensajes de forma más eficiente."
->>>>>>> c99ccf0b
 		}
 	},
 	"promptCaching": {
