--- conflicted
+++ resolved
@@ -693,15 +693,13 @@
 			"name": "Edició en segon pla",
 			"description": "Quan s'activa, evita la interrupció del focus de l'editor. Les edicions de fitxers es produeixen en segon pla sense obrir la vista diff o robar el focus. Pots continuar treballant sense interrupcions mentre Roo fa canvis. Els fitxers poden obrir-se sense focus per capturar diagnòstics o romandre completament tancats."
 		},
-<<<<<<< HEAD
 		"PREVENT_TERMINAL_DISRUPTION": {
 			"name": "Execució de terminal en segon pla",
 			"description": "Quan s'activa, evita la interrupció del focus del terminal. Les ordres s'executen en segon pla sense canviar automàticament als terminals de sortida. Pots continuar treballant al teu terminal actual mentre Roo executa ordres, mantenint el context del terminal i controlant manualment quan veure les sortides d'ordres."
-=======
+		},
 		"ASSISTANT_MESSAGE_PARSER": {
 			"name": "Utilitza el nou analitzador de missatges",
 			"description": "Activa l'analitzador de missatges en streaming experimental que millora el rendiment en respostes llargues processant els missatges de manera més eficient."
->>>>>>> c99ccf0b
 		}
 	},
 	"promptCaching": {
