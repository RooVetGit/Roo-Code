{
	"common": {
		"save": "Desar",
		"done": "Fet",
		"cancel": "Cancel·lar",
		"reset": "Restablir",
		"select": "Seleccionar",
		"add": "Afegir capçalera",
		"remove": "Eliminar"
	},
	"header": {
		"title": "Configuració",
		"saveButtonTooltip": "Desar canvis",
		"nothingChangedTooltip": "No s'ha canviat res",
		"doneButtonTooltip": "Descartar els canvis no desats i tancar el panell de configuració"
	},
	"unsavedChangesDialog": {
		"title": "Canvis no desats",
		"description": "Voleu descartar els canvis i continuar?",
		"cancelButton": "Cancel·lar",
		"discardButton": "Descartar canvis"
	},
	"sections": {
		"providers": "Proveïdors",
		"autoApprove": "Auto-aprovació",
		"browser": "Accés a l'ordinador",
		"checkpoints": "Punts de control",
		"notifications": "Notificacions",
		"contextManagement": "Context",
		"terminal": "Terminal",
		"experimental": "Experimental",
		"language": "Idioma",
		"about": "Sobre Roo Code"
	},
	"autoApprove": {
		"description": "Permet que Roo realitzi operacions automàticament sense requerir aprovació. Activeu aquesta configuració només si confieu plenament en la IA i enteneu els riscos de seguretat associats.",
		"readOnly": {
			"label": "Llegir",
			"description": "Quan està activat, Roo veurà automàticament el contingut del directori i llegirà fitxers sense que calgui fer clic al botó Aprovar.",
			"outsideWorkspace": {
				"label": "Incloure fitxers fora de l'espai de treball",
				"description": "Permetre a Roo llegir fitxers fora de l'espai de treball actual sense requerir aprovació."
			}
		},
		"write": {
			"label": "Escriure",
			"description": "Crear i editar fitxers automàticament sense requerir aprovació",
			"delayLabel": "Retard després d'escriptura per permetre que els diagnòstics detectin possibles problemes",
			"outsideWorkspace": {
				"label": "Incloure fitxers fora de l'espai de treball",
				"description": "Permetre a Roo crear i editar fitxers fora de l'espai de treball actual sense requerir aprovació."
			}
		},
		"browser": {
			"label": "Navegador",
			"description": "Realitzar accions del navegador automàticament sense requerir aprovació. Nota: Només s'aplica quan el model admet l'ús de l'ordinador"
		},
		"retry": {
			"label": "Reintentar",
			"description": "Tornar a intentar sol·licituds d'API fallides automàticament quan el servidor retorna una resposta d'error",
			"delayLabel": "Retard abans de tornar a intentar la sol·licitud"
		},
		"mcp": {
			"label": "MCP",
			"description": "Habilitar l'aprovació automàtica d'eines MCP individuals a la vista de Servidors MCP (requereix tant aquesta configuració com la casella \"Permetre sempre\" de l'eina)"
		},
		"modeSwitch": {
			"label": "Mode",
			"description": "Canviar automàticament entre diferents modes sense requerir aprovació"
		},
		"subtasks": {
			"label": "Subtasques",
			"description": "Permetre la creació i finalització de subtasques sense requerir aprovació"
		},
		"execute": {
			"label": "Executar",
			"description": "Executar automàticament comandes de terminal permeses sense requerir aprovació",
			"allowedCommands": "Comandes d'auto-execució permeses",
			"allowedCommandsDescription": "Prefixos de comandes que poden ser executats automàticament quan \"Aprovar sempre operacions d'execució\" està habilitat. Afegeix * per permetre totes les comandes (usar amb precaució).",
			"commandPlaceholder": "Introduïu prefix de comanda (ex. 'git ')",
			"addButton": "Afegir"
		}
	},
	"providers": {
		"providerDocumentation": "Documentació de {{provider}}",
		"configProfile": "Perfil de configuració",
		"description": "Deseu diferents configuracions d'API per canviar ràpidament entre proveïdors i configuracions.",
		"apiProvider": "Proveïdor d'API",
		"model": "Model",
		"nameEmpty": "El nom no pot estar buit",
		"nameExists": "Ja existeix un perfil amb aquest nom",
		"deleteProfile": "Esborrar perfil",
		"invalidArnFormat": "Format ARN no vàlid. Comprova els exemples anteriors.",
		"enterNewName": "Introduïu un nou nom",
		"addProfile": "Afegeix perfil",
		"renameProfile": "Canvia el nom del perfil",
		"newProfile": "Nou perfil de configuració",
		"enterProfileName": "Introduïu el nom del perfil",
		"createProfile": "Crea perfil",
		"cannotDeleteOnlyProfile": "No es pot eliminar l'únic perfil",
		"searchPlaceholder": "Cerca perfils",
		"noMatchFound": "No s'han trobat perfils coincidents",
		"vscodeLmDescription": "L'API del model de llenguatge de VS Code us permet executar models proporcionats per altres extensions de VS Code (incloent-hi, però no limitat a, GitHub Copilot). La manera més senzilla de començar és instal·lar les extensions Copilot i Copilot Chat des del VS Code Marketplace.",
		"awsCustomArnUse": "Introduïu un ARN vàlid d'Amazon Bedrock per al model que voleu utilitzar. Exemples de format:",
		"awsCustomArnDesc": "Assegureu-vos que la regió a l'ARN coincideix amb la regió d'AWS seleccionada anteriorment.",
		"openRouterApiKey": "Clau API d'OpenRouter",
		"getOpenRouterApiKey": "Obtenir clau API d'OpenRouter",
		"apiKeyStorageNotice": "Les claus API s'emmagatzemen de forma segura a l'Emmagatzematge Secret de VSCode",
		"glamaApiKey": "Clau API de Glama",
		"getGlamaApiKey": "Obtenir clau API de Glama",
		"useCustomBaseUrl": "Utilitzar URL base personalitzada",
		"useHostHeader": "Utilitzar capçalera Host personalitzada",
		"useLegacyFormat": "Utilitzar el format d'API OpenAI antic",
		"customHeaders": "Capçaleres personalitzades",
		"headerName": "Nom de la capçalera",
		"headerValue": "Valor de la capçalera",
		"noCustomHeaders": "No hi ha capçaleres personalitzades definides. Feu clic al botó + per afegir-ne una.",
		"requestyApiKey": "Clau API de Requesty",
<<<<<<< HEAD
		"getRequestyApiKey": "Obtenir clau API de Requesty",
		"getShengSuanYunApiKey": "Obtenir clau API de Sheng Suan Yun",
=======
>>>>>>> f46e14dc
		"refreshModels": {
			"label": "Actualitzar models",
			"hint": "Si us plau, torneu a obrir la configuració per veure els models més recents."
		},
		"getRequestyApiKey": "Obtenir clau API de Requesty",
		"openRouterTransformsText": "Comprimir prompts i cadenes de missatges a la mida del context (<a>Transformacions d'OpenRouter</a>)",
		"anthropicApiKey": "Clau API d'Anthropic",
		"getAnthropicApiKey": "Obtenir clau API d'Anthropic",
		"anthropicUseAuthToken": "Passar la clau API d'Anthropic com a capçalera d'autorització en lloc de X-Api-Key",
		"chutesApiKey": "Clau API de Chutes",
		"getChutesApiKey": "Obtenir clau API de Chutes",
		"deepSeekApiKey": "Clau API de DeepSeek",
		"getDeepSeekApiKey": "Obtenir clau API de DeepSeek",
		"geminiApiKey": "Clau API de Gemini",
		"getGroqApiKey": "Obtenir clau API de Groq",
		"groqApiKey": "Clau API de Groq",
		"getGeminiApiKey": "Obtenir clau API de Gemini",
		"openAiApiKey": "Clau API d'OpenAI",
		"openAiBaseUrl": "URL base",
		"getOpenAiApiKey": "Obtenir clau API d'OpenAI",
		"mistralApiKey": "Clau API de Mistral",
		"getMistralApiKey": "Obtenir clau API de Mistral / Codestral",
		"codestralBaseUrl": "URL base de Codestral (opcional)",
		"codestralBaseUrlDesc": "Establir una URL alternativa per al model Codestral.",
		"xaiApiKey": "Clau API de xAI",
		"getXaiApiKey": "Obtenir clau API de xAI",
		"litellmApiKey": "Clau API de LiteLLM",
		"litellmBaseUrl": "URL base de LiteLLM",
		"awsCredentials": "Credencials d'AWS",
		"awsProfile": "Perfil d'AWS",
		"awsProfileName": "Nom del perfil d'AWS",
		"awsAccessKey": "Clau d'accés d'AWS",
		"awsSecretKey": "Clau secreta d'AWS",
		"awsSessionToken": "Token de sessió d'AWS",
		"awsRegion": "Regió d'AWS",
		"awsCrossRegion": "Utilitzar inferència entre regions",
		"enablePromptCaching": "Habilitar emmagatzematge en caché de prompts",
		"enablePromptCachingTitle": "Habilitar l'emmagatzematge en caché de prompts per millorar el rendiment i reduir els costos per als models compatibles.",
		"cacheUsageNote": "Nota: Si no veieu l'ús de la caché, proveu de seleccionar un model diferent i després tornar a seleccionar el model desitjat.",
		"vscodeLmModel": "Model de llenguatge",
		"vscodeLmWarning": "Nota: Aquesta és una integració molt experimental i el suport del proveïdor variarà. Si rebeu un error sobre un model no compatible, és un problema del proveïdor.",
		"googleCloudSetup": {
			"title": "Per utilitzar Google Cloud Vertex AI, necessiteu:",
			"step1": "1. Crear un compte de Google Cloud, habilitar l'API de Vertex AI i habilitar els models Claude necessaris.",
			"step2": "2. Instal·lar Google Cloud CLI i configurar les credencials d'aplicació per defecte.",
			"step3": "3. O crear un compte de servei amb credencials."
		},
		"googleCloudCredentials": "Credencials de Google Cloud",
		"googleCloudKeyFile": "Ruta del fitxer de clau de Google Cloud",
		"googleCloudProjectId": "ID del projecte de Google Cloud",
		"googleCloudRegion": "Regió de Google Cloud",
		"lmStudio": {
			"baseUrl": "URL base (opcional)",
			"modelId": "ID del model",
			"speculativeDecoding": "Habilitar descodificació especulativa",
			"draftModelId": "ID del model d'esborrany",
			"draftModelDesc": "El model d'esborrany ha de ser de la mateixa família de models perquè la descodificació especulativa funcioni correctament.",
			"selectDraftModel": "Seleccionar model d'esborrany",
			"noModelsFound": "No s'han trobat models d'esborrany. Assegureu-vos que LM Studio s'està executant amb el mode servidor habilitat.",
			"description": "LM Studio permet executar models localment al vostre ordinador. Per a instruccions sobre com començar, consulteu la seva <a>Guia d'inici ràpid</a>. També necessitareu iniciar la funció de <b>Servidor Local</b> de LM Studio per utilitzar-la amb aquesta extensió. <span>Nota:</span> Roo Code utilitza prompts complexos i funciona millor amb models Claude. Els models menys capaços poden no funcionar com s'espera."
		},
		"ollama": {
			"baseUrl": "URL base (opcional)",
			"modelId": "ID del model",
			"description": "Ollama permet executar models localment al vostre ordinador. Per a instruccions sobre com començar, consulteu la Guia d'inici ràpid.",
			"warning": "Nota: Roo Code utilitza prompts complexos i funciona millor amb models Claude. Els models menys capaços poden no funcionar com s'espera."
		},
		"unboundApiKey": "Clau API d'Unbound",
		"getUnboundApiKey": "Obtenir clau API d'Unbound",
		"humanRelay": {
			"description": "No es requereix clau API, però l'usuari necessita ajuda per copiar i enganxar informació al xat d'IA web.",
			"instructions": "Durant l'ús, apareixerà un diàleg i el missatge actual es copiarà automàticament al porta-retalls. Necessiteu enganxar-lo a les versions web d'IA (com ChatGPT o Claude), després copiar la resposta de l'IA de nou al diàleg i fer clic al botó de confirmació."
		},
		"openRouter": {
			"providerRouting": {
				"title": "Encaminament de Proveïdors d'OpenRouter",
				"description": "OpenRouter dirigeix les sol·licituds als millors proveïdors disponibles per al vostre model. Per defecte, les sol·licituds s'equilibren entre els principals proveïdors per maximitzar el temps de funcionament. No obstant això, podeu triar un proveïdor específic per utilitzar amb aquest model.",
				"learnMore": "Més informació sobre l'encaminament de proveïdors"
			}
		},
		"customModel": {
			"capabilities": "Configureu les capacitats i preus per al vostre model personalitzat compatible amb OpenAI. Tingueu cura en especificar les capacitats del model, ja que poden afectar com funciona Roo Code.",
			"maxTokens": {
				"label": "Màxim de tokens de sortida",
				"description": "El nombre màxim de tokens que el model pot generar en una resposta. (Establiu -1 per permetre que el servidor estableixi el màxim de tokens.)"
			},
			"contextWindow": {
				"label": "Mida de la finestra de context",
				"description": "Total de tokens (entrada + sortida) que el model pot processar."
			},
			"imageSupport": {
				"label": "Suport d'imatges",
				"description": "Aquest model és capaç de processar i entendre imatges?"
			},
			"computerUse": {
				"label": "Ús de l'ordinador",
				"description": "Aquest model és capaç d'interactuar amb un navegador? (com Claude 3.7 Sonnet)"
			},
			"promptCache": {
				"label": "Emmagatzematge en caché de prompts",
				"description": "Aquest model és capaç d'emmagatzemar prompts en caché?"
			},
			"pricing": {
				"input": {
					"label": "Preu d'entrada",
					"description": "Cost per milió de tokens en l'entrada/prompt. Això afecta el cost d'enviar context i instruccions al model."
				},
				"output": {
					"label": "Preu de sortida",
					"description": "Cost per milió de tokens en la resposta del model. Això afecta el cost del contingut generat i les completions."
				},
				"cacheReads": {
					"label": "Preu de lectures de caché",
					"description": "Cost per milió de tokens per llegir de la caché. Aquest és el preu cobrat quan es recupera una resposta emmagatzemada en caché."
				},
				"cacheWrites": {
					"label": "Preu d'escriptures de caché",
					"description": "Cost per milió de tokens per escriure a la caché. Aquest és el preu cobrat quan s'emmagatzema un prompt per primera vegada."
				}
			},
			"resetDefaults": "Restablir als valors per defecte"
		},
		"rateLimitSeconds": {
			"label": "Límit de freqüència",
			"description": "Temps mínim entre sol·licituds d'API."
		},
		"reasoningEffort": {
			"label": "Esforç de raonament del model",
			"high": "Alt",
			"medium": "Mitjà",
			"low": "Baix"
		},
		"setReasoningLevel": "Activa l'esforç de raonament"
	},
	"browser": {
		"enable": {
			"label": "Habilitar eina de navegador",
			"description": "Quan està habilitat, Roo pot utilitzar un navegador per interactuar amb llocs web quan s'utilitzen models que admeten l'ús de l'ordinador. <0>Més informació</0>"
		},
		"viewport": {
			"label": "Mida del viewport",
			"description": "Seleccioneu la mida del viewport per a interaccions del navegador. Això afecta com es mostren i interactuen els llocs web.",
			"options": {
				"largeDesktop": "Escriptori gran (1280x800)",
				"smallDesktop": "Escriptori petit (900x600)",
				"tablet": "Tauleta (768x1024)",
				"mobile": "Mòbil (360x640)"
			}
		},
		"screenshotQuality": {
			"label": "Qualitat de captures de pantalla",
			"description": "Ajusteu la qualitat WebP de les captures de pantalla del navegador. Valors més alts proporcionen captures més clares però augmenten l'ús de token."
		},
		"remote": {
			"label": "Utilitzar connexió remota del navegador",
			"description": "Connectar a un navegador Chrome que s'executa amb depuració remota habilitada (--remote-debugging-port=9222).",
			"urlPlaceholder": "URL personalitzada (ex. http://localhost:9222)",
			"testButton": "Provar connexió",
			"testingButton": "Provant...",
			"instructions": "Introduïu l'adreça d'amfitrió del protocol DevTools o deixeu-la buida per descobrir automàticament instàncies locals de Chrome. El botó Provar Connexió provarà la URL personalitzada si es proporciona, o descobrirà automàticament si el camp està buit."
		}
	},
	"checkpoints": {
		"enable": {
			"label": "Habilitar punts de control automàtics",
			"description": "Quan està habilitat, Roo crearà automàticament punts de control durant l'execució de tasques, facilitant la revisió de canvis o la reversió a estats anteriors. <0>Més informació</0>"
		}
	},
	"notifications": {
		"sound": {
			"label": "Habilitar efectes de so",
			"description": "Quan està habilitat, Roo reproduirà efectes de so per a notificacions i esdeveniments.",
			"volumeLabel": "Volum"
		},
		"tts": {
			"label": "Habilitar text a veu",
			"description": "Quan està habilitat, Roo llegirà en veu alta les seves respostes utilitzant text a veu.",
			"speedLabel": "Velocitat"
		}
	},
	"contextManagement": {
		"description": "Controleu quina informació s'inclou a la finestra de context de la IA, afectant l'ús de token i la qualitat de resposta",
		"openTabs": {
			"label": "Límit de context de pestanyes obertes",
			"description": "Nombre màxim de pestanyes obertes de VSCode a incloure al context. Valors més alts proporcionen més context però augmenten l'ús de token."
		},
		"workspaceFiles": {
			"label": "Límit de context de fitxers de l'espai de treball",
			"description": "Nombre màxim de fitxers a incloure als detalls del directori de treball actual. Valors més alts proporcionen més context però augmenten l'ús de token."
		},
		"rooignore": {
			"label": "Mostrar fitxers .rooignore en llistes i cerques",
			"description": "Quan està habilitat, els fitxers que coincideixen amb els patrons a .rooignore es mostraran en llistes amb un símbol de cadenat. Quan està deshabilitat, aquests fitxers s'ocultaran completament de les llistes de fitxers i cerques."
		},
		"maxReadFile": {
			"label": "Llindar d'auto-truncament de lectura de fitxers",
			"description": "Roo llegeix aquest nombre de línies quan el model omet els valors d'inici/final. Si aquest nombre és menor que el total del fitxer, Roo genera un índex de números de línia de les definicions de codi. Casos especials: -1 indica a Roo que llegeixi tot el fitxer (sense indexació), i 0 indica que no llegeixi cap línia i proporcioni només índexs de línia per a un context mínim. Valors més baixos minimitzen l'ús inicial de context, permetent lectures posteriors de rangs de línies precisos. Les sol·licituds amb inici/final explícits no estan limitades per aquesta configuració.",
			"lines": "línies",
			"always_full_read": "Llegeix sempre el fitxer sencer"
		}
	},
	"terminal": {
		"basic": {
			"label": "Configuració del terminal: Bàsica",
			"description": "Configuració bàsica del terminal"
		},
		"advanced": {
			"label": "Configuració del terminal: Avançada",
			"description": "Les següents opcions poden requerir reiniciar el terminal per aplicar la configuració."
		},
		"outputLineLimit": {
			"label": "Límit de sortida de terminal",
			"description": "Nombre màxim de línies a incloure a la sortida del terminal en executar comandes. Quan s'excedeix, s'eliminaran línies del mig, estalviant token. <0>Més informació</0>"
		},
		"shellIntegrationTimeout": {
			"label": "Temps d'espera d'integració de shell del terminal",
			"description": "Temps màxim d'espera per a la inicialització de la integració de shell abans d'executar comandes. Per a usuaris amb temps d'inici de shell llargs, aquest valor pot necessitar ser augmentat si veieu errors \"Shell Integration Unavailable\" al terminal. <0>Més informació</0>"
		},
		"shellIntegrationDisabled": {
			"label": "Desactiva la integració de l'intèrpret d'ordres del terminal",
			"description": "Activa això si les ordres del terminal no funcionen correctament o si veus errors de 'Shell Integration Unavailable'. Això utilitza un mètode més senzill per executar ordres, evitant algunes funcions avançades del terminal. <0>Més informació</0>"
		},
		"commandDelay": {
			"label": "Retard de comanda del terminal",
			"description": "Retard en mil·lisegons a afegir després de l'execució de la comanda. La configuració predeterminada de 0 desactiva completament el retard. Això pot ajudar a assegurar que la sortida de la comanda es capturi completament en terminals amb problemes de temporització. En la majoria de terminals s'implementa establint `PROMPT_COMMAND='sleep N'` i Powershell afegeix `start-sleep` al final de cada comanda. Originalment era una solució per al error VSCode#237208 i pot no ser necessari. <0>Més informació</0>"
		},
		"compressProgressBar": {
			"label": "Comprimir sortida de barra de progrés",
			"description": "Quan està habilitat, processa la sortida del terminal amb retorns de carro (\\r) per simular com un terminal real mostraria el contingut. Això elimina els estats intermedis de les barres de progrés, mantenint només l'estat final, la qual cosa conserva espai de context per a informació més rellevant. <0>Més informació</0>"
		},
		"powershellCounter": {
			"label": "Habilita la solució temporal del comptador PowerShell",
			"description": "Quan està habilitat, afegeix un comptador a les comandes PowerShell per assegurar l'execució correcta de les comandes. Això ajuda amb els terminals PowerShell que poden tenir problemes amb la captura de sortida. <0>Més informació</0>"
		},
		"zshClearEolMark": {
			"label": "Neteja la marca EOL de ZSH",
			"description": "Quan està habilitat, neteja la marca de final de línia de ZSH establint PROMPT_EOL_MARK=''. Això evita problemes amb la interpretació de la sortida de comandes quan acaba amb caràcters especials com '%'. <0>Més informació</0>"
		},
		"zshOhMy": {
			"label": "Habilita la integració Oh My Zsh",
			"description": "Quan està habilitat, estableix ITERM_SHELL_INTEGRATION_INSTALLED=Yes per habilitar les característiques d'integració del shell Oh My Zsh. Aplicar aquesta configuració pot requerir reiniciar l'IDE. <0>Més informació</0>"
		},
		"zshP10k": {
			"label": "Habilita la integració Powerlevel10k",
			"description": "Quan està habilitat, estableix POWERLEVEL9K_TERM_SHELL_INTEGRATION=true per habilitar les característiques d'integració del shell Powerlevel10k. <0>Més informació</0>"
		},
		"zdotdir": {
			"label": "Habilitar gestió de ZDOTDIR",
			"description": "Quan està habilitat, crea un directori temporal per a ZDOTDIR per gestionar correctament la integració del shell zsh. Això assegura que la integració del shell de VSCode funcioni correctament amb zsh mentre es preserva la teva configuració de zsh. <0>Més informació</0>"
		},
		"inheritEnv": {
			"label": "Hereta variables d'entorn",
			"description": "Quan està habilitat, el terminal hereta les variables d'entorn del procés pare de VSCode, com ara la configuració d'integració del shell definida al perfil d'usuari. Això commuta directament la configuració global de VSCode `terminal.integrated.inheritEnv`. <0>Més informació</0>"
		}
	},
	"advanced": {
		"diff": {
			"label": "Habilitar edició mitjançant diffs",
			"description": "Quan està habilitat, Roo podrà editar fitxers més ràpidament i rebutjarà automàticament escriptures completes de fitxers truncats. Funciona millor amb l'últim model Claude 3.7 Sonnet.",
			"strategy": {
				"label": "Estratègia de diff",
				"options": {
					"standard": "Estàndard (Bloc únic)",
					"multiBlock": "Experimental: Diff multi-bloc",
					"unified": "Experimental: Diff unificat"
				},
				"descriptions": {
					"standard": "L'estratègia de diff estàndard aplica canvis a un sol bloc de codi alhora.",
					"unified": "L'estratègia de diff unificat pren múltiples enfocaments per aplicar diffs i tria el millor enfocament.",
					"multiBlock": "L'estratègia de diff multi-bloc permet actualitzar múltiples blocs de codi en un fitxer en una sola sol·licitud."
				}
			},
			"matchPrecision": {
				"label": "Precisió de coincidència",
				"description": "Aquest control lliscant controla amb quina precisió han de coincidir les seccions de codi en aplicar diffs. Valors més baixos permeten coincidències més flexibles però augmenten el risc de reemplaçaments incorrectes. Utilitzeu valors per sota del 100% amb extrema precaució."
			}
		}
	},
	"experimental": {
		"warning": "⚠️",
		"AUTO_CONDENSE_CONTEXT": {
			"name": "Condensar intel·ligentment la finestra de context",
			"description": "Utilitza una crida LLM per resumir la conversa anterior quan la finestra de context de la tasca està gairebé plena, en lloc d'eliminar missatges antics. Avís: el cost de resumir actualment no s'inclou en els costos d'API mostrats a la interfície."
		},
		"DIFF_STRATEGY_UNIFIED": {
			"name": "Utilitzar estratègia diff unificada experimental",
			"description": "Activar l'estratègia diff unificada experimental. Aquesta estratègia podria reduir el nombre de reintents causats per errors del model, però pot causar comportaments inesperats o edicions incorrectes. Activeu-la només si enteneu els riscos i esteu disposats a revisar acuradament tots els canvis."
		},
		"SEARCH_AND_REPLACE": {
			"name": "Utilitzar eina de cerca i reemplaçament experimental",
			"description": "Activar l'eina de cerca i reemplaçament experimental, permetent a Roo reemplaçar múltiples instàncies d'un terme de cerca en una sola petició."
		},
		"INSERT_BLOCK": {
			"name": "Utilitzar eina d'inserció de contingut experimental",
			"description": "Activar l'eina d'inserció de contingut experimental, permetent a Roo inserir contingut a números de línia específics sense necessitat de crear un diff."
		},
		"POWER_STEERING": {
			"name": "Utilitzar mode \"direcció assistida\" experimental",
			"description": "Quan està activat, Roo recordarà al model els detalls de la seva definició de mode actual amb més freqüència. Això portarà a una adherència més forta a les definicions de rol i instruccions personalitzades, però utilitzarà més tokens per missatge."
		},
		"MULTI_SEARCH_AND_REPLACE": {
			"name": "Utilitzar eina diff de blocs múltiples experimental",
			"description": "Quan està activat, Roo utilitzarà l'eina diff de blocs múltiples. Això intentarà actualitzar múltiples blocs de codi a l'arxiu en una sola petició."
		}
	},
	"promptCaching": {
		"label": "Desactivar la memòria cau de prompts",
		"description": "Quan està marcat, Roo no utilitzarà la memòria cau de prompts per a aquest model."
	},
	"temperature": {
		"useCustom": "Utilitzar temperatura personalitzada",
		"description": "Controla l'aleatorietat en les respostes del model.",
		"rangeDescription": "Valors més alts fan que la sortida sigui més aleatòria, valors més baixos la fan més determinista."
	},
	"modelInfo": {
		"supportsImages": "Suporta imatges",
		"noImages": "No suporta imatges",
		"supportsComputerUse": "Suporta ús de l'ordinador",
		"noComputerUse": "No suporta ús de l'ordinador",
		"supportsPromptCache": "Suporta emmagatzematge en caché de prompts",
		"noPromptCache": "No suporta emmagatzematge en caché de prompts",
		"maxOutput": "Sortida màxima",
		"inputPrice": "Preu d'entrada",
		"outputPrice": "Preu de sortida",
		"cacheReadsPrice": "Preu de lectures de caché",
		"cacheWritesPrice": "Preu d'escriptures de caché",
		"enableStreaming": "Habilitar streaming",
		"enableR1Format": "Activar els paràmetres del model R1",
		"enableR1FormatTips": "S'ha d'activat quan s'utilitzen models R1 com el QWQ per evitar errors 400",
		"useAzure": "Utilitzar Azure",
		"azureApiVersion": "Establir versió de l'API d'Azure",
		"gemini": {
			"freeRequests": "* Gratuït fins a {{count}} sol·licituds per minut. Després d'això, la facturació depèn de la mida del prompt.",
			"pricingDetails": "Per a més informació, consulteu els detalls de preus.",
			"billingEstimate": "* La facturació és una estimació - el cost exacte depèn de la mida del prompt."
		}
	},
	"modelPicker": {
		"automaticFetch": "L'extensió obté automàticament la llista més recent de models disponibles a <serviceLink>{{serviceName}}</serviceLink>. Si no esteu segur de quin model triar, Roo Code funciona millor amb <defaultModelLink>{{defaultModelId}}</defaultModelLink>. També podeu cercar \"free\" per a opcions gratuïtes actualment disponibles.",
		"label": "Model",
		"searchPlaceholder": "Cerca",
		"noMatchFound": "No s'ha trobat cap coincidència",
		"useCustomModel": "Utilitzar personalitzat: {{modelId}}"
	},
	"footer": {
		"feedback": "Si teniu qualsevol pregunta o comentari, no dubteu a obrir un issue a <githubLink>github.com/RooVetGit/Roo-Code</githubLink> o unir-vos a <redditLink>reddit.com/r/RooCode</redditLink> o <discordLink>discord.gg/roocode</discordLink>",
		"telemetry": {
			"label": "Permetre informes anònims d'errors i ús",
			"description": "Ajudeu a millorar Roo Code enviant dades d'ús anònimes i informes d'errors. Mai s'envia codi, prompts o informació personal. Vegeu la nostra política de privacitat per a més detalls."
		},
		"settings": {
			"import": "Importar",
			"export": "Exportar",
			"reset": "Restablir"
		}
	},
	"thinkingBudget": {
		"maxTokens": "Tokens màxims",
		"maxThinkingTokens": "Tokens de pensament màxims"
	},
	"validation": {
		"apiKey": "Heu de proporcionar una clau API vàlida.",
		"awsRegion": "Heu de triar una regió per utilitzar Amazon Bedrock.",
		"googleCloud": "Heu de proporcionar un ID de projecte i regió de Google Cloud vàlids.",
		"modelId": "Heu de proporcionar un ID de model vàlid.",
		"modelSelector": "Heu de proporcionar un selector de model vàlid.",
		"openAi": "Heu de proporcionar una URL base, clau API i ID de model vàlids.",
		"arn": {
			"invalidFormat": "Format ARN no vàlid. Si us plau, comproveu els requisits del format.",
			"regionMismatch": "Avís: La regió del vostre ARN ({{arnRegion}}) no coincideix amb la regió seleccionada ({{region}}). Això pot causar problemes d'accés. El proveïdor utilitzarà la regió de l'ARN."
		},
		"modelAvailability": "L'ID de model ({{modelId}}) que heu proporcionat no està disponible. Si us plau, trieu un altre model."
	},
	"placeholders": {
		"apiKey": "Introduïu la clau API...",
		"profileName": "Introduïu el nom del perfil",
		"accessKey": "Introduïu la clau d'accés...",
		"secretKey": "Introduïu la clau secreta...",
		"sessionToken": "Introduïu el token de sessió...",
		"credentialsJson": "Introduïu el JSON de credencials...",
		"keyFilePath": "Introduïu la ruta del fitxer de clau...",
		"projectId": "Introduïu l'ID del projecte...",
		"customArn": "Introduïu l'ARN (p. ex. arn:aws:bedrock:us-east-1:123456789012:foundation-model/my-model)",
		"baseUrl": "Introduïu l'URL base...",
		"modelId": {
			"lmStudio": "p. ex. meta-llama-3.1-8b-instruct",
			"lmStudioDraft": "p. ex. lmstudio-community/llama-3.2-1b-instruct",
			"ollama": "p. ex. llama3.1"
		},
		"numbers": {
			"maxTokens": "p. ex. 4096",
			"contextWindow": "p. ex. 128000",
			"inputPrice": "p. ex. 0.0001",
			"outputPrice": "p. ex. 0.0002",
			"cacheWritePrice": "p. ex. 0.00005"
		}
	},
	"defaults": {
		"ollamaUrl": "Per defecte: http://localhost:11434",
		"lmStudioUrl": "Per defecte: http://localhost:1234",
		"geminiUrl": "Per defecte: https://generativelanguage.googleapis.com"
	},
	"labels": {
		"customArn": "ARN personalitzat",
		"useCustomArn": "Utilitza ARN personalitzat..."
	}
}<|MERGE_RESOLUTION|>--- conflicted
+++ resolved
@@ -116,11 +116,7 @@
 		"headerValue": "Valor de la capçalera",
 		"noCustomHeaders": "No hi ha capçaleres personalitzades definides. Feu clic al botó + per afegir-ne una.",
 		"requestyApiKey": "Clau API de Requesty",
-<<<<<<< HEAD
-		"getRequestyApiKey": "Obtenir clau API de Requesty",
 		"getShengSuanYunApiKey": "Obtenir clau API de Sheng Suan Yun",
-=======
->>>>>>> f46e14dc
 		"refreshModels": {
 			"label": "Actualitzar models",
 			"hint": "Si us plau, torneu a obrir la configuració per veure els models més recents."
