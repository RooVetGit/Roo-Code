--- conflicted
+++ resolved
@@ -493,23 +493,13 @@
 			"name": "Habilitar lectura concurrent de fitxers",
 			"description": "Quan està habilitat, Roo pot llegir múltiples fitxers en una sola sol·licitud. Quan està deshabilitat, Roo ha de llegir fitxers un per un. Deshabilitar-ho pot ajudar quan es treballa amb models menys capaços o quan voleu més control sobre l'accés als fitxers."
 		},
-<<<<<<< HEAD
+		"MARKETPLACE": {
+			"name": "Habilitar Marketplace a Roo Code",
+			"description": "Quan està habilitat, Roo podrà instal·lar i gestionar elements del Marketplace."
+		},
 		"DISABLE_COMPLETION_COMMAND": {
 			"name": "Desactivar l'execució de comandes a attempt_completion",
 			"description": "Quan està activat, l'eina attempt_completion no executarà comandes. Aquesta és una característica experimental per preparar la futura eliminació de l'execució de comandes en la finalització de tasques."
-=======
-		"customCondensingPrompt": {
-			"label": "Custom Context Condensing Prompt",
-			"description": "Customize the system prompt used for context condensing. Leave empty to use the default prompt.",
-			"placeholder": "Enter your custom condensing prompt here...\n\nYou can use the same structure as the default prompt:\n- Previous Conversation\n- Current Work\n- Key Technical Concepts\n- Relevant Files and Code\n- Problem Solving\n- Pending Tasks and Next Steps",
-			"reset": "Reset to Default",
-			"hint": "Empty = use default prompt"
-		},
-		"MARKETPLACE": {
-			"name": "Habilitar Marketplace a Roo Code",
-			"description": "Quan està habilitat, Roo podrà instal·lar i gestionar elements del Marketplace.",
-			"warning": "El Marketplace encara no està habilitat. Si voleu ser un dels primers a adoptar-lo, activeu-lo a la configuració experimental."
->>>>>>> 7e8ff7e6
 		}
 	},
 	"promptCaching": {
