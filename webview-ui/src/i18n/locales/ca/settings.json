{
	"common": {
		"save": "Desar",
		"done": "Fet",
		"cancel": "Cancel·lar",
		"reset": "Restablir",
		"select": "Seleccionar",
		"add": "Afegir capçalera",
		"remove": "Eliminar"
	},
	"header": {
		"title": "Configuració",
		"saveButtonTooltip": "Desar canvis",
		"nothingChangedTooltip": "No s'ha canviat res",
		"doneButtonTooltip": "Descartar els canvis no desats i tancar el panell de configuració"
	},
	"unsavedChangesDialog": {
		"title": "Canvis no desats",
		"description": "Voleu descartar els canvis i continuar?",
		"cancelButton": "Cancel·lar",
		"discardButton": "Descartar canvis"
	},
	"sections": {
		"providers": "Proveïdors",
		"autoApprove": "Auto-aprovació",
		"browser": "Accés a l'ordinador",
		"checkpoints": "Punts de control",
		"notifications": "Notificacions",
		"contextManagement": "Context",
		"terminal": "Terminal",
		"experimental": "Experimental",
		"language": "Idioma",
		"about": "Sobre Roo Code"
	},
	"autoApprove": {
		"description": "Permet que Roo realitzi operacions automàticament sense requerir aprovació. Activeu aquesta configuració només si confieu plenament en la IA i enteneu els riscos de seguretat associats.",
		"readOnly": {
			"label": "Llegir",
			"description": "Quan està activat, Roo veurà automàticament el contingut del directori i llegirà fitxers sense que calgui fer clic al botó Aprovar.",
			"outsideWorkspace": {
				"label": "Incloure fitxers fora de l'espai de treball",
				"description": "Permetre a Roo llegir fitxers fora de l'espai de treball actual sense requerir aprovació."
			}
		},
		"write": {
			"label": "Escriure",
			"description": "Crear i editar fitxers automàticament sense requerir aprovació",
			"delayLabel": "Retard després d'escriptura per permetre que els diagnòstics detectin possibles problemes",
			"outsideWorkspace": {
				"label": "Incloure fitxers fora de l'espai de treball",
				"description": "Permetre a Roo crear i editar fitxers fora de l'espai de treball actual sense requerir aprovació."
			}
		},
		"browser": {
			"label": "Navegador",
			"description": "Realitzar accions del navegador automàticament sense requerir aprovació. Nota: Només s'aplica quan el model admet l'ús de l'ordinador"
		},
		"retry": {
			"label": "Reintentar",
			"description": "Tornar a intentar sol·licituds d'API fallides automàticament quan el servidor retorna una resposta d'error",
			"delayLabel": "Retard abans de tornar a intentar la sol·licitud"
		},
		"mcp": {
			"label": "MCP",
			"description": "Habilitar l'aprovació automàtica d'eines MCP individuals a la vista de Servidors MCP (requereix tant aquesta configuració com la casella \"Permetre sempre\" de l'eina)"
		},
		"modeSwitch": {
			"label": "Mode",
			"description": "Canviar automàticament entre diferents modes sense requerir aprovació"
		},
		"subtasks": {
			"label": "Subtasques",
			"description": "Permetre la creació i finalització de subtasques sense requerir aprovació"
		},
		"execute": {
			"label": "Executar",
			"description": "Executar automàticament comandes de terminal permeses sense requerir aprovació",
			"allowedCommands": "Comandes d'auto-execució permeses",
			"allowedCommandsDescription": "Prefixos de comandes que poden ser executats automàticament quan \"Aprovar sempre operacions d'execució\" està habilitat. Afegeix * per permetre totes les comandes (usar amb precaució).",
			"commandPlaceholder": "Introduïu prefix de comanda (ex. 'git ')",
			"addButton": "Afegir"
		}
	},
	"providers": {
		"configProfile": "Perfil de configuració",
		"providerDocumentation": "Documentació de {{provider}}",
		"description": "Deseu diferents configuracions d'API per canviar ràpidament entre proveïdors i configuracions.",
		"apiProvider": "Proveïdor d'API",
		"openRouterApiKey": "Clau API d'OpenRouter",
		"nameEmpty": "El nom no pot estar buit",
		"nameExists": "Ja existeix un perfil amb aquest nom",
		"deleteProfile": "Esborrar perfil",
		"invalidArnFormat": "Format ARN no vàlid. Comprova els exemples anteriors.",
		"enterNewName": "Introduïu un nou nom",
		"addProfile": "Afegeix perfil",
		"renameProfile": "Canvia el nom del perfil",
		"newProfile": "Nou perfil de configuració",
		"enterProfileName": "Introduïu el nom del perfil",
		"createProfile": "Crea perfil",
		"cannotDeleteOnlyProfile": "No es pot eliminar l'únic perfil",
		"searchPlaceholder": "Cerca perfils",
		"noMatchFound": "No s'han trobat perfils coincidents",
		"vscodeLmDescription": "L'API del model de llenguatge de VS Code us permet executar models proporcionats per altres extensions de VS Code (incloent-hi, però no limitat a, GitHub Copilot). La manera més senzilla de començar és instal·lar les extensions Copilot i Copilot Chat des del VS Code Marketplace.",
		"awsCustomArnUse": "Introduïu un ARN vàlid d'Amazon Bedrock per al model que voleu utilitzar. Exemples de format:",
		"awsCustomArnDesc": "Assegureu-vos que la regió a l'ARN coincideix amb la regió d'AWS seleccionada anteriorment.",
		"apiKeyStorageNotice": "Les claus API s'emmagatzemen de forma segura a l'Emmagatzematge Secret de VSCode",
		"useCustomBaseUrl": "Utilitzar URL base personalitzada",
		"useHostHeader": "Utilitzar capçalera Host personalitzada",
		"useLegacyFormat": "Utilitzar el format d'API OpenAI antic",
		"customHeaders": "Capçaleres personalitzades",
		"headerName": "Nom de la capçalera",
		"headerValue": "Valor de la capçalera",
		"noCustomHeaders": "No hi ha capçaleres personalitzades definides. Feu clic al botó + per afegir-ne una.",
		"openRouterTransformsText": "Comprimir prompts i cadenes de missatges a la mida del context (<a>Transformacions d'OpenRouter</a>)",
		"model": "Model",
		"getOpenRouterApiKey": "Obtenir clau API d'OpenRouter",
		"glamaApiKey": "Clau API de Glama",
		"getGlamaApiKey": "Obtenir clau API de Glama",
		"requestyApiKey": "Clau API de Requesty",
		"getRequestyApiKey": "Obtenir clau API de Requesty",
<<<<<<< HEAD
		"getShengSuanYunApiKey": "Obtenir clau API de Sheng Suan Yun",
=======
		"refreshModels": {
			"label": "Actualitzar models",
			"hint": "Si us plau, torneu a obrir la configuració per veure els models més recents."
		},
>>>>>>> 94ae4488
		"anthropicApiKey": "Clau API d'Anthropic",
		"getAnthropicApiKey": "Obtenir clau API d'Anthropic",
		"anthropicUseAuthToken": "Passar la clau API d'Anthropic com a capçalera d'autorització en lloc de X-Api-Key",
		"chutesApiKey": "Clau API de Chutes",
		"getChutesApiKey": "Obtenir clau API de Chutes",
		"deepSeekApiKey": "Clau API de DeepSeek",
		"getDeepSeekApiKey": "Obtenir clau API de DeepSeek",
		"geminiApiKey": "Clau API de Gemini",
		"getGroqApiKey": "Obtenir clau API de Groq",
		"groqApiKey": "Clau API de Groq",
		"getGeminiApiKey": "Obtenir clau API de Gemini",
		"openAiApiKey": "Clau API d'OpenAI",
		"openAiBaseUrl": "URL base",
		"getOpenAiApiKey": "Obtenir clau API d'OpenAI",
		"mistralApiKey": "Clau API de Mistral",
		"getMistralApiKey": "Obtenir clau API de Mistral / Codestral",
		"codestralBaseUrl": "URL base de Codestral (opcional)",
		"codestralBaseUrlDesc": "Establir una URL alternativa per al model Codestral.",
		"xaiApiKey": "Clau API de xAI",
		"getXaiApiKey": "Obtenir clau API de xAI",
		"awsCredentials": "Credencials d'AWS",
		"awsProfile": "Perfil d'AWS",
		"awsProfileName": "Nom del perfil d'AWS",
		"awsAccessKey": "Clau d'accés d'AWS",
		"awsSecretKey": "Clau secreta d'AWS",
		"awsSessionToken": "Token de sessió d'AWS",
		"awsRegion": "Regió d'AWS",
		"awsCrossRegion": "Utilitzar inferència entre regions",
		"enablePromptCaching": "Habilitar emmagatzematge en caché de prompts",
		"enablePromptCachingTitle": "Habilitar l'emmagatzematge en caché de prompts per millorar el rendiment i reduir els costos per als models compatibles.",
		"cacheUsageNote": "Nota: Si no veieu l'ús de la caché, proveu de seleccionar un model diferent i després tornar a seleccionar el model desitjat.",
		"vscodeLmModel": "Model de llenguatge",
		"vscodeLmWarning": "Nota: Aquesta és una integració molt experimental i el suport del proveïdor variarà. Si rebeu un error sobre un model no compatible, és un problema del proveïdor.",
		"googleCloudSetup": {
			"title": "Per utilitzar Google Cloud Vertex AI, necessiteu:",
			"step1": "1. Crear un compte de Google Cloud, habilitar l'API de Vertex AI i habilitar els models Claude necessaris.",
			"step2": "2. Instal·lar Google Cloud CLI i configurar les credencials d'aplicació per defecte.",
			"step3": "3. O crear un compte de servei amb credencials."
		},
		"googleCloudCredentials": "Credencials de Google Cloud",
		"googleCloudKeyFile": "Ruta del fitxer de clau de Google Cloud",
		"googleCloudProjectId": "ID del projecte de Google Cloud",
		"googleCloudRegion": "Regió de Google Cloud",
		"lmStudio": {
			"baseUrl": "URL base (opcional)",
			"modelId": "ID del model",
			"speculativeDecoding": "Habilitar descodificació especulativa",
			"draftModelId": "ID del model d'esborrany",
			"draftModelDesc": "El model d'esborrany ha de ser de la mateixa família de models perquè la descodificació especulativa funcioni correctament.",
			"selectDraftModel": "Seleccionar model d'esborrany",
			"noModelsFound": "No s'han trobat models d'esborrany. Assegureu-vos que LM Studio s'està executant amb el mode servidor habilitat.",
			"description": "LM Studio permet executar models localment al vostre ordinador. Per a instruccions sobre com començar, consulteu la seva <a>Guia d'inici ràpid</a>. També necessitareu iniciar la funció de <b>Servidor Local</b> de LM Studio per utilitzar-la amb aquesta extensió. <span>Nota:</span> Roo Code utilitza prompts complexos i funciona millor amb models Claude. Els models menys capaços poden no funcionar com s'espera."
		},
		"ollama": {
			"baseUrl": "URL base (opcional)",
			"modelId": "ID del model",
			"description": "Ollama permet executar models localment al vostre ordinador. Per a instruccions sobre com començar, consulteu la Guia d'inici ràpid.",
			"warning": "Nota: Roo Code utilitza prompts complexos i funciona millor amb models Claude. Els models menys capaços poden no funcionar com s'espera."
		},
		"unboundApiKey": "Clau API d'Unbound",
		"getUnboundApiKey": "Obtenir clau API d'Unbound",
		"humanRelay": {
			"description": "No es requereix clau API, però l'usuari necessita ajuda per copiar i enganxar informació al xat d'IA web.",
			"instructions": "Durant l'ús, apareixerà un diàleg i el missatge actual es copiarà automàticament al porta-retalls. Necessiteu enganxar-lo a les versions web d'IA (com ChatGPT o Claude), després copiar la resposta de l'IA de nou al diàleg i fer clic al botó de confirmació."
		},
		"openRouter": {
			"providerRouting": {
				"title": "Encaminament de Proveïdors d'OpenRouter",
				"description": "OpenRouter dirigeix les sol·licituds als millors proveïdors disponibles per al vostre model. Per defecte, les sol·licituds s'equilibren entre els principals proveïdors per maximitzar el temps de funcionament. No obstant això, podeu triar un proveïdor específic per utilitzar amb aquest model.",
				"learnMore": "Més informació sobre l'encaminament de proveïdors"
			}
		},
		"customModel": {
			"capabilities": "Configureu les capacitats i preus per al vostre model personalitzat compatible amb OpenAI. Tingueu cura en especificar les capacitats del model, ja que poden afectar com funciona Roo Code.",
			"maxTokens": {
				"label": "Màxim de tokens de sortida",
				"description": "El nombre màxim de tokens que el model pot generar en una resposta. (Establiu -1 per permetre que el servidor estableixi el màxim de tokens.)"
			},
			"contextWindow": {
				"label": "Mida de la finestra de context",
				"description": "Total de tokens (entrada + sortida) que el model pot processar."
			},
			"imageSupport": {
				"label": "Suport d'imatges",
				"description": "Aquest model és capaç de processar i entendre imatges?"
			},
			"computerUse": {
				"label": "Ús de l'ordinador",
				"description": "Aquest model és capaç d'interactuar amb un navegador? (com Claude 3.7 Sonnet)"
			},
			"promptCache": {
				"label": "Emmagatzematge en caché de prompts",
				"description": "Aquest model és capaç d'emmagatzemar prompts en caché?"
			},
			"pricing": {
				"input": {
					"label": "Preu d'entrada",
					"description": "Cost per milió de tokens en l'entrada/prompt. Això afecta el cost d'enviar context i instruccions al model."
				},
				"output": {
					"label": "Preu de sortida",
					"description": "Cost per milió de tokens en la resposta del model. Això afecta el cost del contingut generat i les completions."
				},
				"cacheReads": {
					"label": "Preu de lectures de caché",
					"description": "Cost per milió de tokens per llegir de la caché. Aquest és el preu cobrat quan es recupera una resposta emmagatzemada en caché."
				},
				"cacheWrites": {
					"label": "Preu d'escriptures de caché",
					"description": "Cost per milió de tokens per escriure a la caché. Aquest és el preu cobrat quan s'emmagatzema un prompt per primera vegada."
				}
			},
			"resetDefaults": "Restablir als valors per defecte"
		},
		"rateLimitSeconds": {
			"label": "Límit de freqüència",
			"description": "Temps mínim entre sol·licituds d'API."
		},
		"reasoningEffort": {
			"label": "Esforç de raonament del model",
			"high": "Alt",
			"medium": "Mitjà",
			"low": "Baix"
		},
		"setReasoningLevel": "Activa l'esforç de raonament"
	},
	"browser": {
		"enable": {
			"label": "Habilitar eina de navegador",
			"description": "Quan està habilitat, Roo pot utilitzar un navegador per interactuar amb llocs web quan s'utilitzen models que admeten l'ús de l'ordinador."
		},
		"viewport": {
			"label": "Mida del viewport",
			"description": "Seleccioneu la mida del viewport per a interaccions del navegador. Això afecta com es mostren i interactuen els llocs web.",
			"options": {
				"largeDesktop": "Escriptori gran (1280x800)",
				"smallDesktop": "Escriptori petit (900x600)",
				"tablet": "Tauleta (768x1024)",
				"mobile": "Mòbil (360x640)"
			}
		},
		"screenshotQuality": {
			"label": "Qualitat de captures de pantalla",
			"description": "Ajusteu la qualitat WebP de les captures de pantalla del navegador. Valors més alts proporcionen captures més clares però augmenten l'ús de token."
		},
		"remote": {
			"label": "Utilitzar connexió remota del navegador",
			"description": "Connectar a un navegador Chrome que s'executa amb depuració remota habilitada (--remote-debugging-port=9222).",
			"urlPlaceholder": "URL personalitzada (ex. http://localhost:9222)",
			"testButton": "Provar connexió",
			"testingButton": "Provant...",
			"instructions": "Introduïu l'adreça d'amfitrió del protocol DevTools o deixeu-la buida per descobrir automàticament instàncies locals de Chrome. El botó Provar Connexió provarà la URL personalitzada si es proporciona, o descobrirà automàticament si el camp està buit."
		}
	},
	"checkpoints": {
		"enable": {
			"label": "Habilitar punts de control automàtics",
			"description": "Quan està habilitat, Roo crearà automàticament punts de control durant l'execució de tasques, facilitant la revisió de canvis o la reversió a estats anteriors."
		}
	},
	"notifications": {
		"sound": {
			"label": "Habilitar efectes de so",
			"description": "Quan està habilitat, Roo reproduirà efectes de so per a notificacions i esdeveniments.",
			"volumeLabel": "Volum"
		},
		"tts": {
			"label": "Habilitar text a veu",
			"description": "Quan està habilitat, Roo llegirà en veu alta les seves respostes utilitzant text a veu.",
			"speedLabel": "Velocitat"
		}
	},
	"contextManagement": {
		"description": "Controleu quina informació s'inclou a la finestra de context de la IA, afectant l'ús de token i la qualitat de resposta",
		"openTabs": {
			"label": "Límit de context de pestanyes obertes",
			"description": "Nombre màxim de pestanyes obertes de VSCode a incloure al context. Valors més alts proporcionen més context però augmenten l'ús de token."
		},
		"workspaceFiles": {
			"label": "Límit de context de fitxers de l'espai de treball",
			"description": "Nombre màxim de fitxers a incloure als detalls del directori de treball actual. Valors més alts proporcionen més context però augmenten l'ús de token."
		},
		"rooignore": {
			"label": "Mostrar fitxers .rooignore en llistes i cerques",
			"description": "Quan està habilitat, els fitxers que coincideixen amb els patrons a .rooignore es mostraran en llistes amb un símbol de cadenat. Quan està deshabilitat, aquests fitxers s'ocultaran completament de les llistes de fitxers i cerques."
		},
		"maxReadFile": {
			"label": "Llindar d'auto-truncament de lectura de fitxers",
			"description": "Roo llegeix aquest nombre de línies quan el model omet els valors d'inici/final. Si aquest nombre és menor que el total del fitxer, Roo genera un índex de números de línia de les definicions de codi. Casos especials: -1 indica a Roo que llegeixi tot el fitxer (sense indexació), i 0 indica que no llegeixi cap línia i proporcioni només índexs de línia per a un context mínim. Valors més baixos minimitzen l'ús inicial de context, permetent lectures posteriors de rangs de línies precisos. Les sol·licituds amb inici/final explícits no estan limitades per aquesta configuració.",
			"lines": "línies",
			"always_full_read": "Llegeix sempre el fitxer sencer"
		}
	},
	"terminal": {
		"basic": {
			"label": "Configuració del terminal: Bàsica",
			"description": "Configuració bàsica del terminal"
		},
		"advanced": {
			"label": "Configuració del terminal: Avançada",
			"description": "Les següents opcions poden requerir reiniciar el terminal per aplicar la configuració."
		},
		"outputLineLimit": {
			"label": "Límit de sortida de terminal",
			"description": "Nombre màxim de línies a incloure a la sortida del terminal en executar comandes. Quan s'excedeix, s'eliminaran línies del mig, estalviant token."
		},
		"shellIntegrationTimeout": {
			"label": "Temps d'espera d'integració de shell del terminal",
			"description": "Temps màxim d'espera per a la inicialització de la integració de shell abans d'executar comandes. Per a usuaris amb temps d'inici de shell llargs, aquest valor pot necessitar ser augmentat si veieu errors \"Shell Integration Unavailable\" al terminal."
		},
		"shellIntegrationDisabled": {
			"label": "Desactiva la integració de l'intèrpret d'ordres del terminal",
			"description": "Activa això si les ordres del terminal no funcionen correctament o si veus errors de 'Shell Integration Unavailable'. Això utilitza un mètode més senzill per executar ordres, evitant algunes funcions avançades del terminal."
		},
		"compressProgressBar": {
			"label": "Comprimir sortida de barra de progrés",
			"description": "Quan està habilitat, processa la sortida del terminal amb retorns de carro (\\r) per simular com un terminal real mostraria el contingut. Això elimina els estats intermedis de les barres de progrés, mantenint només l'estat final, la qual cosa conserva espai de context per a informació més rellevant."
		},
		"zdotdir": {
			"label": "Habilitar gestió de ZDOTDIR",
			"description": "Quan està habilitat, crea un directori temporal per a ZDOTDIR per gestionar correctament la integració del shell zsh. Això assegura que la integració del shell de VSCode funcioni correctament amb zsh mentre es preserva la teva configuració de zsh."
		},
		"commandDelay": {
			"label": "Retard de comanda del terminal",
			"description": "Retard en mil·lisegons a afegir després de l'execució de la comanda. La configuració predeterminada de 0 desactiva completament el retard. Això pot ajudar a assegurar que la sortida de la comanda es capturi completament en terminals amb problemes de temporització. En la majoria de terminals s'implementa establint `PROMPT_COMMAND='sleep N'` i Powershell afegeix `start-sleep` al final de cada comanda. Originalment era una solució per al error VSCode#237208 i pot no ser necessari."
		},
		"powershellCounter": {
			"label": "Habilita la solució temporal del comptador PowerShell",
			"description": "Quan està habilitat, afegeix un comptador a les comandes PowerShell per assegurar l'execució correcta de les comandes. Això ajuda amb els terminals PowerShell que poden tenir problemes amb la captura de sortida."
		},
		"zshClearEolMark": {
			"label": "Neteja la marca EOL de ZSH",
			"description": "Quan està habilitat, neteja la marca de final de línia de ZSH establint PROMPT_EOL_MARK=''. Això evita problemes amb la interpretació de la sortida de comandes quan acaba amb caràcters especials com '%'."
		},
		"zshOhMy": {
			"label": "Habilita la integració Oh My Zsh",
			"description": "Quan està habilitat, estableix ITERM_SHELL_INTEGRATION_INSTALLED=Yes per habilitar les característiques d'integració del shell Oh My Zsh. Aplicar aquesta configuració pot requerir reiniciar l'IDE."
		},
		"zshP10k": {
			"label": "Habilita la integració Powerlevel10k",
			"description": "Quan està habilitat, estableix POWERLEVEL9K_TERM_SHELL_INTEGRATION=true per habilitar les característiques d'integració del shell Powerlevel10k."
		},
		"inheritEnv": {
			"label": "Hereta variables d'entorn",
			"description": "Quan està habilitat, el terminal hereta les variables d'entorn del procés pare de VSCode, com ara la configuració d'integració del shell definida al perfil d'usuari. Això commuta directament la configuració global de VSCode `terminal.integrated.inheritEnv`"
		}
	},
	"advanced": {
		"diff": {
			"label": "Habilitar edició mitjançant diffs",
			"description": "Quan està habilitat, Roo podrà editar fitxers més ràpidament i rebutjarà automàticament escriptures completes de fitxers truncats. Funciona millor amb l'últim model Claude 3.7 Sonnet.",
			"strategy": {
				"label": "Estratègia de diff",
				"options": {
					"standard": "Estàndard (Bloc únic)",
					"multiBlock": "Experimental: Diff multi-bloc",
					"unified": "Experimental: Diff unificat"
				},
				"descriptions": {
					"standard": "L'estratègia de diff estàndard aplica canvis a un sol bloc de codi alhora.",
					"unified": "L'estratègia de diff unificat pren múltiples enfocaments per aplicar diffs i tria el millor enfocament.",
					"multiBlock": "L'estratègia de diff multi-bloc permet actualitzar múltiples blocs de codi en un fitxer en una sola sol·licitud."
				}
			},
			"matchPrecision": {
				"label": "Precisió de coincidència",
				"description": "Aquest control lliscant controla amb quina precisió han de coincidir les seccions de codi en aplicar diffs. Valors més baixos permeten coincidències més flexibles però augmenten el risc de reemplaçaments incorrectes. Utilitzeu valors per sota del 100% amb extrema precaució."
			}
		}
	},
	"experimental": {
		"warning": "⚠️",
		"DIFF_STRATEGY_UNIFIED": {
			"name": "Utilitzar estratègia diff unificada experimental",
			"description": "Activar l'estratègia diff unificada experimental. Aquesta estratègia podria reduir el nombre de reintents causats per errors del model, però pot causar comportaments inesperats o edicions incorrectes. Activeu-la només si enteneu els riscos i esteu disposats a revisar acuradament tots els canvis."
		},
		"SEARCH_AND_REPLACE": {
			"name": "Utilitzar eina de cerca i reemplaçament experimental",
			"description": "Activar l'eina de cerca i reemplaçament experimental, permetent a Roo reemplaçar múltiples instàncies d'un terme de cerca en una sola petició."
		},
		"INSERT_BLOCK": {
			"name": "Utilitzar eina d'inserció de contingut experimental",
			"description": "Activar l'eina d'inserció de contingut experimental, permetent a Roo inserir contingut a números de línia específics sense necessitat de crear un diff."
		},
		"POWER_STEERING": {
			"name": "Utilitzar mode \"direcció assistida\" experimental",
			"description": "Quan està activat, Roo recordarà al model els detalls de la seva definició de mode actual amb més freqüència. Això portarà a una adherència més forta a les definicions de rol i instruccions personalitzades, però utilitzarà més tokens per missatge."
		},
		"MULTI_SEARCH_AND_REPLACE": {
			"name": "Utilitzar eina diff de blocs múltiples experimental",
			"description": "Quan està activat, Roo utilitzarà l'eina diff de blocs múltiples. Això intentarà actualitzar múltiples blocs de codi a l'arxiu en una sola petició."
		}
	},
	"promptCaching": {
		"label": "Desactivar la memòria cau de prompts",
		"description": "Quan està marcat, Roo no utilitzarà la memòria cau de prompts per a aquest model."
	},
	"temperature": {
		"useCustom": "Utilitzar temperatura personalitzada",
		"description": "Controla l'aleatorietat en les respostes del model.",
		"rangeDescription": "Valors més alts fan que la sortida sigui més aleatòria, valors més baixos la fan més determinista."
	},
	"modelInfo": {
		"supportsImages": "Suporta imatges",
		"noImages": "No suporta imatges",
		"supportsComputerUse": "Suporta ús de l'ordinador",
		"noComputerUse": "No suporta ús de l'ordinador",
		"supportsPromptCache": "Suporta emmagatzematge en caché de prompts",
		"noPromptCache": "No suporta emmagatzematge en caché de prompts",
		"maxOutput": "Sortida màxima",
		"inputPrice": "Preu d'entrada",
		"outputPrice": "Preu de sortida",
		"cacheReadsPrice": "Preu de lectures de caché",
		"cacheWritesPrice": "Preu d'escriptures de caché",
		"enableStreaming": "Habilitar streaming",
		"enableR1Format": "Activar els paràmetres del model R1",
		"enableR1FormatTips": "S'ha d'activat quan s'utilitzen models R1 com el QWQ per evitar errors 400",
		"useAzure": "Utilitzar Azure",
		"azureApiVersion": "Establir versió de l'API d'Azure",
		"gemini": {
			"freeRequests": "* Gratuït fins a {{count}} sol·licituds per minut. Després d'això, la facturació depèn de la mida del prompt.",
			"pricingDetails": "Per a més informació, consulteu els detalls de preus.",
			"billingEstimate": "* La facturació és una estimació - el cost exacte depèn de la mida del prompt."
		}
	},
	"modelPicker": {
		"automaticFetch": "L'extensió obté automàticament la llista més recent de models disponibles a <serviceLink>{{serviceName}}</serviceLink>. Si no esteu segur de quin model triar, Roo Code funciona millor amb <defaultModelLink>{{defaultModelId}}</defaultModelLink>. També podeu cercar \"free\" per a opcions gratuïtes actualment disponibles.",
		"label": "Model",
		"searchPlaceholder": "Cerca",
		"noMatchFound": "No s'ha trobat cap coincidència",
		"useCustomModel": "Utilitzar personalitzat: {{modelId}}"
	},
	"footer": {
		"feedback": "Si teniu qualsevol pregunta o comentari, no dubteu a obrir un issue a <githubLink>github.com/RooVetGit/Roo-Code</githubLink> o unir-vos a <redditLink>reddit.com/r/RooCode</redditLink> o <discordLink>discord.gg/roocode</discordLink>",
		"version": "Roo Code v{{version}}",
		"telemetry": {
			"label": "Permetre informes anònims d'errors i ús",
			"description": "Ajudeu a millorar Roo Code enviant dades d'ús anònimes i informes d'errors. Mai s'envia codi, prompts o informació personal. Vegeu la nostra política de privacitat per a més detalls."
		},
		"settings": {
			"import": "Importar",
			"export": "Exportar",
			"reset": "Restablir"
		}
	},
	"thinkingBudget": {
		"maxTokens": "Tokens màxims",
		"maxThinkingTokens": "Tokens de pensament màxims"
	},
	"validation": {
		"apiKey": "Heu de proporcionar una clau API vàlida.",
		"awsRegion": "Heu de triar una regió per utilitzar Amazon Bedrock.",
		"googleCloud": "Heu de proporcionar un ID de projecte i regió de Google Cloud vàlids.",
		"modelId": "Heu de proporcionar un ID de model vàlid.",
		"modelSelector": "Heu de proporcionar un selector de model vàlid.",
		"openAi": "Heu de proporcionar una URL base, clau API i ID de model vàlids.",
		"arn": {
			"invalidFormat": "Format ARN no vàlid. Si us plau, comproveu els requisits del format.",
			"regionMismatch": "Avís: La regió del vostre ARN ({{arnRegion}}) no coincideix amb la regió seleccionada ({{region}}). Això pot causar problemes d'accés. El proveïdor utilitzarà la regió de l'ARN."
		},
		"modelAvailability": "L'ID de model ({{modelId}}) que heu proporcionat no està disponible. Si us plau, trieu un altre model."
	},
	"placeholders": {
		"apiKey": "Introduïu la clau API...",
		"profileName": "Introduïu el nom del perfil",
		"accessKey": "Introduïu la clau d'accés...",
		"secretKey": "Introduïu la clau secreta...",
		"sessionToken": "Introduïu el token de sessió...",
		"credentialsJson": "Introduïu el JSON de credencials...",
		"keyFilePath": "Introduïu la ruta del fitxer de clau...",
		"projectId": "Introduïu l'ID del projecte...",
		"customArn": "Introduïu l'ARN (p. ex. arn:aws:bedrock:us-east-1:123456789012:foundation-model/my-model)",
		"baseUrl": "Introduïu l'URL base...",
		"modelId": {
			"lmStudio": "p. ex. meta-llama-3.1-8b-instruct",
			"lmStudioDraft": "p. ex. lmstudio-community/llama-3.2-1b-instruct",
			"ollama": "p. ex. llama3.1"
		},
		"numbers": {
			"maxTokens": "p. ex. 4096",
			"contextWindow": "p. ex. 128000",
			"inputPrice": "p. ex. 0.0001",
			"outputPrice": "p. ex. 0.0002",
			"cacheWritePrice": "p. ex. 0.00005"
		}
	},
	"defaults": {
		"ollamaUrl": "Per defecte: http://localhost:11434",
		"lmStudioUrl": "Per defecte: http://localhost:1234",
		"geminiUrl": "Per defecte: https://generativelanguage.googleapis.com"
	},
	"labels": {
		"customArn": "ARN personalitzat",
		"useCustomArn": "Utilitza ARN personalitzat..."
	}
}<|MERGE_RESOLUTION|>--- conflicted
+++ resolved
@@ -118,14 +118,11 @@
 		"getGlamaApiKey": "Obtenir clau API de Glama",
 		"requestyApiKey": "Clau API de Requesty",
 		"getRequestyApiKey": "Obtenir clau API de Requesty",
-<<<<<<< HEAD
 		"getShengSuanYunApiKey": "Obtenir clau API de Sheng Suan Yun",
-=======
 		"refreshModels": {
 			"label": "Actualitzar models",
 			"hint": "Si us plau, torneu a obrir la configuració per veure els models més recents."
 		},
->>>>>>> 94ae4488
 		"anthropicApiKey": "Clau API d'Anthropic",
 		"getAnthropicApiKey": "Obtenir clau API d'Anthropic",
 		"anthropicUseAuthToken": "Passar la clau API d'Anthropic com a capçalera d'autorització en lloc de X-Api-Key",
