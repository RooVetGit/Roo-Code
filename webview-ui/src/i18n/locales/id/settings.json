--- conflicted
+++ resolved
@@ -257,13 +257,8 @@
 			"error": "Gagal merefresh daftar model. Silakan coba lagi."
 		},
 		"getRequestyApiKey": "Dapatkan Requesty API Key",
-<<<<<<< HEAD
-		"tarsApiKey": "Kunci API TARS",
-		"getTarsApiKey": "Dapatkan Kunci API TARS",
-=======
 		"getRequestyBaseUrl": "Base URL",
 		"requestyUseCustomBaseUrl": "Gunakan URL dasar khusus",
->>>>>>> 87c42c1f
 		"openRouterTransformsText": "Kompres prompt dan rantai pesan ke ukuran konteks (<a>OpenRouter Transforms</a>)",
 		"anthropicApiKey": "Anthropic API Key",
 		"getAnthropicApiKey": "Dapatkan Anthropic API Key",
