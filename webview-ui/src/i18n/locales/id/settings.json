{
	"common": {
		"save": "Simpan",
		"done": "Selesai",
		"cancel": "Batal",
		"reset": "Reset",
		"select": "Pilih",
		"add": "Tambah Header",
		"remove": "Hapus"
	},
	"header": {
		"title": "Pengaturan",
		"saveButtonTooltip": "Simpan perubahan",
		"nothingChangedTooltip": "Tidak ada yang berubah",
		"doneButtonTooltip": "Buang perubahan yang belum disimpan dan tutup panel pengaturan"
	},
	"unsavedChangesDialog": {
		"title": "Perubahan Belum Disimpan",
		"description": "Apakah kamu ingin membuang perubahan dan melanjutkan?",
		"cancelButton": "Batal",
		"discardButton": "Buang perubahan"
	},
	"sections": {
		"providers": "Provider",
		"autoApprove": "Auto-Approve",
		"browser": "Browser",
		"checkpoints": "Checkpoint",
		"notifications": "Notifikasi",
		"contextManagement": "Konteks",
		"terminal": "Terminal",
		"prompts": "Prompt",
		"experimental": "Eksperimental",
		"language": "Bahasa",
		"about": "Tentang Roo Code"
	},
	"prompts": {
		"description": "Konfigurasi support prompt yang digunakan untuk aksi cepat seperti meningkatkan prompt, menjelaskan kode, dan memperbaiki masalah. Prompt ini membantu Roo memberikan bantuan yang lebih baik untuk tugas pengembangan umum."
	},
	"codeIndex": {
		"title": "Pengindeksan Codebase",
		"enableLabel": "Aktifkan Pengindeksan Codebase",
		"enableDescription": "Aktifkan pengindeksan kode untuk pencarian dan pemahaman konteks yang lebih baik",
		"providerLabel": "Provider Embeddings",
		"selectProviderPlaceholder": "Pilih provider",
		"openaiProvider": "OpenAI",
		"ollamaProvider": "Ollama",
		"geminiProvider": "Gemini",
		"geminiApiKeyLabel": "API Key:",
		"geminiApiKeyPlaceholder": "Masukkan kunci API Gemini Anda",
		"mistralProvider": "Mistral",
		"mistralApiKeyLabel": "Kunci API:",
		"mistralApiKeyPlaceholder": "Masukkan kunci API Mistral Anda",
		"openaiCompatibleProvider": "OpenAI Compatible",
		"openAiKeyLabel": "OpenAI API Key",
		"openAiKeyPlaceholder": "Masukkan kunci API OpenAI kamu",
		"openAiCompatibleBaseUrlLabel": "Base URL",
		"openAiCompatibleApiKeyLabel": "API Key",
		"openAiCompatibleApiKeyPlaceholder": "Masukkan kunci API kamu",
		"openAiCompatibleModelDimensionLabel": "Dimensi Embedding:",
		"modelDimensionLabel": "Dimensi Model",
		"openAiCompatibleModelDimensionPlaceholder": "misalnya, 1536",
		"openAiCompatibleModelDimensionDescription": "Dimensi embedding (ukuran output) untuk model kamu. Periksa dokumentasi provider kamu untuk nilai ini. Nilai umum: 384, 768, 1536, 3072.",
		"modelLabel": "Model",
		"selectModelPlaceholder": "Pilih model",
		"ollamaUrlLabel": "Ollama URL:",
		"qdrantUrlLabel": "Qdrant URL",
		"qdrantKeyLabel": "Qdrant Key:",
		"startIndexingButton": "Mulai",
		"clearIndexDataButton": "Hapus Indeks",
		"unsavedSettingsMessage": "Silakan simpan pengaturan kamu sebelum memulai proses pengindeksan.",
		"clearDataDialog": {
			"title": "Apakah kamu yakin?",
			"description": "Tindakan ini tidak dapat dibatalkan. Ini akan menghapus data indeks codebase kamu secara permanen.",
			"cancelButton": "Batal",
			"confirmButton": "Hapus Data"
		},
		"description": "Konfigurasi pengaturan pengindeksan codebase untuk mengaktifkan pencarian semantik proyek kamu. <0>Pelajari lebih lanjut</0>",
		"statusTitle": "Status",
		"settingsTitle": "Pengaturan Pengindeksan",
		"disabledMessage": "Pengindeksan codebase saat ini dinonaktifkan. Aktifkan di pengaturan global untuk mengkonfigurasi opsi pengindeksan.",
		"embedderProviderLabel": "Provider Embedder",
		"modelPlaceholder": "Masukkan nama model",
		"selectModel": "Pilih model",
		"ollamaBaseUrlLabel": "URL Dasar Ollama",
		"qdrantApiKeyLabel": "Kunci API Qdrant",
		"qdrantApiKeyPlaceholder": "Masukkan kunci API Qdrant kamu (opsional)",
		"setupConfigLabel": "Pengaturan",
		"ollamaUrlPlaceholder": "http://localhost:11434",
		"openAiCompatibleBaseUrlPlaceholder": "https://api.example.com",
		"modelDimensionPlaceholder": "1536",
		"qdrantUrlPlaceholder": "http://localhost:6333",
		"saveError": "Gagal menyimpan pengaturan",
		"modelDimensions": "({{dimension}} dimensi)",
		"saveSuccess": "Pengaturan berhasil disimpan",
		"saving": "Menyimpan...",
		"saveSettings": "Simpan",
		"indexingStatuses": {
			"standby": "Siaga",
			"indexing": "Mengindeks",
			"indexed": "Terindeks",
			"error": "Error"
		},
		"close": "Tutup",
		"validation": {
			"invalidQdrantUrl": "URL Qdrant tidak valid",
			"invalidOllamaUrl": "URL Ollama tidak valid",
			"invalidBaseUrl": "URL dasar tidak valid",
			"qdrantUrlRequired": "URL Qdrant diperlukan",
			"openaiApiKeyRequired": "Kunci API OpenAI diperlukan",
			"modelSelectionRequired": "Pemilihan model diperlukan",
			"apiKeyRequired": "Kunci API diperlukan",
			"modelIdRequired": "ID Model diperlukan",
			"modelDimensionRequired": "Dimensi model diperlukan",
			"geminiApiKeyRequired": "Kunci API Gemini diperlukan",
			"mistralApiKeyRequired": "Kunci API Mistral diperlukan",
			"ollamaBaseUrlRequired": "URL dasar Ollama diperlukan",
			"baseUrlRequired": "URL dasar diperlukan",
			"modelDimensionMinValue": "Dimensi model harus lebih besar dari 0"
		},
		"advancedConfigLabel": "Konfigurasi Lanjutan",
		"searchMinScoreLabel": "Ambang Batas Skor Pencarian",
		"searchMinScoreDescription": "Skor kesamaan minimum (0.0-1.0) yang diperlukan untuk hasil pencarian. Nilai yang lebih rendah mengembalikan lebih banyak hasil tetapi mungkin kurang relevan. Nilai yang lebih tinggi mengembalikan lebih sedikit hasil tetapi lebih relevan.",
		"searchMinScoreResetTooltip": "Reset ke nilai default (0.4)",
		"searchMaxResultsLabel": "Hasil Pencarian Maksimum",
		"searchMaxResultsDescription": "Jumlah maksimum hasil pencarian yang dikembalikan saat melakukan query indeks basis kode. Nilai yang lebih tinggi memberikan lebih banyak konteks tetapi mungkin menyertakan hasil yang kurang relevan.",
		"resetToDefault": "Reset ke default"
	},
	"autoApprove": {
		"description": "Izinkan Roo untuk secara otomatis melakukan operasi tanpa memerlukan persetujuan. Aktifkan pengaturan ini hanya jika kamu sepenuhnya mempercayai AI dan memahami risiko keamanan yang terkait.",
		"enabled": "Auto-Approve Diaktifkan",
		"toggleAriaLabel": "Beralih persetujuan otomatis",
		"disabledAriaLabel": "Persetujuan otomatis dinonaktifkan - pilih opsi terlebih dahulu",
		"readOnly": {
			"label": "Baca",
			"description": "Ketika diaktifkan, Roo akan secara otomatis melihat konten direktori dan membaca file tanpa memerlukan kamu mengklik tombol Setujui.",
			"outsideWorkspace": {
				"label": "Sertakan file di luar workspace",
				"description": "Izinkan Roo membaca file di luar workspace saat ini tanpa memerlukan persetujuan."
			}
		},
		"write": {
			"label": "Tulis",
			"description": "Secara otomatis membuat dan mengedit file tanpa memerlukan persetujuan",
			"delayLabel": "Delay setelah menulis untuk memungkinkan diagnostik mendeteksi masalah potensial",
			"outsideWorkspace": {
				"label": "Sertakan file di luar workspace",
				"description": "Izinkan Roo membuat dan mengedit file di luar workspace saat ini tanpa memerlukan persetujuan."
			},
			"protected": {
				"label": "Sertakan file yang dilindungi",
				"description": "Izinkan Roo membuat dan mengedit file yang dilindungi (seperti .rooignore dan file konfigurasi .roo/) tanpa memerlukan persetujuan."
			}
		},
		"browser": {
			"label": "Browser",
			"description": "Secara otomatis melakukan aksi browser tanpa memerlukan persetujuan. Catatan: Hanya berlaku ketika model mendukung computer use"
		},
		"retry": {
			"label": "Coba Lagi",
			"description": "Secara otomatis mencoba ulang permintaan API yang gagal ketika server mengembalikan respons error",
			"delayLabel": "Delay sebelum mencoba ulang permintaan"
		},
		"mcp": {
			"label": "MCP",
			"description": "Aktifkan auto-approval tool MCP individual di tampilan Server MCP (memerlukan pengaturan ini dan checkbox \"Selalu izinkan\" tool tersebut)"
		},
		"modeSwitch": {
			"label": "Mode",
			"description": "Secara otomatis beralih antara mode yang berbeda tanpa memerlukan persetujuan"
		},
		"subtasks": {
			"label": "Subtugas",
			"description": "Izinkan pembuatan dan penyelesaian subtugas tanpa memerlukan persetujuan"
		},
		"followupQuestions": {
			"label": "Pertanyaan",
			"description": "Secara otomatis memilih jawaban pertama yang disarankan untuk pertanyaan lanjutan setelah batas waktu yang dikonfigurasi",
			"timeoutLabel": "Waktu tunggu sebelum otomatis memilih jawaban pertama"
		},
		"execute": {
			"label": "Eksekusi",
			"description": "Secara otomatis mengeksekusi perintah terminal yang diizinkan tanpa memerlukan persetujuan",
			"allowedCommands": "Perintah Auto-Execute yang Diizinkan",
			"allowedCommandsDescription": "Prefix perintah yang dapat di-auto-execute ketika \"Selalu setujui operasi eksekusi\" diaktifkan. Tambahkan * untuk mengizinkan semua perintah (gunakan dengan hati-hati).",
			"deniedCommands": "Perintah yang ditolak",
			"deniedCommandsDescription": "Prefix perintah yang akan ditolak secara otomatis tanpa memerlukan persetujuan. Dalam kasus konflik dengan perintah yang diizinkan, pencocokan prefix terpanjang diprioritaskan. Tambahkan * untuk menolak semua perintah.",
			"commandPlaceholder": "Masukkan prefix perintah (misalnya, 'git ')",
			"deniedCommandPlaceholder": "Masukkan prefix perintah untuk ditolak (misalnya, 'rm -rf')",
			"addButton": "Tambah",
			"autoDenied": "Perintah dengan awalan `{{prefix}}` telah dilarang oleh pengguna. Jangan menghindari pembatasan ini dengan menjalankan perintah lain."
		},
		"showMenu": {
			"label": "Tampilkan menu auto-approve di tampilan chat",
			"description": "Ketika diaktifkan, menu auto-approve akan ditampilkan di bagian bawah tampilan chat, memungkinkan akses cepat ke pengaturan auto-approve"
		},
		"updateTodoList": {
			"label": "Todo",
			"description": "Daftar tugas diperbarui secara otomatis tanpa persetujuan"
		},
		"apiRequestLimit": {
			"title": "Permintaan Maks",
			"description": "Secara otomatis membuat sejumlah permintaan API ini sebelum meminta persetujuan untuk melanjutkan tugas.",
			"unlimited": "Tidak terbatas"
		},
		"selectOptionsFirst": "Pilih setidaknya satu opsi di bawah ini untuk mengaktifkan persetujuan otomatis",
		"apiCostLimit": {
			"title": "Biaya Maksimal",
			"unlimited": "Tidak Terbatas"
		},
		"maxLimits": {
			"description": "Secara otomatis membuat permintaan hingga batas ini sebelum meminta persetujuan untuk melanjutkan."
		}
	},
	"providers": {
		"providerDocumentation": "Dokumentasi {{provider}}",
		"configProfile": "Profil Konfigurasi",
		"description": "Simpan konfigurasi API yang berbeda untuk beralih dengan cepat antara provider dan pengaturan.",
		"apiProvider": "Provider API",
		"model": "Model",
		"nameEmpty": "Nama tidak boleh kosong",
		"nameExists": "Profil dengan nama ini sudah ada",
		"deleteProfile": "Hapus Profil",
		"invalidArnFormat": "Format ARN tidak valid. Silakan periksa contoh di atas.",
		"enterNewName": "Masukkan nama baru",
		"addProfile": "Tambah Profil",
		"renameProfile": "Ganti Nama Profil",
		"newProfile": "Profil Konfigurasi Baru",
		"enterProfileName": "Masukkan nama profil",
		"createProfile": "Buat Profil",
		"cannotDeleteOnlyProfile": "Tidak dapat menghapus satu-satunya profil",
		"searchPlaceholder": "Cari profil",
		"searchProviderPlaceholder": "Cari penyedia",
		"noProviderMatchFound": "Tidak ada penyedia ditemukan",
		"noMatchFound": "Tidak ada profil yang cocok ditemukan",
		"vscodeLmDescription": " API Model Bahasa VS Code memungkinkan kamu menjalankan model yang disediakan oleh ekstensi VS Code lainnya (termasuk namun tidak terbatas pada GitHub Copilot). Cara termudah untuk memulai adalah menginstal ekstensi Copilot dan Copilot Chat dari VS Code Marketplace.",
		"awsCustomArnUse": "Masukkan ARN Amazon Bedrock yang valid untuk model yang ingin kamu gunakan. Contoh format:",
		"awsCustomArnDesc": "Pastikan region di ARN cocok dengan AWS Region yang kamu pilih di atas.",
		"openRouterApiKey": "OpenRouter API Key",
		"getOpenRouterApiKey": "Dapatkan OpenRouter API Key",
		"apiKeyStorageNotice": "API key disimpan dengan aman di Secret Storage VSCode",
		"glamaApiKey": "Glama API Key",
		"getGlamaApiKey": "Dapatkan Glama API Key",
		"useCustomBaseUrl": "Gunakan base URL kustom",
		"useReasoning": "Aktifkan reasoning",
		"useHostHeader": "Gunakan Host header kustom",
		"useLegacyFormat": "Gunakan format API OpenAI legacy",
		"customHeaders": "Header Kustom",
		"headerName": "Nama header",
		"headerValue": "Nilai header",
		"noCustomHeaders": "Tidak ada header kustom yang didefinisikan. Klik tombol + untuk menambahkan satu.",
		"requestyApiKey": "Requesty API Key",
		"refreshModels": {
			"label": "Refresh Model",
			"hint": "Silakan buka kembali pengaturan untuk melihat model terbaru.",
			"loading": "Merefresh daftar model...",
			"success": "Daftar model berhasil direfresh!",
			"error": "Gagal merefresh daftar model. Silakan coba lagi."
		},
		"getRequestyApiKey": "Dapatkan Requesty API Key",
		"openRouterTransformsText": "Kompres prompt dan rantai pesan ke ukuran konteks (<a>OpenRouter Transforms</a>)",
		"anthropicApiKey": "Anthropic API Key",
		"getAnthropicApiKey": "Dapatkan Anthropic API Key",
		"anthropicUseAuthToken": "Kirim Anthropic API Key sebagai Authorization header alih-alih X-Api-Key",
		"cerebrasApiKey": "Cerebras API Key",
		"getCerebrasApiKey": "Dapatkan Cerebras API Key",
		"chutesApiKey": "Chutes API Key",
		"getChutesApiKey": "Dapatkan Chutes API Key",
		"fireworksApiKey": "Fireworks API Key",
		"getFireworksApiKey": "Dapatkan Fireworks API Key",
		"deepSeekApiKey": "DeepSeek API Key",
		"getDeepSeekApiKey": "Dapatkan DeepSeek API Key",
		"doubaoApiKey": "Kunci API Doubao",
		"getDoubaoApiKey": "Dapatkan Kunci API Doubao",
		"moonshotApiKey": "Kunci API Moonshot",
		"getMoonshotApiKey": "Dapatkan Kunci API Moonshot",
		"moonshotBaseUrl": "Titik Masuk Moonshot",
		"zaiApiKey": "Kunci API Z AI",
		"getZaiApiKey": "Dapatkan Kunci API Z AI",
		"zaiEntrypoint": "Titik Masuk Z AI",
		"zaiEntrypointDescription": "Silakan pilih titik masuk API yang sesuai berdasarkan lokasi Anda. Jika Anda berada di China, pilih open.bigmodel.cn. Jika tidak, pilih api.z.ai.",
		"geminiApiKey": "Gemini API Key",
		"getGroqApiKey": "Dapatkan Groq API Key",
		"groqApiKey": "Groq API Key",
		"getSambaNovaApiKey": "Dapatkan SambaNova API Key",
		"sambaNovaApiKey": "SambaNova API Key",
		"getHuggingFaceApiKey": "Dapatkan Kunci API Hugging Face",
		"huggingFaceApiKey": "Kunci API Hugging Face",
		"huggingFaceModelId": "ID Model",
		"getGeminiApiKey": "Dapatkan Gemini API Key",
		"huggingFaceLoading": "Memuat...",
		"huggingFaceModelsCount": "({{count}} model)",
		"huggingFaceSelectModel": "Pilih model...",
		"huggingFaceSearchModels": "Cari model...",
		"huggingFaceNoModelsFound": "Tidak ada model ditemukan",
		"huggingFaceProvider": "Penyedia",
		"huggingFaceProviderAuto": "Otomatis",
		"huggingFaceSelectProvider": "Pilih penyedia...",
		"huggingFaceSearchProviders": "Cari penyedia...",
		"huggingFaceNoProvidersFound": "Tidak ada penyedia ditemukan",
		"openAiApiKey": "OpenAI API Key",
		"apiKey": "API Key",
		"openAiBaseUrl": "Base URL",
		"getOpenAiApiKey": "Dapatkan OpenAI API Key",
		"mistralApiKey": "Mistral API Key",
		"getMistralApiKey": "Dapatkan Mistral / Codestral API Key",
		"codestralBaseUrl": "Codestral Base URL (Opsional)",
		"codestralBaseUrlDesc": "Atur URL alternatif untuk model Codestral.",
		"xaiApiKey": "xAI API Key",
		"getXaiApiKey": "Dapatkan xAI API Key",
		"litellmApiKey": "LiteLLM API Key",
		"litellmBaseUrl": "LiteLLM Base URL",
		"awsCredentials": "AWS Credentials",
		"awsProfile": "AWS Profile",
		"awsApiKey": "Kunci API Amazon Bedrock",
		"awsProfileName": "Nama AWS Profile",
		"awsAccessKey": "AWS Access Key",
		"awsSecretKey": "AWS Secret Key",
		"awsSessionToken": "AWS Session Token",
		"awsRegion": "AWS Region",
		"awsCrossRegion": "Gunakan cross-region inference",
		"awsBedrockVpc": {
			"useCustomVpcEndpoint": "Gunakan VPC endpoint kustom",
			"vpcEndpointUrlPlaceholder": "Masukkan VPC Endpoint URL (opsional)",
			"examples": "Contoh:"
		},
		"enablePromptCaching": "Aktifkan prompt caching",
		"enablePromptCachingTitle": "Aktifkan prompt caching untuk meningkatkan performa dan mengurangi biaya untuk model yang didukung.",
		"cacheUsageNote": "Catatan: Jika kamu tidak melihat penggunaan cache, coba pilih model yang berbeda lalu pilih model yang kamu inginkan lagi.",
		"vscodeLmModel": "Model Bahasa",
		"vscodeLmWarning": "Catatan: Ini adalah integrasi yang sangat eksperimental dan dukungan provider akan bervariasi. Jika kamu mendapat error tentang model yang tidak didukung, itu adalah masalah di sisi provider.",
		"geminiParameters": {
			"urlContext": {
				"title": "Aktifkan konteks URL",
				"description": "Memungkinkan Gemini mengakses dan memproses URL untuk konteks tambahan saat menghasilkan respons. Berguna untuk tugas yang memerlukan analisis konten web."
			},
			"groundingSearch": {
				"title": "Aktifkan Grounding dengan Pencarian Google",
				"description": "Memungkinkan Gemini mencari informasi terkini di Google dan mendasarkan respons pada data waktu nyata. Berguna untuk kueri yang memerlukan informasi terkini."
			}
		},
		"googleCloudSetup": {
			"title": "Untuk menggunakan Google Cloud Vertex AI, kamu perlu:",
			"step1": "1. Buat akun Google Cloud, aktifkan Vertex AI API & aktifkan model Claude yang diinginkan.",
			"step2": "2. Instal Google Cloud CLI & konfigurasi application default credentials.",
			"step3": "3. Atau buat service account dengan credentials."
		},
		"googleCloudCredentials": "Google Cloud Credentials",
		"googleCloudKeyFile": "Path File Key Google Cloud",
		"googleCloudProjectId": "Google Cloud Project ID",
		"googleCloudRegion": "Google Cloud Region",
		"lmStudio": {
			"baseUrl": "Base URL (opsional)",
			"modelId": "Model ID",
			"speculativeDecoding": "Aktifkan Speculative Decoding",
			"draftModelId": "Draft Model ID",
			"draftModelDesc": "Draft model harus dari keluarga model yang sama agar speculative decoding bekerja dengan benar.",
			"selectDraftModel": "Pilih Draft Model",
			"noModelsFound": "Tidak ada draft model ditemukan. Pastikan LM Studio berjalan dengan Server Mode diaktifkan.",
			"description": "LM Studio memungkinkan kamu menjalankan model secara lokal di komputer. Untuk instruksi cara memulai, lihat <a>panduan quickstart</a> mereka. Kamu juga perlu memulai fitur <b>local server</b> LM Studio untuk menggunakannya dengan ekstensi ini. <span>Catatan:</span> Roo Code menggunakan prompt kompleks dan bekerja terbaik dengan model Claude. Model yang kurang mampu mungkin tidak bekerja seperti yang diharapkan."
		},
		"ollama": {
			"baseUrl": "Base URL (opsional)",
			"modelId": "Model ID",
			"description": "Ollama memungkinkan kamu menjalankan model secara lokal di komputer. Untuk instruksi cara memulai, lihat panduan quickstart mereka.",
			"warning": "Catatan: Roo Code menggunakan prompt kompleks dan bekerja terbaik dengan model Claude. Model yang kurang mampu mungkin tidak bekerja seperti yang diharapkan."
		},
		"unboundApiKey": "Unbound API Key",
		"getUnboundApiKey": "Dapatkan Unbound API Key",
		"unboundRefreshModelsSuccess": "Daftar model diperbarui! Kamu sekarang dapat memilih dari model terbaru.",
		"unboundInvalidApiKey": "API key tidak valid. Silakan periksa API key kamu dan coba lagi.",
		"humanRelay": {
			"description": "Tidak diperlukan API key, tetapi pengguna perlu membantu menyalin dan menempel informasi ke web chat AI.",
			"instructions": "Selama penggunaan, kotak dialog akan muncul dan pesan saat ini akan disalin ke clipboard secara otomatis. Kamu perlu menempel ini ke versi web AI (seperti ChatGPT atau Claude), lalu salin balasan AI kembali ke kotak dialog dan klik tombol konfirmasi."
		},
		"openRouter": {
			"providerRouting": {
				"title": "OpenRouter Provider Routing",
				"description": "OpenRouter mengarahkan permintaan ke provider terbaik yang tersedia untuk model kamu. Secara default, permintaan diseimbangkan beban di seluruh provider teratas untuk memaksimalkan uptime. Namun, kamu dapat memilih provider spesifik untuk digunakan untuk model ini.",
				"learnMore": "Pelajari lebih lanjut tentang provider routing"
			}
		},
		"customModel": {
			"capabilities": "Konfigurasi kemampuan dan harga untuk model kustom yang kompatibel dengan OpenAI. Hati-hati saat menentukan kemampuan model, karena dapat mempengaruhi performa Roo Code.",
			"maxTokens": {
				"label": "Token Output Maksimum",
				"description": "Jumlah maksimum token yang dapat dihasilkan model dalam respons. (Tentukan -1 untuk membiarkan server mengatur token maksimum.)"
			},
			"contextWindow": {
				"label": "Ukuran Context Window",
				"description": "Total token (input + output) yang dapat diproses model."
			},
			"imageSupport": {
				"label": "Dukungan Gambar",
				"description": "Apakah model ini mampu memproses dan memahami gambar?"
			},
			"computerUse": {
				"label": "Computer Use",
				"description": "Apakah model ini mampu berinteraksi dengan browser? (misalnya Claude 3.7 Sonnet)."
			},
			"promptCache": {
				"label": "Prompt Caching",
				"description": "Apakah model ini mampu melakukan caching prompt?"
			},
			"pricing": {
				"input": {
					"label": "Harga Input",
					"description": "Biaya per juta token dalam input/prompt. Ini mempengaruhi biaya mengirim konteks dan instruksi ke model."
				},
				"output": {
					"label": "Harga Output",
					"description": "Biaya per juta token dalam respons model. Ini mempengaruhi biaya konten yang dihasilkan dan completion."
				},
				"cacheReads": {
					"label": "Harga Cache Reads",
					"description": "Biaya per juta token untuk membaca dari cache. Ini adalah harga yang dikenakan ketika respons yang di-cache diambil."
				},
				"cacheWrites": {
					"label": "Harga Cache Writes",
					"description": "Biaya per juta token untuk menulis ke cache. Ini adalah harga yang dikenakan ketika prompt di-cache untuk pertama kalinya."
				}
			},
			"resetDefaults": "Reset ke Default"
		},
		"rateLimitSeconds": {
			"label": "Rate limit",
			"description": "Waktu minimum antara permintaan API."
		},
		"consecutiveMistakeLimit": {
			"label": "Batas Kesalahan & Pengulangan",
			"description": "Jumlah kesalahan berturut-turut atau tindakan berulang sebelum menampilkan dialog 'Roo mengalami masalah'",
			"unlimitedDescription": "Percobaan ulang tak terbatas diaktifkan (lanjut otomatis). Dialog tidak akan pernah muncul.",
			"warning": "⚠️ Mengatur ke 0 memungkinkan percobaan ulang tak terbatas yang dapat menghabiskan penggunaan API yang signifikan"
		},
		"reasoningEffort": {
			"label": "Upaya Reasoning Model",
			"high": "Tinggi",
			"medium": "Sedang",
			"low": "Rendah"
		},
		"setReasoningLevel": "Aktifkan Upaya Reasoning",
		"claudeCode": {
			"pathLabel": "Jalur Kode Claude",
			"description": "Jalur opsional ke Claude Code CLI Anda. Defaultnya adalah 'claude' jika tidak diatur.",
			"placeholder": "Default: claude",
			"maxTokensLabel": "Token Output Maks",
			"maxTokensDescription": "Jumlah maksimum token output untuk respons Claude Code. Default adalah 8000."
		}
	},
	"browser": {
		"enable": {
			"label": "Aktifkan tool browser",
			"description": "Ketika diaktifkan, Roo dapat menggunakan browser untuk berinteraksi dengan website ketika menggunakan model yang mendukung computer use. <0>Pelajari lebih lanjut</0>"
		},
		"viewport": {
			"label": "Ukuran viewport",
			"description": "Pilih ukuran viewport untuk interaksi browser. Ini mempengaruhi bagaimana website ditampilkan dan berinteraksi.",
			"options": {
				"largeDesktop": "Desktop Besar (1280x800)",
				"smallDesktop": "Desktop Kecil (900x600)",
				"tablet": "Tablet (768x1024)",
				"mobile": "Mobile (360x640)"
			}
		},
		"screenshotQuality": {
			"label": "Kualitas screenshot",
			"description": "Sesuaikan kualitas WebP screenshot browser. Nilai yang lebih tinggi memberikan screenshot yang lebih jelas tetapi meningkatkan penggunaan token."
		},
		"remote": {
			"label": "Gunakan koneksi browser remote",
			"description": "Hubungkan ke browser Chrome yang berjalan dengan remote debugging diaktifkan (--remote-debugging-port=9222).",
			"urlPlaceholder": "URL Kustom (misalnya, http://localhost:9222)",
			"testButton": "Test Koneksi",
			"testingButton": "Testing...",
			"instructions": "Masukkan alamat host DevTools Protocol atau biarkan kosong untuk auto-discover instance Chrome lokal. Tombol Test Koneksi akan mencoba URL kustom jika disediakan, atau auto-discover jika field kosong."
		}
	},
	"checkpoints": {
		"enable": {
			"label": "Aktifkan checkpoint otomatis",
			"description": "Ketika diaktifkan, Roo akan secara otomatis membuat checkpoint selama eksekusi tugas, memudahkan untuk meninjau perubahan atau kembali ke state sebelumnya. <0>Pelajari lebih lanjut</0>"
		}
	},
	"notifications": {
		"sound": {
			"label": "Aktifkan efek suara",
			"description": "Ketika diaktifkan, Roo akan memutar efek suara untuk notifikasi dan event.",
			"volumeLabel": "Volume"
		},
		"tts": {
			"label": "Aktifkan text-to-speech",
			"description": "Ketika diaktifkan, Roo akan membacakan responnya menggunakan text-to-speech.",
			"speedLabel": "Kecepatan"
		}
	},
	"contextManagement": {
		"description": "Kontrol informasi apa yang disertakan dalam context window AI, mempengaruhi penggunaan token dan kualitas respons",
		"autoCondenseContextPercent": {
			"label": "Ambang batas untuk memicu kondensasi konteks cerdas",
			"description": "Ketika context window mencapai ambang batas ini, Roo akan secara otomatis mengondensasikannya."
		},
		"condensingApiConfiguration": {
			"label": "Konfigurasi API untuk Kondensasi Konteks",
			"description": "Pilih konfigurasi API mana yang akan digunakan untuk operasi kondensasi konteks. Biarkan tidak dipilih untuk menggunakan konfigurasi aktif saat ini.",
			"useCurrentConfig": "Default"
		},
		"customCondensingPrompt": {
			"label": "Prompt Kondensasi Konteks Kustom",
			"description": "Kustomisasi system prompt yang digunakan untuk kondensasi konteks. Biarkan kosong untuk menggunakan prompt default.",
			"placeholder": "Masukkan prompt kondensasi kustom kamu di sini...\n\nKamu dapat menggunakan struktur yang sama dengan prompt default:\n- Previous Conversation\n- Current Work\n- Key Technical Concepts\n- Relevant Files and Code\n- Problem Solving\n- Pending Tasks and Next Steps",
			"reset": "Reset ke Default",
			"hint": "Kosong = gunakan prompt default"
		},
		"autoCondenseContext": {
			"name": "Secara otomatis memicu kondensasi konteks cerdas",
			"description": "Ketika diaktifkan, Roo akan secara otomatis mengondensasi konteks ketika ambang batas tercapai. Ketika dinonaktifkan, kamu masih dapat memicu kondensasi konteks secara manual."
		},
		"diagnostics": {
			"includeMessages": {
				"label": "Secara otomatis sertakan diagnostik dalam konteks",
				"description": "Ketika diaktifkan, pesan diagnostik (error) dari file yang diedit akan secara otomatis disertakan dalam konteks. Kamu selalu dapat menyertakan semua diagnostik workspace secara manual menggunakan @problems."
			},
			"maxMessages": {
				"label": "Pesan diagnostik maksimum",
				"description": "Jumlah maksimum pesan diagnostik yang akan disertakan per file. Batas ini berlaku untuk penyertaan otomatis (ketika checkbox diaktifkan) dan penyebutan manual @problems. Nilai yang lebih tinggi memberikan lebih banyak konteks tetapi meningkatkan penggunaan token.",
				"resetTooltip": "Reset ke nilai default (50)",
				"unlimited": "Pesan diagnostik tidak terbatas",
				"unlimitedLabel": "Tak terbatas"
			},
			"delayAfterWrite": {
				"label": "Tunda setelah penulisan untuk memungkinkan diagnostik mendeteksi potensi masalah",
				"description": "Waktu tunggu setelah penulisan file sebelum melanjutkan, memungkinkan alat diagnostik untuk memproses perubahan dan mendeteksi masalah."
			}
		},
		"condensingThreshold": {
			"label": "Ambang Batas Pemicu Kondensasi",
			"selectProfile": "Konfigurasi ambang batas untuk profil",
			"defaultProfile": "Default Global (semua profil)",
			"defaultDescription": "Ketika konteks mencapai persentase ini, akan secara otomatis dikondensasi untuk semua profil kecuali mereka memiliki pengaturan kustom",
			"profileDescription": "Ambang batas kustom untuk profil ini saja (menimpa default global)",
			"inheritDescription": "Profil ini mewarisi ambang batas default global ({{threshold}}%)",
			"usesGlobal": "(menggunakan global {{threshold}}%)"
		},
		"openTabs": {
			"label": "Batas konteks tab terbuka",
			"description": "Jumlah maksimum tab VSCode terbuka yang disertakan dalam konteks. Nilai yang lebih tinggi memberikan lebih banyak konteks tetapi meningkatkan penggunaan token."
		},
		"workspaceFiles": {
			"label": "Batas konteks file workspace",
			"description": "Jumlah maksimum file yang disertakan dalam detail direktori kerja saat ini. Nilai yang lebih tinggi memberikan lebih banyak konteks tetapi meningkatkan penggunaan token."
		},
		"rooignore": {
			"label": "Tampilkan file .rooignore'd dalam daftar dan pencarian",
			"description": "Ketika diaktifkan, file yang cocok dengan pola di .rooignore akan ditampilkan dalam daftar dengan simbol kunci. Ketika dinonaktifkan, file ini akan sepenuhnya disembunyikan dari daftar file dan pencarian."
		},
		"maxConcurrentFileReads": {
			"label": "Batas pembacaan file bersamaan",
			"description": "Jumlah maksimum file yang dapat diproses oleh tool 'read_file' secara bersamaan. Nilai yang lebih tinggi dapat mempercepat pembacaan beberapa file kecil tetapi meningkatkan penggunaan memori."
		},
		"maxReadFile": {
			"label": "Ambang batas auto-truncate pembacaan file",
			"description": "Roo membaca sejumlah baris ini ketika model menghilangkan nilai start/end. Jika angka ini kurang dari total file, Roo menghasilkan indeks nomor baris dari definisi kode. Kasus khusus: -1 menginstruksikan Roo untuk membaca seluruh file (tanpa indexing), dan 0 menginstruksikannya untuk tidak membaca baris dan hanya menyediakan indeks baris untuk konteks minimal. Nilai yang lebih rendah meminimalkan penggunaan konteks awal, memungkinkan pembacaan rentang baris yang tepat selanjutnya. Permintaan start/end eksplisit tidak dibatasi oleh pengaturan ini.",
			"lines": "baris",
			"always_full_read": "Selalu baca seluruh file"
		},
		"maxImageFileSize": {
			"label": "Ukuran file gambar maksimum",
			"mb": "MB",
			"description": "Ukuran maksimum (dalam MB) untuk file gambar yang dapat diproses oleh alat baca file."
		},
		"maxTotalImageSize": {
			"label": "Ukuran total gambar maksimum",
			"mb": "MB",
			"description": "Batas ukuran kumulatif maksimum (dalam MB) untuk semua gambar yang diproses dalam satu operasi read_file. Saat membaca beberapa gambar, ukuran setiap gambar ditambahkan ke total. Jika menyertakan gambar lain akan melebihi batas ini, gambar tersebut akan dilewati."
		}
	},
	"terminal": {
		"basic": {
			"label": "Pengaturan Terminal: Dasar",
			"description": "Pengaturan terminal dasar"
		},
		"advanced": {
			"label": "Pengaturan Terminal: Lanjutan",
			"description": "Opsi berikut mungkin memerlukan restart terminal untuk menerapkan pengaturan."
		},
		"outputLineLimit": {
			"label": "Batas output terminal",
			"description": "Jumlah maksimum baris yang disertakan dalam output terminal saat mengeksekusi perintah. Ketika terlampaui, baris akan dihapus dari tengah, menghemat token. <0>Pelajari lebih lanjut</0>"
		},
		"outputCharacterLimit": {
			"label": "Batas karakter terminal",
			"description": "Jumlah maksimum karakter yang akan disertakan dalam output terminal saat menjalankan perintah. Batas ini lebih diutamakan daripada batas baris untuk mencegah masalah memori dari baris yang sangat panjang. Ketika terlampaui, output akan dipotong. <0>Pelajari lebih lanjut</0>"
		},
		"shellIntegrationTimeout": {
			"label": "Timeout integrasi shell terminal",
			"description": "Waktu maksimum untuk menunggu integrasi shell menginisialisasi sebelum mengeksekusi perintah. Untuk pengguna dengan waktu startup shell yang lama, nilai ini mungkin perlu ditingkatkan jika kamu melihat error \"Shell Integration Unavailable\" di terminal. <0>Pelajari lebih lanjut</0>"
		},
		"shellIntegrationDisabled": {
			"label": "Nonaktifkan integrasi shell terminal",
			"description": "Aktifkan ini jika perintah terminal tidak bekerja dengan benar atau kamu melihat error 'Shell Integration Unavailable'. Ini menggunakan metode yang lebih sederhana untuk menjalankan perintah, melewati beberapa fitur terminal lanjutan. <0>Pelajari lebih lanjut</0>"
		},
		"commandDelay": {
			"label": "Delay perintah terminal",
			"description": "Delay dalam milidetik untuk ditambahkan setelah eksekusi perintah. Pengaturan default 0 menonaktifkan delay sepenuhnya. Ini dapat membantu memastikan output perintah sepenuhnya ditangkap di terminal dengan masalah timing. Di sebagian besar terminal ini diimplementasikan dengan mengatur `PROMPT_COMMAND='sleep N'` dan Powershell menambahkan `start-sleep` di akhir setiap perintah. Awalnya adalah workaround untuk VSCode bug#237208 dan mungkin tidak diperlukan. <0>Pelajari lebih lanjut</0>"
		},
		"compressProgressBar": {
			"label": "Kompres output progress bar",
			"description": "Ketika diaktifkan, memproses output terminal dengan carriage return (\\r) untuk mensimulasikan bagaimana terminal nyata akan menampilkan konten. Ini menghapus state progress bar intermediate, hanya mempertahankan state final, yang menghemat ruang konteks untuk informasi yang lebih relevan. <0>Pelajari lebih lanjut</0>"
		},
		"powershellCounter": {
			"label": "Aktifkan workaround counter PowerShell",
			"description": "Ketika diaktifkan, menambahkan counter ke perintah PowerShell untuk memastikan eksekusi perintah yang tepat. Ini membantu dengan terminal PowerShell yang mungkin memiliki masalah dengan penangkapan output perintah. <0>Pelajari lebih lanjut</0>"
		},
		"zshClearEolMark": {
			"label": "Hapus ZSH EOL mark",
			"description": "Ketika diaktifkan, menghapus ZSH end-of-line mark dengan mengatur PROMPT_EOL_MARK=''. Ini mencegah masalah dengan interpretasi output perintah ketika output berakhir dengan karakter khusus seperti '%'. <0>Pelajari lebih lanjut</0>"
		},
		"zshOhMy": {
			"label": "Aktifkan integrasi Oh My Zsh",
			"description": "Ketika diaktifkan, mengatur ITERM_SHELL_INTEGRATION_INSTALLED=Yes untuk mengaktifkan fitur integrasi shell Oh My Zsh. Menerapkan pengaturan ini mungkin memerlukan restart IDE. <0>Pelajari lebih lanjut</0>"
		},
		"zshP10k": {
			"label": "Aktifkan integrasi Powerlevel10k",
			"description": "Ketika diaktifkan, mengatur POWERLEVEL9K_TERM_SHELL_INTEGRATION=true untuk mengaktifkan fitur integrasi shell Powerlevel10k. <0>Pelajari lebih lanjut</0>"
		},
		"zdotdir": {
			"label": "Aktifkan penanganan ZDOTDIR",
			"description": "Ketika diaktifkan, membuat direktori sementara untuk ZDOTDIR untuk menangani integrasi shell zsh dengan benar. Ini memastikan integrasi shell VSCode bekerja dengan benar dengan zsh sambil mempertahankan konfigurasi zsh kamu. <0>Pelajari lebih lanjut</0>"
		},
		"inheritEnv": {
			"label": "Warisi variabel environment",
			"description": "Ketika diaktifkan, terminal akan mewarisi variabel environment dari proses parent VSCode, seperti pengaturan integrasi shell yang didefinisikan user-profile. Ini secara langsung mengalihkan pengaturan global VSCode `terminal.integrated.inheritEnv`. <0>Pelajari lebih lanjut</0>"
		}
	},
	"advancedSettings": {
		"title": "Pengaturan lanjutan"
	},
	"advanced": {
		"diff": {
			"label": "Aktifkan editing melalui diff",
			"description": "Ketika diaktifkan, Roo akan dapat mengedit file lebih cepat dan akan secara otomatis menolak penulisan file penuh yang terpotong. Bekerja terbaik dengan model Claude 3.7 Sonnet terbaru.",
			"strategy": {
				"label": "Strategi diff",
				"options": {
					"standard": "Standard (Single block)",
					"multiBlock": "Eksperimental: Multi-block diff",
					"unified": "Eksperimental: Unified diff"
				},
				"descriptions": {
					"standard": "Strategi diff standard menerapkan perubahan ke satu blok kode pada satu waktu.",
					"unified": "Strategi unified diff mengambil beberapa pendekatan untuk menerapkan diff dan memilih pendekatan terbaik.",
					"multiBlock": "Strategi multi-block diff memungkinkan memperbarui beberapa blok kode dalam file dalam satu permintaan."
				}
			},
			"matchPrecision": {
				"label": "Presisi pencocokan",
				"description": "Slider ini mengontrol seberapa tepat bagian kode harus cocok saat menerapkan diff. Nilai yang lebih rendah memungkinkan pencocokan yang lebih fleksibel tetapi meningkatkan risiko penggantian yang salah. Gunakan nilai di bawah 100% dengan sangat hati-hati."
			}
		},
		"todoList": {
			"label": "Aktifkan alat daftar tugas",
			"description": "Saat diaktifkan, Roo dapat membuat dan mengelola daftar tugas untuk melacak kemajuan tugas. Ini membantu mengatur tugas kompleks menjadi langkah-langkah yang dapat dikelola."
		}
	},
	"experimental": {
		"warning": "⚠️",
		"autoCondenseContextPercent": {
			"label": "Ambang batas untuk memicu kondensasi konteks cerdas",
			"description": "Ketika context window mencapai ambang batas ini, Roo akan secara otomatis mengondensasikannya."
		},
		"condensingApiConfiguration": {
			"label": "Konfigurasi API untuk Kondensasi Konteks",
			"description": "Pilih konfigurasi API mana yang akan digunakan untuk operasi kondensasi konteks. Biarkan tidak dipilih untuk menggunakan konfigurasi aktif saat ini.",
			"useCurrentConfig": "Default"
		},
		"customCondensingPrompt": {
			"label": "Prompt Kondensasi Konteks Kustom",
			"description": "Kustomisasi system prompt yang digunakan untuk kondensasi konteks. Biarkan kosong untuk menggunakan prompt default.",
			"placeholder": "Masukkan prompt kondensasi kustom kamu di sini...\n\nKamu dapat menggunakan struktur yang sama dengan prompt default:\n- Previous Conversation\n- Current Work\n- Key Technical Concepts\n- Relevant Files and Code\n- Problem Solving\n- Pending Tasks and Next Steps",
			"reset": "Reset ke Default",
			"hint": "Kosong = gunakan prompt default"
		},
		"AUTO_CONDENSE_CONTEXT": {
			"name": "Secara cerdas mengondensasi context window",
			"description": "Kondensasi konteks cerdas menggunakan panggilan LLM untuk merangkum percakapan masa lalu ketika context window tugas mencapai ambang batas yang telah ditetapkan, daripada menghapus pesan lama ketika konteks penuh."
		},
		"DIFF_STRATEGY_UNIFIED": {
			"name": "Gunakan strategi unified diff eksperimental",
			"description": "Aktifkan strategi unified diff eksperimental. Strategi ini mungkin mengurangi jumlah retry yang disebabkan oleh error model tetapi dapat menyebabkan perilaku yang tidak terduga atau edit yang salah. Hanya aktifkan jika kamu memahami risikonya dan bersedia meninjau semua perubahan dengan hati-hati."
		},
		"SEARCH_AND_REPLACE": {
			"name": "Gunakan tool search and replace eksperimental",
			"description": "Aktifkan tool search and replace eksperimental, memungkinkan Roo mengganti beberapa instance dari term pencarian dalam satu permintaan."
		},
		"INSERT_BLOCK": {
			"name": "Gunakan tool insert content eksperimental",
			"description": "Aktifkan tool insert content eksperimental, memungkinkan Roo menyisipkan konten pada nomor baris spesifik tanpa perlu membuat diff."
		},
		"POWER_STEERING": {
			"name": "Gunakan mode \"power steering\" eksperimental",
			"description": "Ketika diaktifkan, Roo akan mengingatkan model tentang detail definisi mode saat ini lebih sering. Ini akan menghasilkan kepatuhan yang lebih kuat terhadap definisi peran dan instruksi kustom, tetapi akan menggunakan lebih banyak token per pesan."
		},
		"AUTOCOMPLETE": {
			"name": "Gunakan fitur \"autocomplete\" eksperimental",
			"description": "Ketika diaktifkan, Roo akan memberikan saran kode inline saat kamu mengetik. Memerlukan Roo Code API Provider."
		},
		"CONCURRENT_FILE_READS": {
			"name": "Aktifkan pembacaan file bersamaan",
			"description": "Ketika diaktifkan, Roo dapat membaca beberapa file dalam satu permintaan. Ketika dinonaktifkan, Roo harus membaca file satu per satu. Menonaktifkan ini dapat membantu saat bekerja dengan model yang kurang mampu atau ketika kamu ingin kontrol lebih terhadap akses file."
		},
		"MULTI_SEARCH_AND_REPLACE": {
			"name": "Gunakan tool multi block diff eksperimental",
			"description": "Ketika diaktifkan, Roo akan menggunakan tool multi block diff. Ini akan mencoba memperbarui beberapa blok kode dalam file dalam satu permintaan."
		},
		"MARKETPLACE": {
			"name": "Aktifkan Marketplace",
			"description": "Ketika diaktifkan, kamu dapat menginstal MCP dan mode kustom dari Marketplace."
		},
		"MULTI_FILE_APPLY_DIFF": {
			"name": "Aktifkan edit file bersamaan",
			"description": "Ketika diaktifkan, Roo dapat mengedit beberapa file dalam satu permintaan. Ketika dinonaktifkan, Roo harus mengedit file satu per satu. Menonaktifkan ini dapat membantu saat bekerja dengan model yang kurang mampu atau ketika kamu ingin kontrol lebih terhadap modifikasi file."
		},
		"PREVENT_FOCUS_DISRUPTION": {
			"name": "Pengeditan Latar Belakang",
			"description": "Ketika diaktifkan, mencegah gangguan fokus editor. Pengeditan file terjadi di latar belakang tanpa membuka tampilan diff atau mencuri fokus. Anda dapat terus bekerja tanpa gangguan saat Roo melakukan perubahan. File mungkin dibuka tanpa fokus untuk menangkap diagnostik atau tetap tertutup sepenuhnya."
		},
<<<<<<< HEAD
		"PREVENT_TERMINAL_DISRUPTION": {
			"name": "Eksekusi Terminal Latar Belakang",
			"description": "Ketika diaktifkan, mencegah gangguan fokus terminal. Perintah berjalan di latar belakang tanpa beralih otomatis ke terminal output. Anda dapat terus bekerja di terminal saat ini sementara Roo menjalankan perintah, mempertahankan konteks terminal dan mengontrol secara manual kapan melihat output perintah."
=======
		"ASSISTANT_MESSAGE_PARSER": {
			"name": "Gunakan parser pesan baru",
			"description": "Aktifkan parser pesan streaming eksperimental yang meningkatkan kinerja untuk respons panjang dengan memproses pesan lebih efisien."
>>>>>>> c99ccf0b
		}
	},
	"promptCaching": {
		"label": "Nonaktifkan prompt caching",
		"description": "Ketika dicentang, Roo tidak akan menggunakan prompt caching untuk model ini."
	},
	"temperature": {
		"useCustom": "Gunakan temperature kustom",
		"description": "Mengontrol keacakan dalam respons model.",
		"rangeDescription": "Nilai yang lebih tinggi membuat output lebih acak, nilai yang lebih rendah membuatnya lebih deterministik."
	},
	"modelInfo": {
		"supportsImages": "Mendukung gambar",
		"noImages": "Tidak mendukung gambar",
		"supportsComputerUse": "Mendukung computer use",
		"noComputerUse": "Tidak mendukung computer use",
		"supportsPromptCache": "Mendukung prompt caching",
		"noPromptCache": "Tidak mendukung prompt caching",
		"maxOutput": "Output maksimum",
		"inputPrice": "Harga input",
		"outputPrice": "Harga output",
		"cacheReadsPrice": "Harga cache reads",
		"cacheWritesPrice": "Harga cache writes",
		"enableStreaming": "Aktifkan streaming",
		"enableR1Format": "Aktifkan parameter model R1",
		"enableR1FormatTips": "Harus diaktifkan saat menggunakan model R1 seperti QWQ untuk mencegah error 400",
		"useAzure": "Gunakan Azure",
		"azureApiVersion": "Atur versi API Azure",
		"gemini": {
			"freeRequests": "* Gratis hingga {{count}} permintaan per menit. Setelah itu, penagihan tergantung pada ukuran prompt.",
			"pricingDetails": "Untuk info lebih lanjut, lihat detail harga.",
			"billingEstimate": "* Penagihan adalah estimasi - biaya sebenarnya tergantung pada ukuran prompt."
		}
	},
	"modelPicker": {
		"automaticFetch": "Ekstensi secara otomatis mengambil daftar model terbaru yang tersedia di <serviceLink>{{serviceName}}</serviceLink>. Jika kamu tidak yakin model mana yang harus dipilih, Roo Code bekerja terbaik dengan <defaultModelLink>{{defaultModelId}}</defaultModelLink>. Kamu juga dapat mencoba mencari \"free\" untuk opsi tanpa biaya yang saat ini tersedia.",
		"label": "Model",
		"searchPlaceholder": "Cari",
		"noMatchFound": "Tidak ada yang cocok ditemukan",
		"useCustomModel": "Gunakan kustom: {{modelId}}"
	},
	"footer": {
		"feedback": "Jika kamu punya pertanyaan atau feedback, jangan ragu untuk membuka issue di <githubLink>github.com/RooCodeInc/Roo-Code</githubLink> atau bergabung <redditLink>reddit.com/r/RooCode</redditLink> atau <discordLink>discord.gg/roocode</discordLink>",
		"telemetry": {
			"label": "Izinkan pelaporan error dan penggunaan anonim",
			"description": "Bantu tingkatkan Roo Code dengan mengirim data penggunaan anonim dan laporan error. Tidak ada kode, prompt, atau informasi pribadi yang pernah dikirim. Lihat kebijakan privasi kami untuk detail lebih lanjut."
		},
		"settings": {
			"import": "Impor",
			"export": "Ekspor",
			"reset": "Reset"
		}
	},
	"thinkingBudget": {
		"maxTokens": "Token Maksimum",
		"maxThinkingTokens": "Token Thinking Maksimum"
	},
	"validation": {
		"apiKey": "Kamu harus menyediakan API key yang valid.",
		"awsRegion": "Kamu harus memilih region untuk digunakan dengan Amazon Bedrock.",
		"googleCloud": "Kamu harus menyediakan Google Cloud Project ID dan Region yang valid.",
		"modelId": "Kamu harus menyediakan model ID yang valid.",
		"modelSelector": "Kamu harus menyediakan model selector yang valid.",
		"openAi": "Kamu harus menyediakan base URL, API key, dan model ID yang valid.",
		"arn": {
			"invalidFormat": "Format ARN tidak valid. Silakan periksa persyaratan format.",
			"regionMismatch": "Peringatan: Region di ARN kamu ({{arnRegion}}) tidak cocok dengan region yang kamu pilih ({{region}}). Ini dapat menyebabkan masalah akses. Provider akan menggunakan region dari ARN."
		},
		"modelAvailability": "Model ID ({{modelId}}) yang kamu berikan tidak tersedia. Silakan pilih model yang berbeda.",
		"providerNotAllowed": "Provider '{{provider}}' tidak diizinkan oleh organisasi kamu",
		"modelNotAllowed": "Model '{{model}}' tidak diizinkan untuk provider '{{provider}}' oleh organisasi kamu",
		"profileInvalid": "Profil ini berisi provider atau model yang tidak diizinkan oleh organisasi kamu"
	},
	"placeholders": {
		"apiKey": "Masukkan API Key...",
		"profileName": "Masukkan nama profil",
		"accessKey": "Masukkan Access Key...",
		"secretKey": "Masukkan Secret Key...",
		"sessionToken": "Masukkan Session Token...",
		"credentialsJson": "Masukkan Credentials JSON...",
		"keyFilePath": "Masukkan Path File Key...",
		"projectId": "Masukkan Project ID...",
		"customArn": "Masukkan ARN (misalnya arn:aws:bedrock:us-east-1:123456789012:foundation-model/my-model)",
		"baseUrl": "Masukkan base URL...",
		"modelId": {
			"lmStudio": "misalnya meta-llama-3.1-8b-instruct",
			"lmStudioDraft": "misalnya lmstudio-community/llama-3.2-1b-instruct",
			"ollama": "misalnya llama3.1"
		},
		"numbers": {
			"maxTokens": "misalnya 4096",
			"contextWindow": "misalnya 128000",
			"inputPrice": "misalnya 0.0001",
			"outputPrice": "misalnya 0.0002",
			"cacheWritePrice": "misalnya 0.00005"
		}
	},
	"defaults": {
		"ollamaUrl": "Default: http://localhost:11434",
		"lmStudioUrl": "Default: http://localhost:1234",
		"geminiUrl": "Default: https://generativelanguage.googleapis.com"
	},
	"labels": {
		"customArn": "ARN Kustom",
		"useCustomArn": "Gunakan ARN kustom..."
	},
	"includeMaxOutputTokens": "Sertakan token output maksimum",
	"includeMaxOutputTokensDescription": "Kirim parameter token output maksimum dalam permintaan API. Beberapa provider mungkin tidak mendukung ini.",
	"limitMaxTokensDescription": "Batasi jumlah maksimum token dalam respons",
	"maxOutputTokensLabel": "Token output maksimum",
	"maxTokensGenerateDescription": "Token maksimum untuk dihasilkan dalam respons"
}<|MERGE_RESOLUTION|>--- conflicted
+++ resolved
@@ -723,15 +723,13 @@
 			"name": "Pengeditan Latar Belakang",
 			"description": "Ketika diaktifkan, mencegah gangguan fokus editor. Pengeditan file terjadi di latar belakang tanpa membuka tampilan diff atau mencuri fokus. Anda dapat terus bekerja tanpa gangguan saat Roo melakukan perubahan. File mungkin dibuka tanpa fokus untuk menangkap diagnostik atau tetap tertutup sepenuhnya."
 		},
-<<<<<<< HEAD
 		"PREVENT_TERMINAL_DISRUPTION": {
 			"name": "Eksekusi Terminal Latar Belakang",
 			"description": "Ketika diaktifkan, mencegah gangguan fokus terminal. Perintah berjalan di latar belakang tanpa beralih otomatis ke terminal output. Anda dapat terus bekerja di terminal saat ini sementara Roo menjalankan perintah, mempertahankan konteks terminal dan mengontrol secara manual kapan melihat output perintah."
-=======
+		},
 		"ASSISTANT_MESSAGE_PARSER": {
 			"name": "Gunakan parser pesan baru",
 			"description": "Aktifkan parser pesan streaming eksperimental yang meningkatkan kinerja untuk respons panjang dengan memproses pesan lebih efisien."
->>>>>>> c99ccf0b
 		}
 	},
 	"promptCaching": {
