--- conflicted
+++ resolved
@@ -189,7 +189,6 @@
 		"deleteMode": "Hapus mode"
 	},
 	"allFiles": "semua file",
-<<<<<<< HEAD
 	"mcpRestrictions": {
 		"title": "Pembatasan Server MCP",
 		"description": "Kontrol server MCP dan alat mana yang tersedia dalam mode ini. Gunakan pola seperti '*' dan '?' untuk pencocokan fleksibel.",
@@ -270,7 +269,7 @@
 			"blockAll": "Blokir Semua",
 			"clearRestrictions": "Hapus Semua Pembatasan"
 		}
-=======
+	},
 	"deleteMode": {
 		"title": "Hapus Mode",
 		"message": "Anda yakin ingin menghapus mode \"{{modeName}}\"?",
@@ -278,6 +277,5 @@
 		"descriptionNoRules": "Apakah Anda yakin ingin menghapus mode kustom ini?",
 		"confirm": "Hapus",
 		"cancel": "Batal"
->>>>>>> ad201cc0
 	}
 }