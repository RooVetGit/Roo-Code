{
	"common": {
		"save": "Save",
		"done": "Done",
		"cancel": "Cancel",
		"reset": "Reset",
		"select": "Select",
		"add": "Add Header",
		"remove": "Remove"
	},
	"header": {
		"title": "Settings",
		"saveButtonTooltip": "Save changes",
		"nothingChangedTooltip": "Nothing changed",
		"doneButtonTooltip": "Discard unsaved changes and close settings panel"
	},
	"unsavedChangesDialog": {
		"title": "Unsaved Changes",
		"description": "Do you want to discard changes and continue?",
		"cancelButton": "Cancel",
		"discardButton": "Discard changes"
	},
	"sections": {
		"providers": "Providers",
		"autoApprove": "Auto-Approve",
		"browser": "Browser",
		"checkpoints": "Checkpoints",
		"notifications": "Notifications",
		"contextManagement": "Context",
		"terminal": "Terminal",
		"prompts": "Prompts",
		"experimental": "Experimental",
		"language": "Language",
		"about": "About Roo Code",
		"editingType": "Editing Type",
		"diffSettings": "Diff Settings",
		"fileEditing": "File Editing"
	},
	"prompts": {
		"description": "Configure support prompts that are used for quick actions like enhancing prompts, explaining code, and fixing issues. These prompts help Roo provide better assistance for common development tasks."
	},
	"editingType": {
		"description": "Choose your preferred editing workflow."
	},
	"diffSettings": {
		"description": "Configure how diffs are applied during editing."
	},
	"codeIndex": {
		"title": "Codebase Indexing",
		"description": "Configure codebase indexing settings to enable semantic search of your project. <0>Learn more</0>",
		"statusTitle": "Status",
		"enableLabel": "Enable Codebase Indexing",
		"enableDescription": "Enable code indexing for improved search and context understanding",
		"settingsTitle": "Indexing Settings",
		"disabledMessage": "Codebase indexing is currently disabled. Enable it in the global settings to configure indexing options.",
		"providerLabel": "Embeddings Provider",
		"embedderProviderLabel": "Embedder Provider",
		"selectProviderPlaceholder": "Select provider",
		"openaiProvider": "OpenAI",
		"ollamaProvider": "Ollama",
		"geminiProvider": "Gemini",
		"geminiApiKeyLabel": "API Key:",
		"geminiApiKeyPlaceholder": "Enter your Gemini API key",
		"mistralProvider": "Mistral",
		"mistralApiKeyLabel": "API Key:",
		"mistralApiKeyPlaceholder": "Enter your Mistral API key",
		"openaiCompatibleProvider": "OpenAI Compatible",
		"openAiKeyLabel": "OpenAI API Key",
		"openAiKeyPlaceholder": "Enter your OpenAI API key",
		"openAiCompatibleBaseUrlLabel": "Base URL",
		"openAiCompatibleApiKeyLabel": "API Key",
		"openAiCompatibleApiKeyPlaceholder": "Enter your API key",
		"openAiCompatibleModelDimensionLabel": "Embedding Dimension:",
		"modelDimensionLabel": "Model Dimension",
		"openAiCompatibleModelDimensionPlaceholder": "e.g., 1536",
		"openAiCompatibleModelDimensionDescription": "The embedding dimension (output size) for your model. Check your provider's documentation for this value. Common values: 384, 768, 1536, 3072.",
		"modelLabel": "Model",
		"modelPlaceholder": "Enter model name",
		"selectModel": "Select a model",
		"selectModelPlaceholder": "Select model",
		"ollamaUrlLabel": "Ollama URL:",
		"ollamaBaseUrlLabel": "Ollama Base URL",
		"qdrantUrlLabel": "Qdrant URL",
		"qdrantKeyLabel": "Qdrant Key:",
		"qdrantApiKeyLabel": "Qdrant API Key",
		"qdrantApiKeyPlaceholder": "Enter your Qdrant API key (optional)",
		"setupConfigLabel": "Setup",
		"advancedConfigLabel": "Advanced Configuration",
		"searchMinScoreLabel": "Search Score Threshold",
		"searchMinScoreDescription": "Minimum similarity score (0.0-1.0) required for search results. Lower values return more results but may be less relevant. Higher values return fewer but more relevant results.",
		"searchMinScoreResetTooltip": "Reset to default value (0.4)",
		"searchMaxResultsLabel": "Maximum Search Results",
		"searchMaxResultsDescription": "Maximum number of search results to return when querying the codebase index. Higher values provide more context but may include less relevant results.",
		"resetToDefault": "Reset to default",
		"startIndexingButton": "Start Indexing",
		"clearIndexDataButton": "Clear Index Data",
		"unsavedSettingsMessage": "Please save your settings before starting the indexing process.",
		"clearDataDialog": {
			"title": "Are you sure?",
			"description": "This action cannot be undone. This will permanently delete your codebase index data.",
			"cancelButton": "Cancel",
			"confirmButton": "Clear Data"
		},
		"ollamaUrlPlaceholder": "http://localhost:11434",
		"openAiCompatibleBaseUrlPlaceholder": "https://api.example.com",
		"modelDimensionPlaceholder": "1536",
		"qdrantUrlPlaceholder": "http://localhost:6333",
		"saveError": "Failed to save settings",
		"modelDimensions": "({{dimension}} dimensions)",
		"saveSuccess": "Settings saved successfully",
		"saving": "Saving...",
		"saveSettings": "Save",
		"indexingStatuses": {
			"standby": "Standby",
			"indexing": "Indexing",
			"indexed": "Indexed",
			"error": "Error"
		},
		"close": "Close",
		"validation": {
			"qdrantUrlRequired": "Qdrant URL is required",
			"invalidQdrantUrl": "Invalid Qdrant URL",
			"invalidOllamaUrl": "Invalid Ollama URL",
			"invalidBaseUrl": "Invalid base URL",
			"openaiApiKeyRequired": "OpenAI API key is required",
			"modelSelectionRequired": "Model selection is required",
			"apiKeyRequired": "API key is required",
			"modelIdRequired": "Model ID is required",
			"modelDimensionRequired": "Model dimension is required",
			"geminiApiKeyRequired": "Gemini API key is required",
			"mistralApiKeyRequired": "Mistral API key is required",
			"ollamaBaseUrlRequired": "Ollama base URL is required",
			"baseUrlRequired": "Base URL is required",
			"modelDimensionMinValue": "Model dimension must be greater than 0"
		}
	},
	"autoApprove": {
		"description": "Allow Roo to automatically perform operations without requiring approval. Enable these settings only if you fully trust the AI and understand the associated security risks.",
		"readOnly": {
			"label": "Read",
			"description": "When enabled, Roo will automatically view directory contents and read files without requiring you to click the Approve button.",
			"outsideWorkspace": {
				"label": "Include files outside workspace",
				"description": "Allow Roo to read files outside the current workspace without requiring approval."
			}
		},
		"write": {
			"label": "Write",
			"description": "Automatically create and edit files without requiring approval",
			"delayLabel": "Delay after writes to allow diagnostics to detect potential problems",
			"outsideWorkspace": {
				"label": "Include files outside workspace",
				"description": "Allow Roo to create and edit files outside the current workspace without requiring approval."
			},
			"protected": {
				"label": "Include protected files",
				"description": "Allow Roo to create and edit protected files (like .rooignore and .roo/ configuration files) without requiring approval."
			}
		},
		"browser": {
			"label": "Browser",
			"description": "Automatically perform browser actions without requiring approval. Note: Only applies when the model supports computer use"
		},
		"retry": {
			"label": "Retry",
			"description": "Automatically retry failed API requests when server returns an error response",
			"delayLabel": "Delay before retrying the request"
		},
		"mcp": {
			"label": "MCP",
			"description": "Enable auto-approval of individual MCP tools in the MCP Servers view (requires both this setting and the tool's individual \"Always allow\" checkbox)"
		},
		"modeSwitch": {
			"label": "Mode",
			"description": "Automatically switch between different modes without requiring approval"
		},
		"subtasks": {
			"label": "Subtasks",
			"description": "Allow creation and completion of subtasks without requiring approval"
		},
		"followupQuestions": {
			"label": "Question",
			"description": "Automatically select the first suggested answer for follow-up questions after the configured timeout",
			"timeoutLabel": "Time to wait before auto-selecting the first answer"
		},
		"execute": {
			"label": "Execute",
			"description": "Automatically execute allowed terminal commands without requiring approval",
			"allowedCommands": "Allowed Auto-Execute Commands",
			"allowedCommandsDescription": "Command prefixes that can be auto-executed when \"Always approve execute operations\" is enabled. Add * to allow all commands (use with caution).",
			"deniedCommands": "Denied Commands",
			"deniedCommandsDescription": "Command prefixes that will be automatically denied without asking for approval. In case of conflicts with allowed commands, the longest prefix match takes precedence. Add * to deny all commands.",
			"commandPlaceholder": "Enter command prefix (e.g., 'git ')",
			"deniedCommandPlaceholder": "Enter command prefix to deny (e.g., 'rm -rf')",
			"addButton": "Add",
			"autoDenied": "Commands with the prefix `{{prefix}}` have been forbidden by the user. Do not bypass this restriction by running another command."
		},
		"updateTodoList": {
			"label": "Todo",
			"description": "Automatically update the to-do list without requiring approval"
		},
		"apiRequestLimit": {
			"title": "Max Requests",
			"description": "Automatically make this many API requests before asking for approval to continue with the task.",
			"unlimited": "Unlimited"
		},
		"toggleAriaLabel": "Toggle auto-approval",
		"disabledAriaLabel": "Auto-approval disabled - select options first",
		"selectOptionsFirst": "Select at least one option below to enable auto-approval"
	},
	"providers": {
		"providerDocumentation": "{{provider}} documentation",
		"configProfile": "Configuration Profile",
		"description": "Save different API configurations to quickly switch between providers and settings.",
		"apiProvider": "API Provider",
		"model": "Model",
		"nameEmpty": "Name cannot be empty",
		"nameExists": "A profile with this name already exists",
		"deleteProfile": "Delete Profile",
		"invalidArnFormat": "Invalid ARN format. Please check the examples above.",
		"enterNewName": "Enter new name",
		"addProfile": "Add Profile",
		"renameProfile": "Rename Profile",
		"newProfile": "New Configuration Profile",
		"enterProfileName": "Enter profile name",
		"createProfile": "Create Profile",
		"cannotDeleteOnlyProfile": "Cannot delete the only profile",
		"searchPlaceholder": "Search profiles",
		"searchProviderPlaceholder": "Search providers",
		"noProviderMatchFound": "No providers found",
		"noMatchFound": "No matching profiles found",
		"vscodeLmDescription": " The VS Code Language Model API allows you to run models provided by other VS Code extensions (including but not limited to GitHub Copilot). The easiest way to get started is to install the Copilot and Copilot Chat extensions from the VS Code Marketplace.",
		"awsCustomArnUse": "Enter a valid Amazon Bedrock ARN for the model you want to use. Format examples:",
		"awsCustomArnDesc": "Make sure the region in the ARN matches your selected AWS Region above.",
		"openRouterApiKey": "OpenRouter API Key",
		"getOpenRouterApiKey": "Get OpenRouter API Key",
		"apiKeyStorageNotice": "API keys are stored securely in VSCode's Secret Storage",
		"glamaApiKey": "Glama API Key",
		"getGlamaApiKey": "Get Glama API Key",
		"useCustomBaseUrl": "Use custom base URL",
		"useReasoning": "Enable reasoning",
		"useHostHeader": "Use custom Host header",
		"useLegacyFormat": "Use legacy OpenAI API format",
		"customHeaders": "Custom Headers",
		"headerName": "Header name",
		"headerValue": "Header value",
		"noCustomHeaders": "No custom headers defined. Click the + button to add one.",
		"requestyApiKey": "Requesty API Key",
		"refreshModels": {
			"label": "Refresh Models",
			"hint": "Please reopen the settings to see the latest models.",
			"loading": "Refreshing models list...",
			"success": "Models list refreshed successfully!",
			"error": "Failed to refresh models list. Please try again."
		},
		"getRequestyApiKey": "Get Requesty API Key",
		"openRouterTransformsText": "Compress prompts and message chains to the context size (<a>OpenRouter Transforms</a>)",
		"anthropicApiKey": "Anthropic API Key",
		"getAnthropicApiKey": "Get Anthropic API Key",
		"anthropicUseAuthToken": "Pass Anthropic API Key as Authorization header instead of X-Api-Key",
		"chutesApiKey": "Chutes API Key",
		"getChutesApiKey": "Get Chutes API Key",
		"deepSeekApiKey": "DeepSeek API Key",
		"getDeepSeekApiKey": "Get DeepSeek API Key",
		"moonshotApiKey": "Moonshot API Key",
		"getMoonshotApiKey": "Get Moonshot API Key",
		"moonshotBaseUrl": "Moonshot Entrypoint",
		"geminiApiKey": "Gemini API Key",
		"getGroqApiKey": "Get Groq API Key",
		"groqApiKey": "Groq API Key",
		"getHuggingFaceApiKey": "Get Hugging Face API Key",
		"huggingFaceApiKey": "Hugging Face API Key",
		"huggingFaceModelId": "Model ID",
		"huggingFaceLoading": "Loading...",
		"huggingFaceModelsCount": "({{count}} models)",
		"huggingFaceSelectModel": "Select a model...",
		"huggingFaceSearchModels": "Search models...",
		"huggingFaceNoModelsFound": "No models found",
		"huggingFaceProvider": "Provider",
		"huggingFaceProviderAuto": "Auto",
		"huggingFaceSelectProvider": "Select a provider...",
		"huggingFaceSearchProviders": "Search providers...",
		"huggingFaceNoProvidersFound": "No providers found",
		"getGeminiApiKey": "Get Gemini API Key",
		"openAiApiKey": "OpenAI API Key",
		"apiKey": "API Key",
		"openAiBaseUrl": "Base URL",
		"getOpenAiApiKey": "Get OpenAI API Key",
		"mistralApiKey": "Mistral API Key",
		"getMistralApiKey": "Get Mistral / Codestral API Key",
		"codestralBaseUrl": "Codestral Base URL (Optional)",
		"codestralBaseUrlDesc": "Set an alternative URL for the Codestral model.",
		"xaiApiKey": "xAI API Key",
		"getXaiApiKey": "Get xAI API Key",
		"litellmApiKey": "LiteLLM API Key",
		"litellmBaseUrl": "LiteLLM Base URL",
		"awsCredentials": "AWS Credentials",
		"awsProfile": "AWS Profile",
		"awsApiKey": "Amazon Bedrock API Key",
		"awsProfileName": "AWS Profile Name",
		"awsAccessKey": "AWS Access Key",
		"awsSecretKey": "AWS Secret Key",
		"awsSessionToken": "AWS Session Token",
		"awsRegion": "AWS Region",
		"awsCrossRegion": "Use cross-region inference",
		"awsBedrockVpc": {
			"useCustomVpcEndpoint": "Use custom VPC endpoint",
			"vpcEndpointUrlPlaceholder": "Enter VPC Endpoint URL (optional)",
			"examples": "Examples:"
		},
		"enablePromptCaching": "Enable prompt caching",
		"enablePromptCachingTitle": "Enable prompt caching to improve performance and reduce costs for supported models.",
		"cacheUsageNote": "Note: If you don't see cache usage, try selecting a different model and then selecting your desired model again.",
		"vscodeLmModel": "Language Model",
		"vscodeLmWarning": "Note: This is a very experimental integration and provider support will vary. If you get an error about a model not being supported, that's an issue on the provider's end.",
		"googleCloudSetup": {
			"title": "To use Google Cloud Vertex AI, you need to:",
			"step1": "1. Create a Google Cloud account, enable the Vertex AI API & enable the desired Claude models.",
			"step2": "2. Install the Google Cloud CLI & configure application default credentials.",
			"step3": "3. Or create a service account with credentials."
		},
		"googleCloudCredentials": "Google Cloud Credentials",
		"googleCloudKeyFile": "Google Cloud Key File Path",
		"googleCloudProjectId": "Google Cloud Project ID",
		"googleCloudRegion": "Google Cloud Region",
		"lmStudio": {
			"baseUrl": "Base URL (optional)",
			"modelId": "Model ID",
			"speculativeDecoding": "Enable Speculative Decoding",
			"draftModelId": "Draft Model ID",
			"draftModelDesc": "Draft model must be from the same model family for speculative decoding to work correctly.",
			"selectDraftModel": "Select Draft Model",
			"noModelsFound": "No draft models found. Please ensure LM Studio is running with Server Mode enabled.",
			"description": "LM Studio allows you to run models locally on your computer. For instructions on how to get started, see their <a>quickstart guide</a>. You will also need to start LM Studio's <b>local server</b> feature to use it with this extension. <span>Note:</span> Roo Code uses complex prompts and works best with Claude models. Less capable models may not work as expected."
		},
		"ollama": {
			"baseUrl": "Base URL (optional)",
			"modelId": "Model ID",
			"description": "Ollama allows you to run models locally on your computer. For instructions on how to get started, see their quickstart guide.",
			"warning": "Note: Roo Code uses complex prompts and works best with Claude models. Less capable models may not work as expected."
		},
		"unboundApiKey": "Unbound API Key",
		"getUnboundApiKey": "Get Unbound API Key",
		"unboundRefreshModelsSuccess": "Models list updated! You can now select from the latest models.",
		"unboundInvalidApiKey": "Invalid API key. Please check your API key and try again.",
		"humanRelay": {
			"description": "No API key is required, but the user needs to help copy and paste the information to the web chat AI.",
			"instructions": "During use, a dialog box will pop up and the current message will be copied to the clipboard automatically. You need to paste these to web versions of AI (such as ChatGPT or Claude), then copy the AI's reply back to the dialog box and click the confirm button."
		},
		"openRouter": {
			"providerRouting": {
				"title": "OpenRouter Provider Routing",
				"description": "OpenRouter routes requests to the best available providers for your model. By default, requests are load balanced across the top providers to maximize uptime. However, you can choose a specific provider to use for this model.",
				"learnMore": "Learn more about provider routing"
			}
		},
		"customModel": {
			"capabilities": "Configure the capabilities and pricing for your custom OpenAI-compatible model. Be careful when specifying the model capabilities, as they can affect how Roo Code performs.",
			"maxTokens": {
				"label": "Max Output Tokens",
				"description": "Maximum number of tokens the model can generate in a response. (Specify -1 to allow the server to set the max tokens.)"
			},
			"contextWindow": {
				"label": "Context Window Size",
				"description": "Total tokens (input + output) the model can process."
			},
			"imageSupport": {
				"label": "Image Support",
				"description": "Is this model capable of processing and understanding images?"
			},
			"computerUse": {
				"label": "Computer Use",
				"description": "Is this model capable of interacting with a browser? (e.g. Claude 3.7 Sonnet)."
			},
			"promptCache": {
				"label": "Prompt Caching",
				"description": "Is this model capable of caching prompts?"
			},
			"pricing": {
				"input": {
					"label": "Input Price",
					"description": "Cost per million tokens in the input/prompt. This affects the cost of sending context and instructions to the model."
				},
				"output": {
					"label": "Output Price",
					"description": "Cost per million tokens in the model's response. This affects the cost of generated content and completions."
				},
				"cacheReads": {
					"label": "Cache Reads Price",
					"description": "Cost per million tokens for reading from the cache. This is the price charged when a cached response is retrieved."
				},
				"cacheWrites": {
					"label": "Cache Writes Price",
					"description": "Cost per million tokens for writing to the cache. This is the price charged when a prompt is cached for the first time."
				}
			},
			"resetDefaults": "Reset to Defaults"
		},
		"rateLimitSeconds": {
			"label": "Rate limit",
			"description": "Minimum time between API requests."
		},
		"consecutiveMistakeLimit": {
			"label": "Error & Repetition Limit",
			"description": "Number of consecutive errors or repeated actions before showing 'Roo is having trouble' dialog",
			"unlimitedDescription": "Unlimited retries enabled (auto-proceed). The dialog will never appear.",
			"warning": "⚠️ Setting to 0 allows unlimited retries which may consume significant API usage"
		},
		"reasoningEffort": {
			"label": "Model Reasoning Effort",
			"high": "High",
			"medium": "Medium",
			"low": "Low"
		},
		"setReasoningLevel": "Enable Reasoning Effort",
		"claudeCode": {
			"pathLabel": "Claude Code Path",
			"description": "Optional path to your Claude Code CLI. Defaults to 'claude' if not set.",
			"placeholder": "Default: claude",
			"maxTokensLabel": "Max Output Tokens",
			"maxTokensDescription": "Maximum number of output tokens for Claude Code responses. Default is 8000."
		}
	},
	"browser": {
		"enable": {
			"label": "Enable browser tool",
			"description": "When enabled, Roo can use a browser to interact with websites when using models that support computer use. <0>Learn more</0>"
		},
		"viewport": {
			"label": "Viewport size",
			"description": "Select the viewport size for browser interactions. This affects how websites are displayed and interacted with.",
			"options": {
				"largeDesktop": "Large Desktop (1280x800)",
				"smallDesktop": "Small Desktop (900x600)",
				"tablet": "Tablet (768x1024)",
				"mobile": "Mobile (360x640)"
			}
		},
		"screenshotQuality": {
			"label": "Screenshot quality",
			"description": "Adjust the WebP quality of browser screenshots. Higher values provide clearer screenshots but increase token usage."
		},
		"remote": {
			"label": "Use remote browser connection",
			"description": "Connect to a Chrome browser running with remote debugging enabled (--remote-debugging-port=9222).",
			"urlPlaceholder": "Custom URL (e.g., http://localhost:9222)",
			"testButton": "Test Connection",
			"testingButton": "Testing...",
			"instructions": "Enter the DevTools Protocol host address or leave empty to auto-discover Chrome local instances. The Test Connection button will try the custom URL if provided, or auto-discover if the field is empty."
		}
	},
	"checkpoints": {
		"enable": {
			"label": "Enable automatic checkpoints",
			"description": "When enabled, Roo will automatically create checkpoints during task execution, making it easy to review changes or revert to earlier states. <0>Learn more</0>"
		}
	},
	"notifications": {
		"sound": {
			"label": "Enable sound effects",
			"description": "When enabled, Roo will play sound effects for notifications and events.",
			"volumeLabel": "Volume"
		},
		"tts": {
			"label": "Enable text-to-speech",
			"description": "When enabled, Roo will read aloud its responses using text-to-speech.",
			"speedLabel": "Speed"
		}
	},
	"contextManagement": {
		"description": "Control what information is included in the AI's context window, affecting token usage and response quality",
		"autoCondenseContextPercent": {
			"label": "Threshold to trigger intelligent context condensing",
			"description": "When the context window reaches this threshold, Roo will automatically condense it."
		},
		"condensingApiConfiguration": {
			"label": "API Configuration for Context Condensing",
			"description": "Select which API configuration to use for context condensing operations. Leave unselected to use the current active configuration.",
			"useCurrentConfig": "Default"
		},
		"customCondensingPrompt": {
			"label": "Custom Context Condensing Prompt",
			"description": "Customize the system prompt used for context condensing. Leave empty to use the default prompt.",
			"placeholder": "Enter your custom condensing prompt here...\n\nYou can use the same structure as the default prompt:\n- Previous Conversation\n- Current Work\n- Key Technical Concepts\n- Relevant Files and Code\n- Problem Solving\n- Pending Tasks and Next Steps",
			"reset": "Reset to Default",
			"hint": "Empty = use default prompt"
		},
		"autoCondenseContext": {
			"name": "Automatically trigger intelligent context condensing",
			"description": "When enabled, Roo will automatically condense the context when the threshold is reached. When disabled, you can still manually trigger context condensing."
		},
		"openTabs": {
			"label": "Open tabs context limit",
			"description": "Maximum number of VSCode open tabs to include in context. Higher values provide more context but increase token usage."
		},
		"workspaceFiles": {
			"label": "Workspace files context limit",
			"description": "Maximum number of files to include in current working directory details. Higher values provide more context but increase token usage."
		},
		"rooignore": {
			"label": "Show .rooignore'd files in lists and searches",
			"description": "When enabled, files matching patterns in .rooignore will be shown in lists with a lock symbol. When disabled, these files will be completely hidden from file lists and searches."
		},
		"maxConcurrentFileReads": {
			"label": "Concurrent file reads limit",
			"description": "Maximum number of files the 'read_file' tool can process concurrently. Higher values may speed up reading multiple small files but increase memory usage."
		},
		"maxReadFile": {
			"label": "File read auto-truncate threshold",
			"description": "Roo reads this number of lines when the model omits start/end values. If this number is less than the file's total, Roo generates a line number index of code definitions. Special cases: -1 instructs Roo to read the entire file (without indexing), and 0 instructs it to read no lines and provides line indexes only for minimal context. Lower values minimize initial context usage, enabling precise subsequent line-range reads. Explicit start/end requests are not limited by this setting.",
			"lines": "lines",
			"always_full_read": "Always read entire file"
		},
		"diagnostics": {
			"includeMessages": {
				"label": "Automatically include diagnostics in context",
				"description": "When enabled, diagnostic messages (errors) from edited files will be automatically included in the context. You can always manually include all workspace diagnostics using @problems."
			},
			"maxMessages": {
				"label": "Maximum diagnostic messages",
				"description": "Limits the number of diagnostic messages (errors, warnings) included in the context. When set, only this many diagnostics will be shown, prioritizing errors over warnings. Set to 0 for unlimited diagnostics.",
				"resetTooltip": "Reset to default value (50)",
				"unlimitedLabel": "Unlimited"
			},
			"delayAfterWrite": {
				"label": "Delay after writes to allow diagnostics to detect potential problems",
				"description": "Time to wait after file writes before proceeding, allowing diagnostic tools to process changes and detect issues."
			}
		},
		"condensingThreshold": {
			"label": "Condensing Trigger Threshold",
			"selectProfile": "Configure threshold for profile",
			"defaultProfile": "Global Default (all profiles)",
			"defaultDescription": "When context reaches this percentage, it will be automatically condensed for all profiles unless they have custom settings",
			"profileDescription": "Custom threshold for this profile only (overrides global default)",
			"inheritDescription": "This profile inherits the global default threshold ({{threshold}}%)",
			"usesGlobal": "(uses global {{threshold}}%)"
		}
	},
	"terminal": {
		"basic": {
			"label": "Terminal Settings: Basic",
			"description": "Basic terminal settings"
		},
		"advanced": {
			"label": "Terminal Settings: Advanced",
			"description": "The following options may require a terminal restart to apply the setting."
		},
		"outputLineLimit": {
			"label": "Terminal output limit",
			"description": "Maximum number of lines to include in terminal output when executing commands. When exceeded lines will be removed from the middle, saving tokens. <0>Learn more</0>"
		},
		"outputCharacterLimit": {
			"label": "Terminal character limit",
			"description": "Maximum number of characters to include in terminal output when executing commands. This limit takes precedence over the line limit to prevent memory issues from extremely long lines. When exceeded, output will be truncated. <0>Learn more</0>"
		},
		"shellIntegrationTimeout": {
			"label": "Terminal shell integration timeout",
			"description": "Maximum time to wait for shell integration to initialize before executing commands. For users with long shell startup times, this value may need to be increased if you see \"Shell Integration Unavailable\" errors in the terminal. <0>Learn more</0>"
		},
		"shellIntegrationDisabled": {
			"label": "Disable terminal shell integration",
			"description": "Enable this if terminal commands aren't working correctly or you see 'Shell Integration Unavailable' errors. This uses a simpler method to run commands, bypassing some advanced terminal features. <0>Learn more</0>"
		},
		"commandDelay": {
			"label": "Terminal command delay",
			"description": "Delay in milliseconds to add after command execution. The default setting of 0 disables the delay completely. This can help ensure command output is fully captured in terminals with timing issues. In most terminals it is implemented by setting `PROMPT_COMMAND='sleep N'` and Powershell appends `start-sleep` to the end of each command. Originally was workaround for VSCode bug#237208 and may not be needed. <0>Learn more</0>"
		},
		"compressProgressBar": {
			"label": "Compress progress bar output",
			"description": "When enabled, processes terminal output with carriage returns (\\r) to simulate how a real terminal would display content. This removes intermediate progress bar states, retaining only the final state, which conserves context space for more relevant information. <0>Learn more</0>"
		},
		"powershellCounter": {
			"label": "Enable PowerShell counter workaround",
			"description": "When enabled, adds a counter to PowerShell commands to ensure proper command execution. This helps with PowerShell terminals that might have issues with command output capture. <0>Learn more</0>"
		},
		"zshClearEolMark": {
			"label": "Clear ZSH EOL mark",
			"description": "When enabled, clears the ZSH end-of-line mark by setting PROMPT_EOL_MARK=''. This prevents issues with command output interpretation when output ends with special characters like '%'. <0>Learn more</0>"
		},
		"zshOhMy": {
			"label": "Enable Oh My Zsh integration",
			"description": "When enabled, sets ITERM_SHELL_INTEGRATION_INSTALLED=Yes to enable Oh My Zsh shell integration features. Applying this setting might require restarting the IDE. <0>Learn more</0>"
		},
		"zshP10k": {
			"label": "Enable Powerlevel10k integration",
			"description": "When enabled, sets POWERLEVEL9K_TERM_SHELL_INTEGRATION=true to enable Powerlevel10k shell integration features. <0>Learn more</0>"
		},
		"zdotdir": {
			"label": "Enable ZDOTDIR handling",
			"description": "When enabled, creates a temporary directory for ZDOTDIR to handle zsh shell integration properly. This ensures VSCode shell integration works correctly with zsh while preserving your zsh configuration. <0>Learn more</0>"
		},
		"inheritEnv": {
			"label": "Inherit environment variables",
			"description": "When enabled, the terminal will inherit environment variables from VSCode's parent process, such as user-profile-defined shell integration settings. This directly toggles VSCode global setting `terminal.integrated.inheritEnv`. <0>Learn more</0>"
		}
	},
	"advancedSettings": {
		"title": "Advanced settings"
	},
	"advanced": {
		"diff": {
			"label": "Enable editing through diffs",
			"description": "When enabled, Roo will be able to edit files more quickly and will automatically reject truncated full-file writes. Works best with the latest Claude 3.7 Sonnet model.",
			"strategy": {
				"label": "Diff strategy",
				"options": {
					"standard": "Standard (Single block)",
					"multiBlock": "Experimental: Multi-block diff",
					"unified": "Experimental: Unified diff"
				},
				"descriptions": {
					"standard": "Standard diff strategy applies changes to a single code block at a time.",
					"unified": "Unified diff strategy takes multiple approaches to applying diffs and chooses the best approach.",
					"multiBlock": "Multi-block diff strategy allows updating multiple code blocks in a file in one request."
				}
			},
			"matchPrecision": {
				"label": "Match precision",
				"description": "This slider controls how precisely code sections must match when applying diffs. Lower values allow more flexible matching but increase the risk of incorrect replacements. Use values below 100% with extreme caution."
			}
		},
<<<<<<< HEAD
		"fileEditing": {
			"fileBasedEditing": {
				"label": "Enable file-system-based editing",
				"description": "When enabled, Roo will edit files directly in the file system instead of using diff views. This disables all other editing behavior toggles for a simpler, more direct editing experience."
			},
			"exclusivityNotice": "File-based editing mode is enabled. All other editing behavior toggles are disabled to ensure a consistent experience."
=======
		"todoList": {
			"label": "Enable todo list tool",
			"description": "When enabled, Roo can create and manage todo lists to track task progress. This helps organize complex tasks into manageable steps."
>>>>>>> d62a2605
		}
	},
	"experimental": {
		"DIFF_STRATEGY_UNIFIED": {
			"name": "Use experimental unified diff strategy",
			"description": "Enable the experimental unified diff strategy. This strategy might reduce the number of retries caused by model errors but may cause unexpected behavior or incorrect edits. Only enable if you understand the risks and are willing to carefully review all changes."
		},
		"SEARCH_AND_REPLACE": {
			"name": "Use experimental search and replace tool",
			"description": "Enable the experimental search and replace tool, allowing Roo to replace multiple instances of a search term in one request."
		},
		"INSERT_BLOCK": {
			"name": "Use experimental insert content tool",
			"description": "Enable the experimental insert content tool, allowing Roo to insert content at specific line numbers without needing to create a diff."
		},
		"POWER_STEERING": {
			"name": "Use experimental \"power steering\" mode",
			"description": "When enabled, Roo will remind the model about the details of its current mode definition more frequently. This will lead to stronger adherence to role definitions and custom instructions, but will use more tokens per message."
		},
		"CONCURRENT_FILE_READS": {
			"name": "Enable concurrent file reads",
			"description": "When enabled, Roo can read multiple files in a single request. When disabled, Roo must read files one at a time. Disabling this can help when working with less capable models or when you want more control over file access."
		},
		"MULTI_SEARCH_AND_REPLACE": {
			"name": "Use experimental multi block diff tool",
			"description": "When enabled, Roo will use multi block diff tool. This will try to update multiple code blocks in the file in one request."
		},
		"MARKETPLACE": {
			"name": "Enable Marketplace",
			"description": "When enabled, you can install MCPs and custom modes from the Marketplace."
		},
		"MULTI_FILE_APPLY_DIFF": {
			"name": "Enable concurrent file edits",
			"description": "When enabled, Roo can edit multiple files in a single request. When disabled, Roo must edit files one at a time. Disabling this can help when working with less capable models or when you want more control over file modifications."
		},
		"FILE_BASED_EDITING": {
			"name": "Enable file-based editing",
			"description": "When enabled, Roo can edit files directly using file-based operations. This may improve reliability for large files and advanced workflows, but could cause unexpected behavior. Only enable if you understand the risks."
		}
	},
	"promptCaching": {
		"label": "Disable prompt caching",
		"description": "When checked, Roo will not use prompt caching for this model."
	},
	"temperature": {
		"useCustom": "Use custom temperature",
		"description": "Controls randomness in the model's responses.",
		"rangeDescription": "Higher values make output more random, lower values make it more deterministic."
	},
	"modelInfo": {
		"supportsImages": "Supports images",
		"noImages": "Does not support images",
		"supportsComputerUse": "Supports computer use",
		"noComputerUse": "Does not support computer use",
		"supportsPromptCache": "Supports prompt caching",
		"noPromptCache": "Does not support prompt caching",
		"maxOutput": "Max output",
		"inputPrice": "Input price",
		"outputPrice": "Output price",
		"cacheReadsPrice": "Cache reads price",
		"cacheWritesPrice": "Cache writes price",
		"enableStreaming": "Enable streaming",
		"enableR1Format": "Enable R1 model parameters",
		"enableR1FormatTips": "Must be enabled when using R1 models such as QWQ to prevent 400 errors",
		"useAzure": "Use Azure",
		"azureApiVersion": "Set Azure API version",
		"gemini": {
			"freeRequests": "* Free up to {{count}} requests per minute. After that, billing depends on prompt size.",
			"pricingDetails": "For more info, see pricing details.",
			"billingEstimate": "* Billing is an estimate - exact cost depends on prompt size."
		}
	},
	"modelPicker": {
		"automaticFetch": "The extension automatically fetches the latest list of models available on <serviceLink>{{serviceName}}</serviceLink>. If you're unsure which model to choose, Roo Code works best with <defaultModelLink>{{defaultModelId}}</defaultModelLink>. You can also try searching \"free\" for no-cost options currently available.",
		"label": "Model",
		"searchPlaceholder": "Search",
		"noMatchFound": "No match found",
		"useCustomModel": "Use custom: {{modelId}}"
	},
	"footer": {
		"feedback": "If you have any questions or feedback, feel free to open an issue at <githubLink>github.com/RooCodeInc/Roo-Code</githubLink> or join <redditLink>reddit.com/r/RooCode</redditLink> or <discordLink>discord.gg/roocode</discordLink>",
		"telemetry": {
			"label": "Allow anonymous error and usage reporting",
			"description": "Help improve Roo Code by sending anonymous usage data and error reports. No code, prompts, or personal information is ever sent (unless you connect to Roo Code Cloud). See our <privacyLink>privacy policy</privacyLink> for more details."
		},
		"settings": {
			"import": "Import",
			"export": "Export",
			"reset": "Reset"
		}
	},
	"thinkingBudget": {
		"maxTokens": "Max Tokens",
		"maxThinkingTokens": "Max Thinking Tokens"
	},
	"validation": {
		"apiKey": "You must provide a valid API key.",
		"awsRegion": "You must choose a region to use with Amazon Bedrock.",
		"googleCloud": "You must provide a valid Google Cloud Project ID and Region.",
		"modelId": "You must provide a valid model ID.",
		"modelSelector": "You must provide a valid model selector.",
		"openAi": "You must provide a valid base URL, API key, and model ID.",
		"arn": {
			"invalidFormat": "Invalid ARN format. Please check the format requirements.",
			"regionMismatch": "Warning: The region in your ARN ({{arnRegion}}) does not match your selected region ({{region}}). This may cause access issues. The provider will use the region from the ARN."
		},
		"modelAvailability": "The model ID ({{modelId}}) you provided is not available. Please choose a different model.",
		"providerNotAllowed": "Provider '{{provider}}' is not allowed by your organization",
		"modelNotAllowed": "Model '{{model}}' is not allowed for provider '{{provider}}' by your organization",
		"profileInvalid": "This profile contains a provider or model that is not allowed by your organization"
	},
	"placeholders": {
		"apiKey": "Enter API Key...",
		"profileName": "Enter profile name",
		"accessKey": "Enter Access Key...",
		"secretKey": "Enter Secret Key...",
		"sessionToken": "Enter Session Token...",
		"credentialsJson": "Enter Credentials JSON...",
		"keyFilePath": "Enter Key File Path...",
		"projectId": "Enter Project ID...",
		"customArn": "Enter ARN (e.g. arn:aws:bedrock:us-east-1:123456789012:foundation-model/my-model)",
		"baseUrl": "Enter base URL...",
		"modelId": {
			"lmStudio": "e.g. meta-llama-3.1-8b-instruct",
			"lmStudioDraft": "e.g. lmstudio-community/llama-3.2-1b-instruct",
			"ollama": "e.g. llama3.1"
		},
		"numbers": {
			"maxTokens": "e.g. 4096",
			"contextWindow": "e.g. 128000",
			"inputPrice": "e.g. 0.0001",
			"outputPrice": "e.g. 0.0002",
			"cacheWritePrice": "e.g. 0.00005"
		}
	},
	"defaults": {
		"ollamaUrl": "Default: http://localhost:11434",
		"lmStudioUrl": "Default: http://localhost:1234",
		"geminiUrl": "Default: https://generativelanguage.googleapis.com"
	},
	"labels": {
		"customArn": "Custom ARN",
		"useCustomArn": "Use custom ARN..."
	},
	"includeMaxOutputTokens": "Include max output tokens",
	"includeMaxOutputTokensDescription": "Send max output tokens parameter in API requests. Some providers may not support this."
}<|MERGE_RESOLUTION|>--- conflicted
+++ resolved
@@ -31,19 +31,10 @@
 		"prompts": "Prompts",
 		"experimental": "Experimental",
 		"language": "Language",
-		"about": "About Roo Code",
-		"editingType": "Editing Type",
-		"diffSettings": "Diff Settings",
-		"fileEditing": "File Editing"
+		"about": "About Roo Code"
 	},
 	"prompts": {
 		"description": "Configure support prompts that are used for quick actions like enhancing prompts, explaining code, and fixing issues. These prompts help Roo provide better assistance for common development tasks."
-	},
-	"editingType": {
-		"description": "Choose your preferred editing workflow."
-	},
-	"diffSettings": {
-		"description": "Configure how diffs are applied during editing."
 	},
 	"codeIndex": {
 		"title": "Codebase Indexing",
@@ -620,18 +611,9 @@
 				"description": "This slider controls how precisely code sections must match when applying diffs. Lower values allow more flexible matching but increase the risk of incorrect replacements. Use values below 100% with extreme caution."
 			}
 		},
-<<<<<<< HEAD
-		"fileEditing": {
-			"fileBasedEditing": {
-				"label": "Enable file-system-based editing",
-				"description": "When enabled, Roo will edit files directly in the file system instead of using diff views. This disables all other editing behavior toggles for a simpler, more direct editing experience."
-			},
-			"exclusivityNotice": "File-based editing mode is enabled. All other editing behavior toggles are disabled to ensure a consistent experience."
-=======
 		"todoList": {
 			"label": "Enable todo list tool",
 			"description": "When enabled, Roo can create and manage todo lists to track task progress. This helps organize complex tasks into manageable steps."
->>>>>>> d62a2605
 		}
 	},
 	"experimental": {
