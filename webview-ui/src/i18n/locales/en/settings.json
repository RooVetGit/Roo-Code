{
	"common": {
		"save": "Save",
		"done": "Done",
		"cancel": "Cancel",
		"reset": "Reset",
		"select": "Select"
	},
	"header": {
		"title": "Settings",
		"saveButtonTooltip": "Save changes",
		"nothingChangedTooltip": "Nothing changed",
		"doneButtonTooltip": "Discard unsaved changes and close settings panel"
	},
	"unsavedChangesDialog": {
		"title": "Unsaved Changes",
		"description": "Do you want to discard changes and continue?",
		"cancelButton": "Cancel",
		"discardButton": "Discard changes"
	},
	"sections": {
		"providers": "Providers",
		"autoApprove": "Auto-Approve",
		"browser": "Browser / Computer Use",
		"checkpoints": "Checkpoints",
		"notifications": "Notifications",
		"contextManagement": "Context Management",
		"terminal": "Terminal",
		"advanced": "Advanced",
		"experimental": "Experimental Features",
		"language": "Language",
<<<<<<< HEAD
		"about": "About Kilo Code",
		"mcp": "MCP Servers"
=======
		"about": "About Roo Code",
		"interface": "Interface"
>>>>>>> 58ac098a
	},
	"autoApprove": {
		"description": "Allow Kilo Code to automatically perform operations without requiring approval. Enable these settings only if you fully trust the AI and understand the associated security risks.",
		"readOnly": {
<<<<<<< HEAD
			"label": "Always approve read-only operations",
			"description": "When enabled, Kilo Code will automatically view directory contents and read files without requiring you to click the Approve button.",
=======
			"label": "Read",
			"description": "When enabled, Roo will automatically view directory contents and read files without requiring you to click the Approve button.",
>>>>>>> 58ac098a
			"outsideWorkspace": {
				"label": "Include files outside workspace",
				"description": "Allow Kilo Code to read files outside the current workspace without requiring approval."
			}
		},
		"write": {
			"label": "Write",
			"description": "Automatically create and edit files without requiring approval",
			"delayLabel": "Delay after writes to allow diagnostics to detect potential problems",
			"outsideWorkspace": {
				"label": "Include files outside workspace",
				"description": "Allow Kilo Code to create and edit files outside the current workspace without requiring approval."
			}
		},
		"browser": {
			"label": "Browser",
			"description": "Automatically perform browser actions without requiring approval. Note: Only applies when the model supports computer use"
		},
		"retry": {
			"label": "Retry",
			"description": "Automatically retry failed API requests when server returns an error response",
			"delayLabel": "Delay before retrying the request"
		},
		"mcp": {
			"label": "MCP",
			"description": "Enable auto-approval of individual MCP tools in the MCP Servers view (requires both this setting and the tool's individual \"Always allow\" checkbox)"
		},
		"modeSwitch": {
			"label": "Mode",
			"description": "Automatically switch between different modes without requiring approval"
		},
		"subtasks": {
			"label": "Subtasks",
			"description": "Allow creation and completion of subtasks without requiring approval"
		},
		"execute": {
			"label": "Execute",
			"description": "Automatically execute allowed terminal commands without requiring approval",
			"allowedCommands": "Allowed Auto-Execute Commands",
			"allowedCommandsDescription": "Command prefixes that can be auto-executed when \"Always approve execute operations\" is enabled. Add * to allow all commands (use with caution).",
			"commandPlaceholder": "Enter command prefix (e.g., 'git ')",
			"addButton": "Add"
		},
		"showMenu": {
			"label": "Show auto-approve menu in chat view",
			"description": "When enabled, the auto-approve menu will be displayed at the bottom of the chat view, allowing quick access to auto-approve settings"
		}
	},
	"providers": {
		"providerDocumentation": "{{provider}} documentation",
		"configProfile": "Configuration Profile",
		"description": "Save different API configurations to quickly switch between providers and settings.",
		"apiProvider": "API Provider",
		"model": "Model",
		"nameEmpty": "Name cannot be empty",
		"nameExists": "A profile with this name already exists",
		"deleteProfile": "Delete Profile",
		"invalidArnFormat": "Invalid ARN format. Please check the examples above.",
		"enterNewName": "Enter new name",
		"addProfile": "Add Profile",
		"renameProfile": "Rename Profile",
		"newProfile": "New Configuration Profile",
		"enterProfileName": "Enter profile name",
		"createProfile": "Create Profile",
		"cannotDeleteOnlyProfile": "Cannot delete the only profile",
		"searchPlaceholder": "Search profiles",
		"noMatchFound": "No matching profiles found",
		"vscodeLmDescription": " The VS Code Language Model API allows you to run models provided by other VS Code extensions (including but not limited to GitHub Copilot). The easiest way to get started is to install the Copilot and Copilot Chat extensions from the VS Code Marketplace.",
		"awsCustomArnUse": "Enter a valid Amazon Bedrock ARN for the model you want to use. Format examples:",
		"awsCustomArnDesc": "Make sure the region in the ARN matches your selected AWS Region above.",
		"openRouterApiKey": "OpenRouter API Key",
		"getOpenRouterApiKey": "Get OpenRouter API Key",
		"apiKeyStorageNotice": "API keys are stored securely in VSCode's Secret Storage",
		"glamaApiKey": "Glama API Key",
		"getGlamaApiKey": "Get Glama API Key",
		"useCustomBaseUrl": "Use custom base URL",
		"useHostHeader": "Use custom Host header",
		"useLegacyFormat": "Use legacy OpenAI API format",
		"requestyApiKey": "Requesty API Key",
		"getRequestyApiKey": "Get Requesty API Key",
		"openRouterTransformsText": "Compress prompts and message chains to the context size (<a>OpenRouter Transforms</a>)",
		"anthropicApiKey": "Anthropic API Key",
		"getAnthropicApiKey": "Get Anthropic API Key",
		"anthropicUseAuthToken": "Pass Anthropic API Key as Authorization header instead of X-Api-Key",
		"deepSeekApiKey": "DeepSeek API Key",
		"getDeepSeekApiKey": "Get DeepSeek API Key",
		"geminiApiKey": "Gemini API Key",
		"getGeminiApiKey": "Get Gemini API Key",
		"openAiApiKey": "OpenAI API Key",
		"openAiBaseUrl": "Base URL",
		"getOpenAiApiKey": "Get OpenAI API Key",
		"mistralApiKey": "Mistral API Key",
		"getMistralApiKey": "Get Mistral / Codestral API Key",
		"codestralBaseUrl": "Codestral Base URL (Optional)",
		"codestralBaseUrlDesc": "Set an alternative URL for the Codestral model.",
		"awsCredentials": "AWS Credentials",
		"awsProfile": "AWS Profile",
		"awsProfileName": "AWS Profile Name",
		"awsAccessKey": "AWS Access Key",
		"awsSecretKey": "AWS Secret Key",
		"awsSessionToken": "AWS Session Token",
		"awsRegion": "AWS Region",
		"awsCrossRegion": "Use cross-region inference",
		"enablePromptCaching": "Enable prompt caching",
		"enablePromptCachingTitle": "Enable prompt caching to improve performance and reduce costs for supported models.",
		"cacheUsageNote": "Note: If you don't see cache usage, try selecting a different model and then selecting your desired model again.",
		"vscodeLmModel": "Language Model",
		"vscodeLmWarning": "Note: This is a very experimental integration and provider support will vary. If you get an error about a model not being supported, that's an issue on the provider's end.",
		"googleCloudSetup": {
			"title": "To use Google Cloud Vertex AI, you need to:",
			"step1": "1. Create a Google Cloud account, enable the Vertex AI API & enable the desired Claude models.",
			"step2": "2. Install the Google Cloud CLI & configure application default credentials.",
			"step3": "3. Or create a service account with credentials."
		},
		"googleCloudCredentials": "Google Cloud Credentials",
		"googleCloudKeyFile": "Google Cloud Key File Path",
		"googleCloudProjectId": "Google Cloud Project ID",
		"googleCloudRegion": "Google Cloud Region",
		"lmStudio": {
			"baseUrl": "Base URL (optional)",
			"modelId": "Model ID",
			"speculativeDecoding": "Enable Speculative Decoding",
			"draftModelId": "Draft Model ID",
			"draftModelDesc": "Draft model must be from the same model family for speculative decoding to work correctly.",
			"selectDraftModel": "Select Draft Model",
			"noModelsFound": "No draft models found. Please ensure LM Studio is running with Server Mode enabled.",
			"description": "LM Studio allows you to run models locally on your computer. For instructions on how to get started, see their <a>quickstart guide</a>. You will also need to start LM Studio's <b>local server</b> feature to use it with this extension. <span>Note:</span> Kilo Code uses complex prompts and works best with Claude models. Less capable models may not work as expected."
		},
		"ollama": {
			"baseUrl": "Base URL (optional)",
			"modelId": "Model ID",
			"description": "Ollama allows you to run models locally on your computer. For instructions on how to get started, see their quickstart guide.",
			"warning": "Note: Kilo Code uses complex prompts and works best with Claude models. Less capable models may not work as expected."
		},
		"unboundApiKey": "Unbound API Key",
		"getUnboundApiKey": "Get Unbound API Key",
		"humanRelay": {
			"description": "No API key is required, but the user needs to help copy and paste the information to the web chat AI.",
			"instructions": "During use, a dialog box will pop up and the current message will be copied to the clipboard automatically. You need to paste these to web versions of AI (such as ChatGPT or Claude), then copy the AI's reply back to the dialog box and click the confirm button."
		},
		"openRouter": {
			"providerRouting": {
				"title": "OpenRouter Provider Routing",
				"description": "OpenRouter routes requests to the best available providers for your model. By default, requests are load balanced across the top providers to maximize uptime. However, you can choose a specific provider to use for this model.",
				"learnMore": "Learn more about provider routing"
			}
		},
		"customModel": {
			"capabilities": "Configure the capabilities and pricing for your custom OpenAI-compatible model. Be careful when specifying the model capabilities, as they can affect how Kilo Code performs.",
			"maxTokens": {
				"label": "Max Output Tokens",
				"description": "Maximum number of tokens the model can generate in a response. (Specify -1 to allow the server to set the max tokens.)"
			},
			"contextWindow": {
				"label": "Context Window Size",
				"description": "Total tokens (input + output) the model can process."
			},
			"imageSupport": {
				"label": "Image Support",
				"description": "Is this model capable of processing and understanding images?"
			},
			"computerUse": {
				"label": "Computer Use",
				"description": "Is this model capable of interacting with a browser? (e.g. Claude 3.7 Sonnet)."
			},
			"promptCache": {
				"label": "Prompt Caching",
				"description": "Is this model capable of caching prompts?"
			},
			"pricing": {
				"input": {
					"label": "Input Price",
					"description": "Cost per million tokens in the input/prompt. This affects the cost of sending context and instructions to the model."
				},
				"output": {
					"label": "Output Price",
					"description": "Cost per million tokens in the model's response. This affects the cost of generated content and completions."
				},
				"cacheReads": {
					"label": "Cache Reads Price",
					"description": "Cost per million tokens for reading from the cache. This is the price charged when a cached response is retrieved."
				},
				"cacheWrites": {
					"label": "Cache Writes Price",
					"description": "Cost per million tokens for writing to the cache. This is the price charged when a prompt is cached for the first time."
				}
			},
			"resetDefaults": "Reset to Defaults"
		},
		"rateLimitSeconds": {
			"label": "Rate limit",
			"description": "Minimum time between API requests."
		}
	},
	"browser": {
		"enable": {
			"label": "Enable browser tool",
			"description": "When enabled, Kilo Code can use a browser to interact with websites when using models that support computer use."
		},
		"viewport": {
			"label": "Viewport size",
			"description": "Select the viewport size for browser interactions. This affects how websites are displayed and interacted with.",
			"options": {
				"largeDesktop": "Large Desktop (1280x800)",
				"smallDesktop": "Small Desktop (900x600)",
				"tablet": "Tablet (768x1024)",
				"mobile": "Mobile (360x640)"
			}
		},
		"screenshotQuality": {
			"label": "Screenshot quality",
			"description": "Adjust the WebP quality of browser screenshots. Higher values provide clearer screenshots but increase token usage."
		},
		"remote": {
			"label": "Use remote browser connection",
			"description": "Connect to a Chrome browser running with remote debugging enabled (--remote-debugging-port=9222).",
			"urlPlaceholder": "Custom URL (e.g., http://localhost:9222)",
			"testButton": "Test Connection",
			"testingButton": "Testing...",
			"instructions": "Enter the DevTools Protocol host address or leave empty to auto-discover Chrome local instances. The Test Connection button will try the custom URL if provided, or auto-discover if the field is empty."
		}
	},
	"checkpoints": {
		"enable": {
			"label": "Enable automatic checkpoints",
			"description": "When enabled, Kilo Code will automatically create checkpoints during task execution, making it easy to review changes or revert to earlier states."
		}
	},
	"notifications": {
		"sound": {
			"label": "Enable sound effects",
			"description": "When enabled, Kilo Code will play sound effects for notifications and events.",
			"volumeLabel": "Volume"
		},
		"tts": {
			"label": "Enable text-to-speech",
			"description": "When enabled, Kilo Code will read aloud its responses using text-to-speech.",
			"speedLabel": "Speed"
		}
	},
	"contextManagement": {
		"description": "Control what information is included in the AI's context window, affecting token usage and response quality",
		"openTabs": {
			"label": "Open tabs context limit",
			"description": "Maximum number of VSCode open tabs to include in context. Higher values provide more context but increase token usage."
		},
		"workspaceFiles": {
			"label": "Workspace files context limit",
			"description": "Maximum number of files to include in current working directory details. Higher values provide more context but increase token usage."
		},
		"rooignore": {
			"label": "Show .kilocodeignore'd files in lists and searches",
			"description": "When enabled, files matching patterns in .kilocodeignore will be shown in lists with a lock symbol. When disabled, these files will be completely hidden from file lists and searches."
		},
		"maxReadFile": {
			"label": "File read auto-truncate threshold",
			"description": "Kilo Code reads this number of lines when the model omits start/end values. If this number is less than the file's total, Kilo Code generates a line number index of code definitions. Special cases: -1 instructs Kilo Code to read the entire file (without indexing), and 0 instructs it to read no lines and provides line indexes only for minimal context. Lower values minimize initial context usage, enabling precise subsequent line-range reads. Explicit start/end requests are not limited by this setting.",
			"lines": "lines",
			"always_full_read": "Always read entire file"
		}
	},
	"terminal": {
		"outputLineLimit": {
			"label": "Terminal output limit",
			"description": "Maximum number of lines to include in terminal output when executing commands. When exceeded lines will be removed from the middle, saving tokens."
		},
		"shellIntegrationTimeout": {
			"label": "Terminal shell integration timeout",
			"description": "Maximum time to wait for shell integration to initialize before executing commands. For users with long shell startup times, this value may need to be increased if you see \"Shell Integration Unavailable\" errors in the terminal."
		},
		"commandDelay": {
			"label": "Terminal command delay",
			"description": "Delay in milliseconds to add after command execution. The default setting of 0 disables the delay completely. This can help ensure command output is fully captured in terminals with timing issues. In most terminals it is implemented by setting `PROMPT_COMMAND='sleep N'` and Powershell appends `start-sleep` to the end of each command. Originally was workaround for VSCode bug#237208 and may not be needed."
		},
		"powershellCounter": {
			"label": "Enable PowerShell counter workaround",
			"description": "When enabled, adds a counter to PowerShell commands to ensure proper command execution. This helps with PowerShell terminals that might have issues with command output capture."
		},
		"zshClearEolMark": {
			"label": "Clear ZSH EOL mark",
			"description": "When enabled, clears the ZSH end-of-line mark by setting PROMPT_EOL_MARK=''. This prevents issues with command output interpretation when output ends with special characters like '%'."
		},
		"zshOhMy": {
			"label": "Enable Oh My Zsh integration",
			"description": "When enabled, sets ITERM_SHELL_INTEGRATION_INSTALLED=Yes to enable Oh My Zsh shell integration features. (experimental)"
		},
		"zshP10k": {
			"label": "Enable Powerlevel10k integration",
			"description": "When enabled, sets POWERLEVEL9K_TERM_SHELL_INTEGRATION=true to enable Powerlevel10k shell integration features. (experimental)"
		},
		"zdotdir": {
			"label": "Enable ZDOTDIR handling",
			"description": "When enabled, creates a temporary directory for ZDOTDIR to handle zsh shell integration properly. This ensures VSCode shell integration works correctly with zsh while preserving your zsh configuration. (experimental)"
		}
	},
	"advanced": {
		"diff": {
			"label": "Enable editing through diffs",
			"description": "When enabled, Kilo Code will be able to edit files more quickly and will automatically reject truncated full-file writes. Works best with the latest Claude 3.7 Sonnet model.",
			"strategy": {
				"label": "Diff strategy",
				"options": {
					"standard": "Standard (Single block)",
					"multiBlock": "Experimental: Multi-block diff",
					"unified": "Experimental: Unified diff"
				},
				"descriptions": {
					"standard": "Standard diff strategy applies changes to a single code block at a time.",
					"unified": "Unified diff strategy takes multiple approaches to applying diffs and chooses the best approach.",
					"multiBlock": "Multi-block diff strategy allows updating multiple code blocks in a file in one request."
				}
			},
			"matchPrecision": {
				"label": "Match precision",
				"description": "This slider controls how precisely code sections must match when applying diffs. Lower values allow more flexible matching but increase the risk of incorrect replacements. Use values below 100% with extreme caution."
			}
		}
	},
	"experimental": {
		"warning": "⚠️",
		"DIFF_STRATEGY_UNIFIED": {
			"name": "Use experimental unified diff strategy",
			"description": "Enable the experimental unified diff strategy. This strategy might reduce the number of retries caused by model errors but may cause unexpected behavior or incorrect edits. Only enable if you understand the risks and are willing to carefully review all changes."
		},
		"SEARCH_AND_REPLACE": {
			"name": "Use experimental search and replace tool",
			"description": "Enable the experimental search and replace tool, allowing Kilo Code to replace multiple instances of a search term in one request."
		},
		"INSERT_BLOCK": {
			"name": "Use experimental insert content tool",
			"description": "Enable the experimental insert content tool, allowing Kilo Code to insert content at specific line numbers without needing to create a diff."
		},
		"POWER_STEERING": {
			"name": "Use experimental \"power steering\" mode",
			"description": "When enabled, Kilo Code will remind the model about the details of its current mode definition more frequently. This will lead to stronger adherence to role definitions and custom instructions, but will use more tokens per message."
		},
		"MULTI_SEARCH_AND_REPLACE": {
			"name": "Use experimental multi block diff tool",
			"description": "When enabled, Kilo Code will use multi block diff tool. This will try to update multiple code blocks in the file in one request."
		}
	},
	"temperature": {
		"useCustom": "Use custom temperature",
		"description": "Controls randomness in the model's responses.",
		"rangeDescription": "Higher values make output more random, lower values make it more deterministic."
	},
	"modelInfo": {
		"supportsImages": "Supports images",
		"noImages": "Does not support images",
		"supportsComputerUse": "Supports computer use",
		"noComputerUse": "Does not support computer use",
		"supportsPromptCache": "Supports prompt caching",
		"noPromptCache": "Does not support prompt caching",
		"maxOutput": "Max output",
		"inputPrice": "Input price",
		"outputPrice": "Output price",
		"cacheReadsPrice": "Cache reads price",
		"cacheWritesPrice": "Cache writes price",
		"enableStreaming": "Enable streaming",
		"enableR1Format": "Enable R1 model parameters",
		"enableR1FormatTips": "Must be enabled when using R1 models such as QWQ to prevent 400 errors",
		"useAzure": "Use Azure",
		"azureApiVersion": "Set Azure API version",
		"gemini": {
			"freeRequests": "* Free up to {{count}} requests per minute. After that, billing depends on prompt size.",
			"pricingDetails": "For more info, see pricing details.",
			"billingEstimate": "* Billing is an estimate - exact cost depends on prompt size."
		}
	},
	"modelPicker": {
		"automaticFetch": "The extension automatically fetches the latest list of models available on <serviceLink>{{serviceName}}</serviceLink>. If you're unsure which model to choose, Kilo Code works best with <defaultModelLink>{{defaultModelId}}</defaultModelLink>. You can also try searching \"free\" for no-cost options currently available.",
		"label": "Model",
		"searchPlaceholder": "Search",
		"noMatchFound": "No match found",
		"useCustomModel": "Use custom: {{modelId}}"
	},
	"footer": {
		"feedback": "If you have any questions or feedback, feel free to open an issue at <githubLink>github.com/Kilo-Org/kilocode</githubLink> or join <redditLink>reddit.com/r/kilocode</redditLink> or <discordLink>kilocode.ai/discord</discordLink>",
		"telemetry": {
			"label": "Allow anonymous error and usage reporting",
			"description": "Help improve Kilo Code by sending anonymous usage data and error reports. No code, prompts, or personal information is ever sent. See our privacy policy for more details."
		},
		"settings": {
			"import": "Import",
			"export": "Export",
			"reset": "Reset"
		}
	},
	"thinkingBudget": {
		"maxTokens": "Max Tokens",
		"maxThinkingTokens": "Max Thinking Tokens"
	},
	"validation": {
		"apiKey": "You must provide a valid API key.",
		"awsRegion": "You must choose a region to use with Amazon Bedrock.",
		"googleCloud": "You must provide a valid Google Cloud Project ID and Region.",
		"modelId": "You must provide a valid model ID.",
		"modelSelector": "You must provide a valid model selector.",
		"openAi": "You must provide a valid base URL, API key, and model ID.",
		"arn": {
			"invalidFormat": "Invalid ARN format. Please check the format requirements.",
			"regionMismatch": "Warning: The region in your ARN ({{arnRegion}}) does not match your selected region ({{region}}). This may cause access issues. The provider will use the region from the ARN."
		},
		"modelAvailability": "The model ID ({{modelId}}) you provided is not available. Please choose a different model."
	},
	"placeholders": {
		"apiKey": "Enter API Key...",
		"profileName": "Enter profile name",
		"accessKey": "Enter Access Key...",
		"secretKey": "Enter Secret Key...",
		"sessionToken": "Enter Session Token...",
		"credentialsJson": "Enter Credentials JSON...",
		"keyFilePath": "Enter Key File Path...",
		"projectId": "Enter Project ID...",
		"customArn": "Enter ARN (e.g. arn:aws:bedrock:us-east-1:123456789012:foundation-model/my-model)",
		"baseUrl": "Enter base URL...",
		"modelId": {
			"lmStudio": "e.g. meta-llama-3.1-8b-instruct",
			"lmStudioDraft": "e.g. lmstudio-community/llama-3.2-1b-instruct",
			"ollama": "e.g. llama3.1"
		},
		"numbers": {
			"maxTokens": "e.g. 4096",
			"contextWindow": "e.g. 128000",
			"inputPrice": "e.g. 0.0001",
			"outputPrice": "e.g. 0.0002",
			"cacheWritePrice": "e.g. 0.00005"
		}
	},
	"defaults": {
		"ollamaUrl": "Default: http://localhost:11434",
		"lmStudioUrl": "Default: http://localhost:1234",
		"geminiUrl": "Default: https://generativelanguage.googleapis.com"
	},
	"labels": {
		"customArn": "Custom ARN",
		"useCustomArn": "Use custom ARN..."
	},
	"interface": {
		"showgreeting": {
			"label": "Show greeting message",
			"description": "When enabled, Roo will display a welcome message and introduction."
		}
	}
}<|MERGE_RESOLUTION|>--- conflicted
+++ resolved
@@ -29,24 +29,14 @@
 		"advanced": "Advanced",
 		"experimental": "Experimental Features",
 		"language": "Language",
-<<<<<<< HEAD
 		"about": "About Kilo Code",
-		"mcp": "MCP Servers"
-=======
-		"about": "About Roo Code",
 		"interface": "Interface"
->>>>>>> 58ac098a
 	},
 	"autoApprove": {
 		"description": "Allow Kilo Code to automatically perform operations without requiring approval. Enable these settings only if you fully trust the AI and understand the associated security risks.",
 		"readOnly": {
-<<<<<<< HEAD
-			"label": "Always approve read-only operations",
+			"label": "Read",
 			"description": "When enabled, Kilo Code will automatically view directory contents and read files without requiring you to click the Approve button.",
-=======
-			"label": "Read",
-			"description": "When enabled, Roo will automatically view directory contents and read files without requiring you to click the Approve button.",
->>>>>>> 58ac098a
 			"outsideWorkspace": {
 				"label": "Include files outside workspace",
 				"description": "Allow Kilo Code to read files outside the current workspace without requiring approval."
