--- conflicted
+++ resolved
@@ -692,15 +692,13 @@
 			"name": "Background editing",
 			"description": "Prevent editor focus disruption when enabled. File edits happen in the background without opening diff views or stealing focus. You can continue working uninterrupted while Roo makes changes. Files can be opened without focus to capture diagnostics or kept closed entirely."
 		},
-<<<<<<< HEAD
 		"PREVENT_TERMINAL_DISRUPTION": {
 			"name": "Background terminal execution",
 			"description": "Prevent terminal focus disruption when enabled. Commands execute in the background without automatically switching to output terminals. You can continue working in your current terminal while Roo runs commands, maintaining your terminal context and manually controlling when to view command outputs."
-=======
+		},
 		"ASSISTANT_MESSAGE_PARSER": {
 			"name": "Use new message parser",
 			"description": "Enable the experimental streaming message parser that provides significant performance improvements for long assistant responses by processing messages more efficiently."
->>>>>>> c99ccf0b
 		}
 	},
 	"promptCaching": {
