--- conflicted
+++ resolved
@@ -694,15 +694,13 @@
 			"name": "Edição em segundo plano",
 			"description": "Previne a interrupção do foco do editor quando habilitado. As edições de arquivos acontecem em segundo plano sem abrir visualizações de diferenças ou roubar o foco. Você pode continuar trabalhando sem interrupções enquanto o Roo faz alterações. Os arquivos podem ser abertos sem foco para capturar diagnósticos ou permanecer completamente fechados."
 		},
-<<<<<<< HEAD
 		"PREVENT_TERMINAL_DISRUPTION": {
 			"name": "Execução de terminal em segundo plano",
 			"description": "Previne a interrupção do foco do terminal quando habilitado. Os comandos são executados em segundo plano sem alternar automaticamente para terminais de saída. Você pode continuar trabalhando no seu terminal atual enquanto o Roo executa comandos, mantendo o contexto do terminal e controlando manualmente quando visualizar as saídas dos comandos."
-=======
+		},
 		"ASSISTANT_MESSAGE_PARSER": {
 			"name": "Usar o novo parser de mensagens",
 			"description": "Ativa o parser de mensagens em streaming experimental que acelera respostas longas ao processar as mensagens de forma mais eficiente."
->>>>>>> c99ccf0b
 		}
 	},
 	"promptCaching": {
