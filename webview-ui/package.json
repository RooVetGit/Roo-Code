--- conflicted
+++ resolved
@@ -21,16 +21,12 @@
 		"@radix-ui/react-dropdown-menu": "^2.1.5",
 		"@radix-ui/react-icons": "^1.3.2",
 		"@radix-ui/react-popover": "^1.1.6",
-<<<<<<< HEAD
 		"@headlessui/react": "^2.2.0",
 		"@radix-ui/react-select": "^2.1.5",
-		"@radix-ui/react-slot": "^1.1.1",
-=======
 		"@radix-ui/react-progress": "^1.1.2",
 		"@radix-ui/react-separator": "^1.1.2",
 		"@radix-ui/react-slider": "^1.2.3",
 		"@radix-ui/react-slot": "^1.1.2",
->>>>>>> 12f0e420
 		"@radix-ui/react-tooltip": "^1.1.8",
 		"@tailwindcss/vite": "^4.0.0",
 		"@vscode/webview-ui-toolkit": "^1.4.0",
