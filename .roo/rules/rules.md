--- conflicted
+++ resolved
@@ -6,14 +6,12 @@
 # Code Quality Rules
 
 1. Test Coverage:
+
     - Before attempting completion, always make sure that any code changes have test coverage
     - Ensure all tests pass before submitting changes
-<<<<<<< HEAD
-=======
     - The vitest framework is used for testing; the `describe`, `test`, `it`, etc functions are defined by default in `tsconfig.json` and therefore don't need to be imported
     - Tests must be run from the same directory as the `package.json` file that specifies `vitest` in `devDependencies`
 
->>>>>>> 3e2aec2c
 2. Lint Rules:
     - Never disable any lint rules without explicit user approval
 3. Styling Guidelines:
